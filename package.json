{
  "name": "genesys-cloud-webrtc-sdk",
<<<<<<< HEAD
  "version": "11.2.0",
=======
  "version": "11.2.1",
>>>>>>> 914035fb
  "description": "client for the interfacing with Genesys Cloud WebRTC",
  "repository": "https://github.com/mypurecloud/genesys-cloud-webrtc-sdk",
  "license": "MIT",
  "publishConfig": {
    "registry": "https://registry.npmjs.org/"
  },
  "cjs": "dist/cjs/index.js",
  "module": "dist/es/index.js",
  "es:bundle": "dist/es/index.bundle.js",
  "main": "dist/cjs/index.js",
  "web": "dist/{version}/genesys-cloud-webrtc-sdk.bundle.js",
  "typings": "dist/es/index.d.ts",
  "files": [
    "dist"
  ],
  "pre-push": [
    "test"
  ],
  "watch": {
    "watchy": {
      "patterns": [
        "src"
      ],
      "extensions": "ts",
      "ignore": "node_modules/**",
      "legacyWatch": true,
      "delay": 2000
    }
  },
  "scripts": {
    "watchy": "npm run build:cjs && npm run build:module",
    "watch": "npm-watch watchy",
    "prebuild": "rimraf dist",
    "build": "ts-node scripts/build.ts",
    "build:cjs": "tsc -p .",
    "build:es": "tsc -p . --outDir ./dist/es --target es2015 --module es2015",
    "build:cdn": "webpack --env cdn && webpack --env cdn --env production",
    "build:rollup": "rollup -c --bundleConfigAsCjs",
    "build:sample": "./test/test-pages/build.sh",
    "build:watch": "tsc -p . && webpack --watch",
    "build-run-local": "concurrently \"./test/test-pages/build-dev.sh\" \"npm start\"",
    "build-run-gcba": "concurrently \"./test/test-pages/build-gcba.sh\" \"npm start\"",
    "start": "stupid-server -s -p 8443",
    "start:sample": "npm run build-run-local",
    "test": "npm run lint && npm run test:unit",
    "test:unit": "NODE_ENV=test jest --runInBand",
    "test:watch": "jest --watch --collectCoverage=false --runInBand",
    "lint": "eslint -c .eslintrc.json --ext .ts src",
    "lint:fix": "npm run lint -- --fix",
    "greenkeep": "npx npm-check --update",
    "codecov": "codecov"
  },
  "author": "",
  "dependencies": {
    "@babel/runtime": "^7.24.6",
    "@babel/runtime-corejs3": "^7.24.6",
    "axios": "^1.7.4",
    "browserama": "^3.2.2",
    "core-js": "^3.37.1",
    "genesys-cloud-client-logger": "^4.2.13",
    "genesys-cloud-streaming-client": "^19.2.0",
    "jwt-decode": "^4.0.0",
    "lodash": "^4.17.21",
    "process-fast": "^1.0.0",
    "rxjs": "^7.8.1",
    "safe-json-stringify": "^1.2.0",
    "softphone-vendor-headsets": "^2.5.4",
    "strict-event-emitter-types": "^2.0.0",
    "uuid": "^9.0.1"
  },
  "devDependencies": {
    "@babel/core": "^7.24.6",
    "@babel/plugin-proposal-class-properties": "^7.12.1",
    "@babel/plugin-transform-property-mutators": "^7.24.6",
    "@babel/plugin-transform-runtime": "^7.24.6",
    "@babel/preset-env": "^7.24.6",
    "@babel/preset-typescript": "^7.24.6",
    "@rollup/plugin-commonjs": "^25.0.8",
    "@rollup/plugin-node-resolve": "^15.2.3",
    "@types/jest": "^29.5.12",
    "@types/lodash": "^4.17.4",
    "@types/nock": "^11.1.0",
    "@types/node": "^20.12.12",
    "@types/uuid": "^9.0.8",
    "@types/webrtc": "^0.0.43",
    "@types/ws": "^8.5.10",
    "@typescript-eslint/eslint-plugin": "^7.11.0",
    "@typescript-eslint/parser": "^7.11.0",
    "axios-mock-adapter": "^1.22.0",
    "babel-jest": "^29.7.0",
    "babel-loader": "^9.1.3",
    "babel-plugin-istanbul": "^6.1.1",
    "babel-preset-env": "^1.7.0",
    "babelify": "^10.0.0",
    "broadcast-channel": "^7.0.0",
    "codecov": "^3.8.2",
    "concurrently": "^8.2.2",
    "crypto": "^1.0.1",
    "eslint": "^8.56.0",
    "eslint-plugin-import": "^2.29.1",
    "eslint-plugin-jsdoc": "^48.2.6",
    "jest": "^29.7.0",
    "jest-environment-jsdom": "^29.7.0",
    "npm-watch": "^0.13.0",
    "pre-push": "^0.1.4",
    "purecloud-platform-client-v2": "^116.0.0",
    "rimraf": "^5.0.7",
    "rollup": "^4.18.0",
    "rollup-plugin-polyfill-node": "^0.13.0",
    "stupid-server": "^0.2.5",
    "ts-jest": "^29.1.4",
    "ts-node": "^10.9.2",
    "tslib": "^2.6.2",
    "typescript": "^5.4.5",
    "webpack": "^5.91.0",
    "webpack-cli": "^5.1.4",
    "ws": "^8.17.1"
  },
  "false": {}
}<|MERGE_RESOLUTION|>--- conflicted
+++ resolved
@@ -1,10 +1,6 @@
 {
   "name": "genesys-cloud-webrtc-sdk",
-<<<<<<< HEAD
-  "version": "11.2.0",
-=======
   "version": "11.2.1",
->>>>>>> 914035fb
   "description": "client for the interfacing with Genesys Cloud WebRTC",
   "repository": "https://github.com/mypurecloud/genesys-cloud-webrtc-sdk",
   "license": "MIT",
