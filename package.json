{
  "name": "genesys-cloud-webrtc-sdk",
  "version": "7.3.0",
  "description": "client for the interfacing with Genesys Cloud WebRTC",
  "repository": "https://github.com/mypurecloud/genesys-cloud-webrtc-sdk",
  "license": "MIT",
  "publishConfig": {
    "registry": "https://registry.npmjs.org/"
  },
  "cjs": "dist/cjs/index.js",
  "module": "dist/es/index.js",
  "es:bundle": "dist/es/index.bundle.js",
  "main": "dist/cjs/index.js",
  "web": "dist/{version}/genesys-cloud-webrtc-sdk.bundle.js",
  "typings": "dist/es/index.d.ts",
  "files": [
    "dist"
  ],
  "pre-push": [
    "test"
  ],
  "watch": {
    "watchy": {
      "patterns": [
        "src"
      ],
      "extensions": "ts",
      "ignore": "node_modules/**",
      "legacyWatch": true,
      "delay": 2000
    }
  },
  "scripts": {
    "watchy": "npm run build:cjs && npm run build:module",
    "watch": "npm-watch watchy",
    "prebuild": "rimraf dist",
    "build": "ts-node scripts/build.ts",
    "build:cjs": "tsc -p .",
    "build:es": "tsc -p . --outDir ./dist/es --target es2015 --module es2015",
    "build:cdn": "webpack --env.cdn && webpack --env.cdn --env.production",
    "build:rollup": "rollup -c",
    "build:sample": "./test/test-pages/build.sh",
    "build:watch": "tsc -p . && webpack --watch",
    "build-run-local": "concurrently \"./test/test-pages/build-dev.sh\" \"npm start\"",
    "build-run-gcba": "concurrently \"./test/test-pages/build-gcba.sh\" \"npm start\"",
    "start": "stupid-server -s -p 8443",
    "start:sample": "npm run build-run-local",
    "test": "npm run lint && npm run test:unit",
    "test:unit": "NODE_ENV=test jest --runInBand",
    "test:watch": "jest --watch --collectCoverage=false --runInBand",
    "lint": "eslint -c .eslintrc.json --ext .ts src",
    "lint:fix": "npm run lint -- --fix",
    "greenkeep": "npx npm-check --update",
    "codecov": "codecov"
  },
  "author": "",
  "dependencies": {
    "@babel/runtime": "^7.12.5",
    "@babel/runtime-corejs3": "^7.12.5",
    "backoff-web": "^1.0.1",
    "browserama": "^3.1.1",
    "core-js": "^3.7.0",
    "genesys-cloud-client-logger": "^4.1.0",
    "genesys-cloud-streaming-client": "^14.1.0",
<<<<<<< HEAD
=======
    "jwt-decode": "^3.1.2",
>>>>>>> 445339c2
    "lodash": "^4.17.15",
    "process-fast": "^1.0.0",
    "safe-json-stringify": "^1.2.0",
    "softphone-vendor-headsets": "^2.0.0",
    "strict-event-emitter-types": "^2.0.0",
    "typescript": "^4.0.5",
    "uuid": "^3.4.0"
  },
  "devDependencies": {
    "@babel/core": "^7.12.3",
    "@babel/plugin-proposal-class-properties": "^7.12.1",
    "@babel/plugin-transform-property-mutators": "^7.12.1",
    "@babel/plugin-transform-runtime": "^7.12.1",
    "@babel/preset-env": "^7.12.1",
    "@babel/preset-typescript": "^7.12.1",
    "@rollup/plugin-commonjs": "^22.0.0-1",
    "@rollup/plugin-node-resolve": "^13.0.6",
    "@types/jest": "^26.0.15",
    "@types/lodash": "^4.14.165",
    "@types/nock": "^11.1.0",
    "@types/node": "^15.12.0",
    "@types/safe-json-stringify": "^1.1.0",
    "@types/uuid": "^3.4.9",
    "@types/webrtc": "^0.0.30",
    "@types/ws": "^7.2.9",
    "@typescript-eslint/eslint-plugin": "^4.29.3",
    "@typescript-eslint/parser": "^4.29.3",
    "babel-jest": "^26.6.3",
    "babel-loader": "^8.0.6",
    "babel-plugin-istanbul": "^6.0.0",
    "babel-preset-env": "^1.7.0",
    "babelify": "^10.0.0",
    "broadcast-channel": "^4.9.0",
    "codecov": "^3.8.1",
    "concurrently": "^5.1.0",
    "crypto": "^1.0.1",
    "eslint": "^7.32.0",
    "eslint-plugin-import": "^2.24.2",
    "eslint-plugin-jsdoc": "^36.0.8",
    "jest": "^26.6.3",
    "nock": "^13.0.2",
    "npm-watch": "^0.11.0",
    "pre-push": "^0.1.1",
    "purecloud-platform-client-v2": "^116.0.0",
    "rimraf": "^3.0.0",
    "rollup": "^2.60.2",
    "rollup-plugin-polyfill-node": "^0.8.0",
    "rxjs": "^7.5.4",
    "stupid-server": "^0.2.5",
    "ts-jest": "^26.4.4",
    "ts-node": "^10.2.1",
    "uglify-js": "^3.11.5",
    "vinyl-buffer": "^1.0.1",
    "vinyl-source-stream": "^2.0.0",
    "watch": "^1.0.2",
    "webpack": "^4.35.3",
    "webpack-cli": "^3.3.5",
    "ws": "^7.4.0"
  },
  "false": {}
}<|MERGE_RESOLUTION|>--- conflicted
+++ resolved
@@ -62,10 +62,7 @@
     "core-js": "^3.7.0",
     "genesys-cloud-client-logger": "^4.1.0",
     "genesys-cloud-streaming-client": "^14.1.0",
-<<<<<<< HEAD
-=======
     "jwt-decode": "^3.1.2",
->>>>>>> 445339c2
     "lodash": "^4.17.15",
     "process-fast": "^1.0.0",
     "safe-json-stringify": "^1.2.0",
