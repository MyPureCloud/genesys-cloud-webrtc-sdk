--- conflicted
+++ resolved
@@ -61,11 +61,7 @@
     "browserama": "^3.1.1",
     "core-js": "^3.7.0",
     "genesys-cloud-client-logger": "^4.2.6",
-<<<<<<< HEAD
-    "genesys-cloud-streaming-client": "^16.1.0-PCM-2223.11",
-=======
     "genesys-cloud-streaming-client": "^16.1.1",
->>>>>>> 8d645c10
     "jwt-decode": "^3.1.2",
     "lodash": "^4.17.15",
     "process-fast": "^1.0.0",
