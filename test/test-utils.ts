--- conflicted
+++ resolved
@@ -294,13 +294,8 @@
   return new Promise(res => setTimeout(res, milliseconds));
 }
 
-<<<<<<< HEAD
-export function createSessionInfo (): ISessionInfo {
-  const roomJid = `${random()}@${random()}.com`;
-=======
 export function createPendingSession (sessionType: SessionTypes = SessionTypes.softphone): IPendingSession {
   const roomJid = sessionType === SessionTypes.acdScreenShare ? `acd-${random()}@org.com` : `${random()}@gjoll.com`;
->>>>>>> e45f690e
   const sessionId = random().toString();
 
   return {
@@ -309,20 +304,6 @@
     id: sessionId,
     conversationId: random().toString(),
     fromJid: roomJid,
-<<<<<<< HEAD
-    originalRoomJid: roomJid,
-    toJid: '',
-    sessionType: SessionTypes.softphone
-  };
-}
-
-export function createPendingSession (type: SessionTypes = SessionTypes.softphone): IPendingSession {
-  const sessionId = random();
-  const base = {
-=======
->>>>>>> e45f690e
-    sessionId,
-    id: sessionId,
     originalRoomJid: roomJid,
     toJid: '',
     sessionType
