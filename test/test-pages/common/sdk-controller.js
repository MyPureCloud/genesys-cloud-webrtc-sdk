/* global MediaStream */

import { getSdk, GenesysCloudWebrtcSdk } from '../sdk-proxy';
import utils from './utils';

let videoOpts;
let webrtcSdk;
let conversationsApi;
let currentSessionId;
let pendingSessions = [];
let conversationUpdatesToRender = {
  conversations: {},
  activeConversationId: ''
};

async function initWebrtcSDK (environmentData, _conversationsApi, noAuth, withDefaultAudio) {
  let options = {};
  let initOptions = null;
  conversationsApi = _conversationsApi;

  if (noAuth) {
    initOptions = { securityCode: document.getElementById('security-key').value };
    options.organizationId = document.getElementById('org-id').value;
    options.autoConnectSessions = true;
    localStorage.setItem('sdk_org_id', options.organizationId);
  } else {
    const accessToken = utils.getAccessToken();
    if (!accessToken) {
      window.alert('You have not authenticated yet');
      throw new Error('Not Authenticated');
    }
    options.accessToken = accessToken;
  }

  options.environment = environmentData.uri;
  options.logLevel = 'info';
  // for sumo debugging
  // options.optOutOfTelemetry = true;

  options.defaults = { monitorMicVolume: true };

  if (withDefaultAudio) {
    const audioStream = await navigator.mediaDevices.getUserMedia({ audio: true });
    options.defaults.audioStream = audioStream;
    window._defaultAudioStream = audioStream;

    // const formatter = (level, message, details, opts, next) => {
    //   if (message.includes('propose')) {
    //     message = 'decorated propose!!!'
    //   } else {
    //     message = `[decorated other] ${message}`
    //   }
<<<<<<< HEAD

=======
>>>>>>> 3e0a2dd1
    //   next(level, message, details, opts);
    // };
    // options.logFormatters = [formatter];

    const audioLabel = audioStream.getAudioTracks()[0].label;
    utils.writeToLog(`Using default audioStream with device: ${audioLabel}`);
  }

  const SDK = GenesysCloudWebrtcSdk || getSdk();
  window.SDK = SDK;

  webrtcSdk = new SDK(options);
  window.webrtcSdk = webrtcSdk;
  window.sdk = webrtcSdk;

  if (!options.optOutOfTelemetry) {
    sdk.logger = sdk._config.logger = new GenesysCloudClientLogger({
      accessToken: options.accessToken,
      url: `https://api.${options.environment}/api/v2/diagnostics/trace`,
      appVersion: 'dev',
      logLevel: 'info',
      logTopic: 'webrtc-demo-app',
    });
  }

  connectEventHandlers();
  return webrtcSdk.initialize(initOptions)
    .then(() => {
      utils.writeToLog(`SDK initialized with ${JSON.stringify(options, null, 2)}`);
      window.s = sdk.sessionManager.sessionHandlers.find(f => f.sessionType === 'softphone');
      renderUser(sdk._personDetails, sdk._orgDetails);
      handleStationUpdate({ station: sdk.station });
    });
}

function connectEventHandlers () {
  webrtcSdk.on('ready', ready);
  webrtcSdk.on('pendingSession', pendingSession);
  webrtcSdk.on('cancelPendingSession', cancelPendingSession);
  webrtcSdk.on('handledPendingSession', handledPendingSession);
  webrtcSdk.on('sessionStarted', sessionStarted);
  webrtcSdk.on('sessionEnded', sessionEnded);
  webrtcSdk.on('trace', trace);
  webrtcSdk.on('error', error);
  webrtcSdk.on('terminated', terminated);
  webrtcSdk.on('changeConnectionState', changeConnectionState);
  webrtcSdk.on('changeInterrupted', changeInterrupted);
  webrtcSdk.on('changeActive', changeActive);
  webrtcSdk.on('endOfCandidates', endOfCandidates);
  webrtcSdk.on('disconnected', disconnected);
  webrtcSdk.on('connected', connected);
  webrtcSdk.on('conversationUpdate', handleConversationUpdate);
  webrtcSdk.on('station', handleStationUpdate);

  /* media related */
  webrtcSdk.media.on('audioTrackVolume', handleAudioChange);
  webrtcSdk.media.on('state', handleMediaStateChanges);
}

function requestMicPermissions () {
  return webrtcSdk.media.requestMediaPermissions('audio');
}

function requestCameraPermissions () {
  return webrtcSdk.media.requestMediaPermissions('video');
}

function requestAllPermissions () {
  return webrtcSdk.media.requestMediaPermissions('both');
}

function enumerateDevices () {
  return webrtcSdk.media.enumerateDevices(true);
}

function logMediaState (state) {
  utils.writeToMediaStateLog(JSON.stringify(state, null, 2));
  console.log('mediaState', state);
}

function getCurrentMediaState () {
  const state = webrtcSdk.media.getState();
  logMediaState(state);


  /* if it was a device change, fill the device selectors */
  if (state.eventType === 'devices') {
    const addOptions = (elId, options, skipSysDefault = false) => {
      const element = document.querySelector('select#' + elId);
      let innerHtml = skipSysDefault ? '' : '<option value="">System Default</option>';
      const newOpts = options.map(opt => `<option value="${opt.deviceId}">${opt.label}</option>`);
      innerHtml += newOpts.join('\n');
      element.innerHTML = innerHtml;
    };

    addOptions('audio-devices', state.audioDevices);
    addOptions('video-devices', state.videoDevices);
    addOptions('output-devices', state.outputDevices, true);
  }
}

function handleMediaStateChanges (state) {
  logMediaState(state);

  /* if it was a device change, fill the device selectors */
  if (state.eventType === 'devices') {
    const addOptions = (elId, devices) => {
      const element = document.querySelector('select#' + elId);
      const currentElValue = element.value;
      const devicesWithIdsAndLabels = devices.filter(d => d.deviceId && d.label);
      let innerHtml = `<option ${!devicesWithIdsAndLabels.length ? 'selected' : ''} value="">System Default</option>`;
      const newOpts = devicesWithIdsAndLabels.map(device => {
        return `<option ${currentElValue === device.deviceId ? 'selected' : ''} value="${device.deviceId}">${device.label}</option>`;
      });
      innerHtml += newOpts.join('\n');
      element.innerHTML = innerHtml;
    };

    addOptions('audio-devices', state.audioDevices);
    addOptions('video-devices', state.videoDevices);
    addOptions('output-devices', state.outputDevices);
  }
}

function handleAudioChange (info) {
  let allPids = document.querySelectorAll('.pid');
  let amountOfPids = Math.round(info.volume / 10);
  let elementsRange = Array.from(allPids).slice(0, amountOfPids);
  for (var i = 0; i < allPids.length; i++) {
    allPids[i].style.backgroundColor = "#e6e7e8";
  }
  for (var i = 0; i < elementsRange.length; i++) {
    elementsRange[i].style.backgroundColor = "#69ce2b";
  }
}

function _getLogHeader (functionName) {
  return `${functionName}\n---------------------`;
}

function startSoftphoneSession () {
  const numberToCall = getInputValue('outbound-phone-number');
  if (!numberToCall) {
    document.getElementById('log-data').value += 'Phone Number is required to place an outbound call\n';
    return;
  }

  let body = { phoneNumber: numberToCall };
  webrtcSdk.startSoftphoneSession(body);
}

function changeVolume () {
  const volume = parseInt(getInputValue('volume-input'), 10);

  webrtcSdk.updateAudioVolume(volume);
}

function disconnectSdk () {
  const reallyDisconnect = window.confirm('Are you sure you want to disconnect?');
  if (!reallyDisconnect) {
    return;
  }

  webrtcSdk.disconnect();
  utils.writeToLog('Disconnected -- Reauthenticate to reconnect');
}

function getInputValue (inputId) {
  return document.getElementById(inputId).value;
}

/* --------------------------- */
/* SDK EVENT HANDLER FUNCTIONS */
/* --------------------------- */

function ready () {
  if (!webrtcSdk._personDetails) {
    webrtcSdk.startScreenShare();
  }
  utils.writeToLog('webrtcSDK ready event emitted');
}

// pendingSession - {id, address, conversationId, autoAnswer}
function pendingSession (options) {
  let output = `${_getLogHeader('pendingSession')}
    id: ${JSON.stringify(options.id)}
    sessionType: ${JSON.stringify(options.sessionType)}
    fromJid: ${JSON.stringify(options.fromJid)}
    conversationId: ${JSON.stringify(options.conversationId)}
    autoAnswer: ${JSON.stringify(options.autoAnswer)}
    `;

  const existingPendingSession = pendingSessions.find(s => s.conversationId === options.conversationId);
  if (!existingPendingSession) {
    pendingSessions.push(options);
    renderPendingSessions();
  }

  utils.writeToLog(output);
}

function renderUser (user, org) {
  const userEl = document.querySelector('#user-element');
  if (!user || !org) {
    return userEl.innerHTML = `
      <h5 class="text-danger m-3">
        (Unauthenticated User)
      </h5>`;
  }

  userEl.innerHTML = `
    <table class="table">
      <thead>
        <th scope="col">Name</th>
        <th scope="col">Email</th>
        <th scope="col">Org</th>
      </thead>
      <tbody>
        <tr>
          <th scope="row">${user.name}</th>
          <th scope="row">${user.email}</th>
          <td>${org.name}</td>
        </tr>
      </tbody>
    </table>`;
}

function renderPendingSessions () {
  const parentNode = document.getElementById('pending-sessions');
  console.log('rendering pending sessions table', pendingSessions);
  if (!pendingSessions.length) {
    parentNode.innerHTML = '';
    return;
  }

  let html = `<table class="table">
    <thead>
      <tr>
        <th scope="col">conversationId</th>
        <th scope="col">sessionId</th>
        <th scope="col">autoAnswer</th>
        <th scope="col">Answer</th>
        <th scope="col">Decline</th>
      </tr>
    </thead>
    <tbody>`;


  pendingSessions.forEach(session => {
    html += `<tr>
    <th scope="row">${session.conversationId}</th>
    <td>${session.id}</td>
    <td>${session.autoAnswer}</td>
    <td><button type="button" class="btn btn-success btn-sm" onclick="webrtcSdk.acceptPendingSession({conversationId:'${session.conversationId}'})"
      >Answer</button>
    </td>
    <td><button type="button" class="btn btn-danger btn-sm" onclick="webrtcSdk.rejectPendingSession({conversationId:'${session.conversationId}'})"
      >Decline</button>
    </td>
  </tr>`
  });

  html += `</tbody>
  </table>`;

  parentNode.innerHTML = html;
}

function handleConversationUpdate (event) {
  console.debug('received `conversationUpdate` event', event);
  conversationUpdatesToRender.activeConversationId = event.activeConversationId;
  event.current.forEach(convoEvt => {
    conversationUpdatesToRender.conversations[convoEvt.conversationId] = convoEvt;
  });
  event.removed.forEach(convoEvt => {
    conversationUpdatesToRender.conversations[convoEvt.conversationId] = convoEvt;
  });
  renderSessions();
}

function renderSessions () {
  const tableBodyId = 'session-tbody';
  let tableBody = document.getElementById(tableBodyId);
  let html = '';

  if (!tableBody) {
    const parentNode = document.getElementById('sessions-element');
    parentNode.innerHTML = `<table class="table">
      <thead>
        <tr>
          <th scope="col" scope="row">conversationId</th>
          <th scope="col">sessionId</th>
          <th scope="col">Is the active convo?</th>
          <th scope="col">Non concurrent Sess.</th>
          <th scope="col">session state</th>
          <th scope="col">direction</th>
          <th scope="col">call state</th>
          <th scope="col">muted</th>
          <th scope="col">held</th>
          <th scope="col">confined</th>
          <th scope="col">Mute</th>
          <th scope="col">Hold</th>
          <th scope="col">End</th>
        </tr>
      </thead>
      <tbody id="${tableBodyId}">
      </tbody>
    </table>`;
    tableBody = document.getElementById(tableBodyId);
  }

  Object.values(conversationUpdatesToRender.conversations).forEach(update => {
    const isTheActiveConversation = update.conversationId === conversationUpdatesToRender.activeConversationId;
    const isSessionActive = update.session ? update.session.state === 'active' : undefined;
    const isCallActive = update.mostRecentCallState.state !== 'disconnected'
      && update.mostRecentCallState.state !== 'terminated'
    const isCallMuted = update.mostRecentCallState.muted;
    const isCallHeld = update.mostRecentCallState.held;
    const isCallConfined = update.mostRecentCallState.confined;

    html += `<tr>
    <th scope="row">${update.conversationId}</th>
    <td>${update.session ? update.session.id : '(none)'}</td>
    <td
      class="${isTheActiveConversation ? 'text-success' : ''}"
    >${isTheActiveConversation}</td>
    <td>${!sdk.isConcurrentSoftphoneSessionsEnabled()}</td>
    <td
      class="${isSessionActive ? 'text-success' : 'text-danger'}"
    >${update.session ? update.session.state : '(none)'}</td>
    <td>${update.mostRecentCallState.direction}</td>
    <td
      class="${isCallActive ? 'text-success' : 'text-danger'}"
    >${update.mostRecentCallState.state}</td>
    <td
      class="${isCallMuted ? 'text-warning' : 'text-info'}"
    >${isCallMuted}</td>
    <td
      class="${isCallHeld ? 'text-warning' : 'text-info'}"
    >${isCallHeld}</td>
    <td
      class="${isCallConfined ? 'text-warning' : 'text-info'}"
    >${isCallConfined}</td>

    <td>
      <button type="button" class="btn btn-info btn-sm"
        onclick="webrtcSdk.setAudioMute({mute: ${!isCallMuted},conversationId:'${update.conversationId}'})"
        ${isCallActive ? '' : 'disabled'}
      >${isCallMuted ? 'Unmute' : 'Mute'}</button>
    </td>
    <td>
      <button type="button" class="btn btn-info btn-sm"
        onclick="webrtcSdk.setConversationHeld({held: ${!isCallHeld},conversationId:'${update.conversationId}'})"
        ${isCallActive ? '' : 'disabled'}
      >${isCallHeld ? 'Unhold' : 'Hold'}</button>
    </td>
    <td>
      <button type="button" class="btn btn-danger btn-sm"
        onclick="webrtcSdk.endSession({conversationId:'${update.conversationId}'})"
        ${isCallActive ? '' : 'disabled'}
      >End</button>
    </td>
  </tr>`
  });
  tableBody.innerHTML = html;
}

function handleStationUpdate (event) {
  const stationEl = document.querySelector('#stations-element');
  if (!event.station) {
    return stationEl.innerHTML = `
      <h5 class="no-station text-danger m-3">
        (No Station)
      </h5>`;
  }

  const {
    name,
    status,
    type,
    webRtcPersistentEnabled,
    webRtcCallAppearances,
    webRtcForceTurn
  } = event.station;

  stationEl.innerHTML = `
  <table class="table">
    <thead>
      <th scope="col">Name</th>
      <th scope="col">Status</th>
      <th scope="col">Type</th>
      <th scope="col">Persistent Conn.</th>
      <th scope="col">Line Appearance</th>
      <th scope="col">Force TURN</th>
    </thead>
    <tbody>
      <tr>
        <td scope="row">${name}</td>
        <td>${status}</td>
        <td>${type}</td>
        <td>${webRtcPersistentEnabled}</td>
        <td>${webRtcCallAppearances}</td>
        <td>${webRtcForceTurn}</td>
      </tr>
    </tbody>
  </table>`;
}

function cancelPendingSession (params) {
  let output = `${_getLogHeader('cancelPendingSession')}
    sessionId: ${params.sessionId}
    conversationId: ${params.conversationId}`;

  pendingSessions = pendingSessions.filter(s => s.conversationId !== params.conversationId);
  renderPendingSessions();
  utils.writeToLog(output);
}

function handledPendingSession (params) {
  let output = `${_getLogHeader('handledPendingSession')}
    sessionId: ${params.sessionId}
    conversationId: ${params.conversationId}`;

  pendingSessions = pendingSessions.filter(s => s.conversationId !== params.conversationId);
  renderPendingSessions();
  utils.writeToLog(output);
}

function getDeviceId (type) {
  const el = document.querySelector(`select#${type}-devices`);
  const value = el ? el.value : '';
  return value || true;
}

async function sessionStarted (session) {
  let output = `${_getLogHeader('sessionStarted')}
    conversationId: ${session.conversationId}
    sessionId: ${session.sid}`;

  // conversationUpdatesToRender.push(session);
  // renderSessions();
  utils.writeToLog(output);

  if (session.sessionType === 'collaborateVideo') {
    const audioElement = document.getElementById('vid-audio');
    const videoElement = document.getElementById('vid-video');
    session.once('incomingMedia', () => {
      const element = document.getElementById('waiting-for-media');
      element.classList.add('hidden');

      const controls = document.getElementById('video-actions');
      controls.classList.remove('hidden');
    });

    let mediaStream;

    if (!videoOpts.video && !videoOpts.audio) {
      mediaStream = new MediaStream();
    } else if (!videoOpts.video || !videoOpts.audio || videoOpts.videoResolution) {
      if (videoOpts.video) {
        videoOpts.video = getDeviceId('video');
      }

      if (videoOpts.audio) {
        videoOpts.audio = getDeviceId('audio');
      }

      console.log({ videoOpts });
      mediaStream = await webrtcSdk.startMedia(videoOpts);
    }

    const sessionEventsToLog = ['participantsUpdate', 'activeVideoParticipantsUpdate', 'speakersUpdate'];
    sessionEventsToLog.forEach((eventName) => {
      session.on(eventName, (e) => {
        console.info(eventName, e);
        utils.writeToLog(JSON.stringify({ eventName, details: e }, null, 2));
      });
    });
    webrtcSdk.acceptSession({ sessionId: session.id, audioElement, videoElement, mediaStream });
  }
}

function updateOutgoingMediaDevices (type = 'both'/* 'video' | 'audio' | 'both' */) {
  if (!currentSessionId) {
    utils.writeToLog('No active session');
    return;
  }
  let audioDeviceId;
  let videoDeviceId;

  if (type === 'both' || type === 'video') {
    videoDeviceId = getDeviceId('video');
  }

  if (type === 'both' || type === 'audio') {
    audioDeviceId = getDeviceId('audio');
  }

  // let videoDeviceId = (currentSession.sessionType === 'collaborateVideo')
  //   ? document.querySelector('select#video-devices').value || true
  //   : false;

  webrtcSdk.updateOutgoingMedia({ sessionId: currentSessionId, videoDeviceId, audioDeviceId });
}

function updateOutputMediaDevice () {
  const audioOutputDeviceId = getDeviceId('output');
  webrtcSdk.updateOutputDevice(audioOutputDeviceId);
}

function updateDefaultDevices (options) {
  /* options = {
    updateVideoDefault: boolean;
    updateAudioDefault: boolean;
    updateOutputDefault: boolean;
    updateActiveSessions: boolean;
  } */
  const sdkOpts = {
    videoDeviceId: undefined, // `undefined` will not change that device | `null` will reset to system default
    audioDeviceId: undefined,
    outputDeviceId: undefined,
    updateActiveSessions: options.updateActiveSessions
  };

  if (options.updateVideoDefault) {
    const value = getDeviceId('video');
    sdkOpts.videoDeviceId = value !== false ? value : null; // `null` resets to sys default
  }

  if (options.updateAudioDefault) {
    const value = getDeviceId('audio');
    sdkOpts.audioDeviceId = value !== false ? value : null; // `null` resets to sys default
  }

  if (options.updateOutputDefault) {
    const value = getDeviceId('output');
    sdkOpts.outputDeviceId = value; // defaults are not allowed for output
  }

  webrtcSdk.updateDefaultDevices(sdkOpts);
}

function sessionEnded (session, reason) {
  let output = `${_getLogHeader('sessionEnded')}
    sessionId: ${session.sid}
    conversationId: ${session.conversationId}
    isPersistentConnection: ${session.isPersistentConnection}
    isSessionStillActive: ${session.active}
    reason: ${JSON.stringify(reason, null, 2)}`;

  currentSessionId = null;
  utils.writeToLog(output);
}

function trace (level, message, details) {
  let output = `${_getLogHeader('trace')}\n`;
  output += `  level: ${level}\n  message: ${message}\n  details: ${details}`;

  const logTraces = document.getElementById('log-traces-check').checked;
  if (logTraces) {
    utils.writeToLog(output);
  }
}

function error (error, details) {
  let output = `${_getLogHeader('error')}
    error: ${error}\n  details: ${details}`;

  utils.writeToLog(output);
}

function terminated (session, reason) {
  let output = `${_getLogHeader('terminated')}
    reason: ${reason}
    conversationId: ${session.conversationId}
    sessionId: ${session.sid}`;

  utils.writeToLog(output);
}

function changeConnectionState (session, connectionState) {
  let output = `${_getLogHeader('changeConnectionState')}
    connectionState: ${JSON.stringify(connectionState)}
    conversationId: ${session.conversationId}
    sessionId: ${session.sid}`;

  utils.writeToLog(output);
}

function changeInterrupted (session, interrupted) {
  let output = `${_getLogHeader('changeInterrupted')}
    conversationId: ${session.conversationId}
    sessionId: ${session.sid}
    interrupted: ${interrupted}`;

  utils.writeToLog(output);
}

function changeActive (session, active) {
  let output = `${_getLogHeader('changeActive')}
    conversationId: ${session.conversationId}
    sessionId: ${session.sid}
    active: ${active}`;

  utils.writeToLog(output);
}

function endOfCandidates () {
  utils.writeToLog('endOfCandidates event');
}

function disconnected (e) {
  utils.writeToLog('disconnected event' + e);
}

function connected (e) {
  utils.writeToLog('connected event', e);
}

async function startVideoConference ({ noAudio, noVideo, mediaStream, useConstraints } = {}, answerPendingSession) {
  let videoResolution;

  if (useConstraints) {
    videoResolution = JSON.parse(window['media-constraints'].value);
    console.log('proceeding with custom resolution', videoResolution);
  }

  videoOpts = { video: !noVideo, audio: !noAudio, mediaStream, videoResolution };

  if (answerPendingSession) {
    webrtcSdk.acceptPendingSession(currentSessionId);
  } else {
    const roomJid = getInputValue('video-jid');
    if (!roomJid) {
      const message = 'roomJid required to start a video call';
      document.getElementById('log-data').value += `${message}\n`;
      throw new Error(message);
    }

    localStorage.setItem('sdk_room_jid', roomJid);

    webrtcSdk.startVideoConference(roomJid, getInputValue('invitee-jid'));
  }

  const element = document.getElementById('waiting-for-media');
  element.classList.remove('hidden');

  const startControls = document.querySelectorAll('.start-controls');
  startControls.forEach(el => el.classList.add('hidden'));
}

function setVideoMute (mute) {
  webrtcSdk.setVideoMute({ sessionId: currentSessionId, mute });
}

function setAudioMute (mute) {
  webrtcSdk.setAudioMute({ sessionId: currentSessionId, mute });
}

function startScreenShare () {
  currentSession.startScreenShare();
}

function stopScreenShare () {
  currentSession.stopScreenShare();
}

function pinParticipantVideo () {
  currentSession.pinParticipantVideo(getInputValue('participant-pin'));
}

let systemPresences;
async function updateOnQueueStatus (goingOnQueue) {
  if (!systemPresences) {
    systemPresences = (await webrtcSdk._http.requestApi(`systempresences`, {
      method: 'get',
      host: webrtcSdk._config.environment,
      authToken: webrtcSdk._config.accessToken
    })).body;
  }

  let presenceDefinition;
  if (goingOnQueue) {
    presenceDefinition = systemPresences.find(p => p.name === 'ON_QUEUE');
  } else {
    presenceDefinition = systemPresences.find(p => p.name === 'AVAILABLE');
  }

  const requestOptions = {
    method: 'patch',
    host: webrtcSdk._config.environment,
    authToken: webrtcSdk._config.accessToken,
    data: JSON.stringify({ presenceDefinition })
  };
  return await webrtcSdk._http.requestApi(`users/${webrtcSdk._personDetails.id}/presences/PURECLOUD`, requestOptions);
}

export default {
  getCurrentMediaState,
  requestMicPermissions,
  requestCameraPermissions,
  requestAllPermissions,
  enumerateDevices,
  startSoftphoneSession,
  changeVolume,
  startVideoConference,
  setVideoMute,
  setAudioMute,
  startScreenShare,
  stopScreenShare,
  updateOutgoingMediaDevices,
  updateOutputMediaDevice,
  updateDefaultDevices,
  disconnectSdk,
  initWebrtcSDK,
  pinParticipantVideo,
  updateOnQueueStatus
};<|MERGE_RESOLUTION|>--- conflicted
+++ resolved
@@ -50,10 +50,6 @@
     //   } else {
     //     message = `[decorated other] ${message}`
     //   }
-<<<<<<< HEAD
-
-=======
->>>>>>> 3e0a2dd1
     //   next(level, message, details, opts);
     // };
     // options.logFormatters = [formatter];
