--- conflicted
+++ resolved
@@ -315,20 +315,8 @@
   <div id="wrapper">
     Demos built with various tools:
     <ul id="files" class="view-tiles">
-<<<<<<< HEAD
-      <li><a href="browserify/" class="" title="browserify"><span class="name">browserify</span><span
-            class="size"></span><span class="date">2018-12-11 14:53:39</span></a></li>
-      <li><a href="cdn/" class="" title="cdn"><span class="name">cdn</span><span class="size"></span><span
-            class="date">2018-12-11 14:53:37</span></a></li>
-      <li><a href="gulp/" class="" title="gulp"><span class="name">gulp</span><span class="size"></span><span
-            class="date">2018-12-11 14:53:42</span></a></li>
-      <li><a href="webpack/" class="" title="webpack"><span class="name">webpack</span><span class="size"></span><span
-=======
-      <li><a href="cdn" class="" title="cdn"><span class="name">cdn</span><span class="size"></span><span
-            class="date">2018-12-11 14:53:37</span></a></li>
-      <li><a href="webpack" class="" title="webpack"><span class="name">webpack</span><span class="size"></span><span
->>>>>>> 072e00fc
-            class="date">2018-12-11 14:53:38</span></a></li>
+      <li><a href="cdn/" class="" title="cdn"><span class="name">cdn</span></a></li>
+      <li><a href="webpack/" class="" title="webpack"><span class="name">webpack</span></a></li>
     </ul>
   </div>
   <script src="../../dist/genesys-cloud-webrtc-sdk.js"></script>
