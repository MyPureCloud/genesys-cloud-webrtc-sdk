let loggerConstructorSpy: jest.SpyInstance;
jest.mock('genesys-cloud-client-logger', () => {
  loggerConstructorSpy = jest.fn((_config) => mockLogger)
  return loggerConstructorSpy;
});

import StreamingClient from 'genesys-cloud-streaming-client';
import { Logger } from 'genesys-cloud-client-logger';
import * as clientPrivate from '../../src/client-private';
import jwtDecode from 'jwt-decode';

import { SessionManager } from '../../src/sessions/session-manager';
import { MockStream, MockSession, random } from '../test-utils';
import {
  GenesysCloudWebrtcSdk,
  ICustomerData,
  SdkError,
  ISdkConfig,
  SdkErrorTypes,
  SessionTypes,
  SdkMedia,
  ISdkMediaState,
  IUpdateOutgoingMedia,
  IExtendedMediaSession,
  IMediaDeviceIds,
  isSecurityCode,
  isCustomerData,
  IStation,
  IPersonDetails,
  ISessionIdAndConversationId
} from '../../src';
import * as utils from '../../src/utils';
import { RetryPromise } from 'genesys-cloud-streaming-client/dist/es/utils';
import { SdkHeadset, SdkHeadsetStub } from '../../src/media/headset';

jest.mock('../../src/sessions/session-manager');
jest.mock('../../src/media/media');
jest.mock('jwt-decode');

const jwtDecodeSpy: jest.SpyInstance = jwtDecode as any;
const mockLogger: jest.Mocked<Logger> = {
  debug: jest.fn(),
  warn: jest.fn(),
  error: jest.fn(),
  info: jest.fn(),
  log: jest.fn(),
  setAccessToken: jest.fn()
} as any;

describe('Client', () => {
  let sdk: GenesysCloudWebrtcSdk;
  let constructSdk: (config?: ISdkConfig) => GenesysCloudWebrtcSdk;

  let sessionManagerMock: jest.Mocked<SessionManager>;
  let streamingClientMock: jest.Mocked<StreamingClient>;
  let mediaMock: jest.Mocked<SdkMedia>;

  beforeEach(() => {
    constructSdk = (config?: ISdkConfig) => {
      /* if we have no config, then use some defaults */
      if (config === undefined) {
        config = { logger: mockLogger as any, accessToken: 'secure', environment: 'mypurecloud.com', optOutOfTelemetry: true };
      }
      /* if we have `truthy`, make sure we always have the mock logger */
      else if (config) {
        config = { logger: mockLogger as any, optOutOfTelemetry: true, ...config };
      }

      sdk = new GenesysCloudWebrtcSdk(config);

      /* set up mock instances */
      // mockLogger = { debug: jest.fn(), warn: jest.fn(), error: jest.fn(), info: jest.fn(), log: jest.fn() };
      sessionManagerMock = sdk.sessionManager = new SessionManager(sdk) as any;
      streamingClientMock = {
        disconnect: jest.fn(),
        config: {}
      } as any;

      sdk._streamingConnection = streamingClientMock;
      mediaMock = sdk.media as any;

      /* mock needed returned values (needed for `afterEach => sdk.destroy()`) */
      sessionManagerMock.getAllJingleSessions.mockReturnValue([]);

      return sdk;
    }
  });

  afterEach(async () => {
    jest.restoreAllMocks();
    if (sdk) {
      await sdk.destroy();
      sdk = null;
    }
  });

  describe('constructor()', () => {
    it('throws if options are not provided', () => {
      try {
        constructSdk(null); // tslint:disable-line
        fail();
      } catch (err) {
        expect(err).toEqual(new SdkError(SdkErrorTypes.invalid_options, 'Options required to create an instance of the SDK'));
      }
    });

    it('throws if accessToken and organizationId and jwt is not provided', () => {
      try {
        constructSdk({ environment: 'mypurecloud.com' }); // tslint:disable-line
        fail();
      } catch (err) {
        expect(err).toEqual(new SdkError(SdkErrorTypes.invalid_options, 'An accessToken, jwt, or organizationId (for guest access) is required to instantiate the sdk.'));
      }
    });

    it('warns if environment is not valid', () => {
      const consoleWarnSpy = jest.spyOn(console, 'warn');

      const sdk1 = new GenesysCloudWebrtcSdk({ accessToken: '1234' });
      const sdk2 = new GenesysCloudWebrtcSdk({
        accessToken: '1234',
        environment: 'mypurecloud.con',
      } as ISdkConfig);

      expect(consoleWarnSpy).toHaveBeenCalled();
    });

    it('does not warn if things are fine', () => {
      const sdk = constructSdk({
        accessToken: '1234',
        environment: 'mypurecloud.com',
        logLevel: 'error',
      } as ISdkConfig);
      expect(sdk.logger.warn).not.toHaveBeenCalled();
    });

    it('sets up options with defaults', () => {
      const sdk = constructSdk({ accessToken: '1234' } as ISdkConfig);
      expect(sdk._config.accessToken).toBe('1234');
      expect(sdk._config.environment).toBe('mypurecloud.com');
      expect(sdk._config.autoConnectSessions).toBe(true);
      expect(sdk.isGuest).toBe(false);
      expect(sdk.headset instanceof SdkHeadset).toBe(true);
    });

    it('sets up options when provided and track default audioStream', () => {
      const setDefaultAudioStreamSpy = jest.spyOn(GenesysCloudWebrtcSdk.prototype, 'setDefaultAudioStream').mockImplementation();
      const mockStream = {};
      const sdk = constructSdk({
        accessToken: '1234',
        environment: 'mypurecloud.ie',
        autoConnectSessions: false,
        optOutOfTelemetry: true,
        defaults: {
          audioStream: mockStream,
        }
      } as ISdkConfig);

      expect(sdk.logger).toBe(mockLogger);
      expect(sdk._config.accessToken).toBe('1234');
      expect(sdk._config.environment).toBe('mypurecloud.ie');
      expect(sdk._config.autoConnectSessions).toBe(false);
      expect(sdk.isGuest).toBe(false);
      expect(setDefaultAudioStreamSpy).toHaveBeenCalledWith(mockStream);
    });

    it('sets up listeners for canceled and handled sessions', () => {
      const sdk = constructSdk();

      const ids: ISessionIdAndConversationId = {
        conversationId: 'walk-talky',
        sessionId: 'ants-marching'
      };

      sdk.emit('cancelPendingSession', ids);
      sdk.emit('handledPendingSession', ids);

      expect(sdk.logger.info).toHaveBeenCalledWith('cancelPendingSession', ids);
      expect(sdk.logger.info).toHaveBeenCalledWith('handledPendingSession', ids);

    });

    it('should use SdkHeadsetStub if opted out', () => {
      const sdk = constructSdk({ accessToken: '1234', useHeadsets: false } as ISdkConfig);
      expect(sdk.headset instanceof SdkHeadsetStub).toBe(true);
    });
  });

  describe('isScreenRecordingSession', () => {
    beforeEach(() => {
      sdk = constructSdk();
    });

    it('should be true', () => {
      expect(sdk.isScreenRecordingSession({ sessionType: SessionTypes.screenRecording } as any)).toBeTruthy();
    });

    it('should be false', () => {
      expect(sdk.isScreenRecordingSession({ sessionType: SessionTypes.acdScreenShare } as any)).toBeFalsy();
      expect(sdk.isScreenRecordingSession({ sessionType: SessionTypes.softphone } as any)).toBeFalsy();
      expect(sdk.isScreenRecordingSession({ sessionType: SessionTypes.collaborateVideo } as any)).toBeFalsy();
    });
  });

  describe('isVideoSession', () => {
    beforeEach(() => {
      sdk = constructSdk();
    });

    it('should be true', () => {
      expect(sdk.isVideoSession({ sessionType: SessionTypes.collaborateVideo } as any)).toBeTruthy();
    });

    it('should be false', () => {
      expect(sdk.isVideoSession({ sessionType: SessionTypes.acdScreenShare } as any)).toBeFalsy();
      expect(sdk.isVideoSession({ sessionType: SessionTypes.softphone } as any)).toBeFalsy();
      expect(sdk.isVideoSession({ sessionType: SessionTypes.screenRecording } as any)).toBeFalsy();
    });
  });

  describe('startVideoConference()', () => {
    it('should call session manager to start screenshare', async () => {
      sdk = constructSdk();

      sessionManagerMock.startSession.mockResolvedValue({});
      await sdk.startVideoConference('123');
      expect(sessionManagerMock.startSession).toBeCalledWith({ jid: '123', sessionType: SessionTypes.collaborateVideo });
    });

    it('should throw if guest user', async () => {
      sdk = constructSdk({ organizationId: 'some-org' }); // no access_token is a guest user
      try {
        await sdk.startVideoConference('123');
        fail('should have failed');
      } catch (e) {
        expect(e).toEqual(new Error('video conferencing not supported for guests'));
        expect(sessionManagerMock.startSession).not.toHaveBeenCalled();
      }
    });
  });

  describe('startScreenShare()', () => {
    it('should reject if authenticated user', async () => {
      sdk = constructSdk();
      try {
        await sdk.startScreenShare();
        fail('should have failed');
      } catch (e) {
        expect(e).toEqual(new Error('Agent screen share is not yet supported'));
      }
    });

    it('should call session manager to start screenshare', async () => {
      const media = new MockStream({ video: true });
      sdk = constructSdk({ organizationId: 'some-org' }); // for guest user sdk

      sessionManagerMock.startSession.mockResolvedValue(media);

      const stream = await sdk.startScreenShare();

      expect(sdk.sessionManager.startSession).toBeCalledWith({ sessionType: SessionTypes.acdScreenShare });
      expect(stream).toBe(media);
    });
  });

  describe('proceedWithSession()', () => {
    it('proxies the call to the sessionManager', async () => {
      sdk = constructSdk();

      sessionManagerMock.proceedWithSession.mockResolvedValue();

      const conversationId = '5512551';
      await sdk.acceptPendingSession({ conversationId });
      expect(sdk.sessionManager.proceedWithSession).toBeCalledWith({ conversationId });
    });
  });

  describe('rejectPendingSession()', () => {
    it('proxies the call to the sessionManager', async () => {
      sdk = constructSdk();

      sessionManagerMock.rejectPendingSession.mockResolvedValue();

      const conversationId = '5512551';
      await sdk.rejectPendingSession({ conversationId });
      expect(sdk.sessionManager.rejectPendingSession).toBeCalledWith({ conversationId });
    });
  });

  describe('acceptSession()', () => {
    it('proxies the call to the sessionManager', async () => {
      sdk = constructSdk();

      sessionManagerMock.acceptSession.mockResolvedValue({ conversationId: 'some-convo' });

      const params = { conversationId: '5512551' };
      await sdk.acceptSession(params);
      expect(sdk.sessionManager.acceptSession).toBeCalledWith(params);
    });
  });

  describe('endSession()', () => {
    it('should proxy to sessionManager', async () => {
      sdk = constructSdk();

      sessionManagerMock.endSession.mockResolvedValue();
      const params = { conversationId: random() };
      await sdk.endSession(params);
      expect(sdk.sessionManager.endSession).toBeCalledWith(params);
    });
  });

  describe('forceTerminateSession()', () => {
    it('should proxy to sessionManager', async () => {
      sdk = constructSdk();

      sessionManagerMock.forceTerminateSession.mockResolvedValue();
      await sdk.forceTerminateSession('sessionId');
      expect(sdk.sessionManager.forceTerminateSession).toBeCalledWith('sessionId', undefined);
    });
  });

  describe('fetchUsersStation()', () => {
    let station: IStation;
    let user: IPersonDetails;
    let mockStationResponse: Promise<{ data: IStation }>;

    beforeEach(() => {
      const stationId = 'the-bat-phone';
      user = {
        id: 'bat-123-man',
        name: 'THE Batman',
        chat: {
          jabberId: 'bat.com',
        },
        station: {
          effectiveStation: { id: stationId } as any
        }
      };
      station = {
        id: stationId,
        name: 'Batman WebRTC station',
        status: 'ASSOCIATED',
        userId: user.id,
        webRtcUserId: user.id,
        type: 'inin_webrtc_softphone',
        webRtcPersistentEnabled: false,
        webRtcForceTurn: false,
        webRtcCallAppearances: 100
      };
      jest.spyOn(utils, 'requestApiWithRetry').mockImplementation(() => {
        return {
          promise: mockStationResponse || Promise.resolve({ data: station })
        } as RetryPromise<{ data: IStation }>;
      });
      sdk = constructSdk();
    });

    it('should fetch the station and emit the necessary events', async () => {
      sdk._personDetails = user;

      const concurrentSessionEvent = new Promise<void>(res => {
        sdk.once('concurrentSoftphoneSessionsEnabled', (bool) => {
          expect(bool).toBe(true);
          res();
        });
      });

      const stationEvent = new Promise<void>(res => {
        sdk.once('station', (evt) => {
          expect(evt).toEqual({ action: 'Associated', station });
          res();
        });
      });

      expect(await sdk.fetchUsersStation()).toEqual(station);

      await concurrentSessionEvent;
      await stationEvent;
    });

    it('should fetch the user before the station if the user was not previously loaded', async () => {
      const fetchAuthenticatedUserSpy = jest.spyOn(sdk, 'fetchAuthenticatedUser').mockImplementation(() => {
        sdk._personDetails = user;
        return Promise.resolve(user);
      });

      expect(await sdk.fetchUsersStation()).toEqual(station);
      expect(fetchAuthenticatedUserSpy).toHaveBeenCalled();
      expect(sdk._personDetails).toBe(user);
    });

    it('should throw an error if fetching the user fails', async () => {
      const error = new Error('Bad HTTP happenings');
      const fetchAuthenticatedUserSpy = jest.spyOn(sdk, 'fetchAuthenticatedUser').mockRejectedValue(error);

      try {
        await sdk.fetchUsersStation();
        fail('should have throw');
      } catch (e) {
        expect(e).toEqual(error);
      }

      expect(fetchAuthenticatedUserSpy).toHaveBeenCalled();
    });

    it('should throw if the user does not have an effective station', async () => {
      const expectThrow = async () => {
        try {
          await sdk.fetchUsersStation();
          fail('should have throw');
        } catch (e) {
          expect(e.message).toBe('User does not have an effective station');
        }
      };

      /* no user, even after trying to load one */
      jest.spyOn(sdk, 'fetchAuthenticatedUser').mockResolvedValue(null);
      await expectThrow();

      /* no station for the user */
      sdk._personDetails = { ...user, station: undefined };
      await expectThrow();

      /* no station Id on the station */
      sdk._personDetails = { ...user, station: {} };
      await expectThrow();
    });

    it('should throw an error if fetching the station fails', async () => {
      sdk._personDetails = user;

      mockStationResponse = Promise.reject(new Error('Bad Request'));

      try {
        await sdk.fetchUsersStation();
        fail('should have throw');
      } catch (e) {
        expect(e.message).toEqual('Bad Request');
      }
    });
  });

  describe('isPersistentConnectionEnabled()', () => {
    beforeEach(() => {
      sdk = constructSdk();
      sdk.station = {
        type: 'inin_webrtc_softphone',
        webRtcPersistentEnabled: true,
      } as IStation;
    });

    it('should return "true" if persistent connection is enabled for a webrtc softphone', () => {
      expect(sdk.isPersistentConnectionEnabled()).toBe(true);
    });

    it('should return "false" if there is no station', () => {
      delete sdk.station;
      expect(sdk.isPersistentConnectionEnabled()).toBe(false);
    });

    it('should return "false" if persistent connection is not enabled', () => {
      delete sdk.station.webRtcPersistentEnabled;
      expect(sdk.isPersistentConnectionEnabled()).toBe(false);

      sdk.station.webRtcPersistentEnabled = false;
      expect(sdk.isPersistentConnectionEnabled()).toBe(false);
    });

    it('should return "false" if not a webrt softphone', () => {
      sdk.station.type = 'inin_remote';
      expect(sdk.isPersistentConnectionEnabled()).toBe(false);

      delete sdk.station.type;
      expect(sdk.isPersistentConnectionEnabled()).toBe(false);
    });
  });

  describe('isConcurrentSoftphoneSessionsEnabled()', () => {
    beforeEach(() => {
      sdk = constructSdk();
      sdk.station = {
        webRtcCallAppearances: 100
      } as IStation;
    });

    it('should return "true" if station has lineCallAppearance > 1', () => {
      expect(sdk.isConcurrentSoftphoneSessionsEnabled()).toBe(true);
    });

    it('should return "false" if station has lineCallAppearance === 1', () => {
      sdk.station.webRtcCallAppearances = 1;
      expect(sdk.isConcurrentSoftphoneSessionsEnabled()).toBe(false);
    });

    it('should return "false" if there is no station', () => {
      delete sdk.station;
      expect(sdk.isConcurrentSoftphoneSessionsEnabled()).toBe(false);
    });
  });

  describe('updateOutputDevice()', () => {
    it('should call through to the sessionManager', async () => {
      sdk = constructSdk();
      const deviceId = 'device-id';

      mediaMock.getState.mockReturnValue({ hasOutputDeviceSupport: true } as any as ISdkMediaState);
      sessionManagerMock.updateOutputDeviceForAllSessions.mockResolvedValue(undefined);

      await sdk.updateOutputDevice(deviceId);

      expect(sdk.sessionManager.updateOutputDeviceForAllSessions).toBeCalled();
    });

    it('should not call through to the sessionManager if not in a supported browser', async () => {
      sdk = constructSdk();
      const sessions = [new MockSession()];

      mediaMock.getState.mockReturnValue({ hasOutputDeviceSupport: false } as any as ISdkMediaState);
      sessionManagerMock.getAllActiveSessions.mockReturnValue(sessions as any);

      await sdk.updateOutputDevice('some device id');

      expect(sdk.sessionManager.updateOutputDeviceForAllSessions).not.toBeCalled();
      expect(sdk.logger.warn).toHaveBeenCalledWith(
        'cannot update output deviceId in unsupported browser',
        sessions.map(s => ({ sessionId: s.id, conversationId: s.conversationId }))
      );
    });
  });

  describe('updateOutgoingMedia()', () => {
    it('should throw if invalid options are passed in', async () => {
      sdk = constructSdk();
      const options: IUpdateOutgoingMedia = {};

      const runTestWithOptions = async (options: IUpdateOutgoingMedia) => {
        try {
          await sdk.updateOutgoingMedia(options);
          fail('it should have failed');
        } catch (e) {
          expect(e.type).toBe(SdkErrorTypes.invalid_options);
        }
      };

      /* with undefined `stream`, `audioDeviceId`, or `videoDeviceId` */
      await runTestWithOptions(options);

      /* with `false` video */
      options.videoDeviceId = false;
      await runTestWithOptions(options);

      /* with `false` audio */
      options.audioDeviceId = false;
      await runTestWithOptions(options);
    });

    it('should call through to sessionManager if called with media stream', async () => {
      sdk = constructSdk();
      const options: IUpdateOutgoingMedia = {
        conversationId: 'convo-id',
        session: {} as IExtendedMediaSession,
        stream: {} as MediaStream
      };

      sessionManagerMock.updateOutgoingMedia.mockResolvedValue(undefined);

      await sdk.updateOutgoingMedia(options);
      expect(sdk.sessionManager.updateOutgoingMedia).toBeCalledWith(options);
    });

    it('should call through to sessionManager if called with a valid audio device id', async () => {
      sdk = constructSdk();
      const options: IUpdateOutgoingMedia = {
        conversationId: 'convo-id',
        session: {} as IExtendedMediaSession,
        audioDeviceId: true
      };

      sessionManagerMock.updateOutgoingMedia.mockResolvedValue(undefined);

      /* with `true` */
      await sdk.updateOutgoingMedia(options);
      expect(sdk.sessionManager.updateOutgoingMedia).toBeCalledWith(options);

      /* with `null` (sys default) */
      options.audioDeviceId = null;
      await sdk.updateOutgoingMedia(options);
      expect(sdk.sessionManager.updateOutgoingMedia).toBeCalledWith(options);

      /* with `string` deviceId */
      options.audioDeviceId = 'some-device-id';
      await sdk.updateOutgoingMedia(options);
      expect(sdk.sessionManager.updateOutgoingMedia).toBeCalledWith(options);
    });

    it('should call through to sessionManager if called with a valid video device id', async () => {
      sdk = constructSdk();
      const options: IUpdateOutgoingMedia = {
        conversationId: 'conversation-id',
        session: {} as IExtendedMediaSession,
        videoDeviceId: true
      };

      sessionManagerMock.updateOutgoingMedia.mockResolvedValue(undefined);

      /* with `true` */
      await sdk.updateOutgoingMedia(options);
      expect(sdk.sessionManager.updateOutgoingMedia).toBeCalledWith(options);

      /* with `null` (sys default) */
      options.videoDeviceId = null;
      await sdk.updateOutgoingMedia(options);
      expect(sdk.sessionManager.updateOutgoingMedia).toBeCalledWith(options);

      /* with `string` deviceId */
      options.videoDeviceId = 'some-device-id';
      await sdk.updateOutgoingMedia(options);
      expect(sdk.sessionManager.updateOutgoingMedia).toBeCalledWith(options);
    });
  });

  describe('updateDefaultDevices()', () => {
    it('should not set defaultDevice Ids if value is not undefined', async () => {
      sdk = constructSdk();
      const options: IMediaDeviceIds = {};

      await sdk.updateDefaultDevices(options);

      expect(sdk._config.defaults.audioDeviceId).toBe(null);
      expect(sdk._config.defaults.videoDeviceId).toBe(null);
      expect(sdk._config.defaults.outputDeviceId).toBe(null);
    });

    it('should set defaultDevice Ids if values are passed in and sessionManager is not defined', async () => {
      sdk = constructSdk();
      const options: IMediaDeviceIds = {
        videoDeviceId: 'new-video-device',
        audioDeviceId: 'new-audio-device',
        outputDeviceId: 'new-output-device',
      };

      sdk.headset.updateAudioInputDevice = jest.fn();
      sdk.sessionManager = null;
      await sdk.updateDefaultDevices({ ...options, updateActiveSessions: true });

      expect(sdk._config.defaults.audioDeviceId).toBe(options.audioDeviceId);
      expect(sdk.headset.updateAudioInputDevice).toHaveBeenCalledWith(options.audioDeviceId);
      expect(sdk._config.defaults.videoDeviceId).toBe(options.videoDeviceId);
      expect(sdk._config.defaults.outputDeviceId).toBe(options.outputDeviceId);
    });

    it('should set defaultDevice Ids if values are passed in', async () => {
      sdk = constructSdk();
      const options: IMediaDeviceIds = {
        videoDeviceId: 'new-video-device',
        audioDeviceId: 'new-audio-device',
        outputDeviceId: 'new-output-device',
      };

      sdk.headset.updateAudioInputDevice = jest.fn();
      await sdk.updateDefaultDevices(options);

      expect(sdk._config.defaults.audioDeviceId).toBe(options.audioDeviceId);
      expect(sdk.headset.updateAudioInputDevice).toHaveBeenCalledWith(options.audioDeviceId);
      expect(sdk._config.defaults.videoDeviceId).toBe(options.videoDeviceId);
      expect(sdk._config.defaults.outputDeviceId).toBe(options.outputDeviceId);
    });

    it('should call through to sessionManager to update active sessions', async () => {
      sdk = constructSdk();
      const options: IMediaDeviceIds & { updateActiveSessions?: boolean } = {
        videoDeviceId: 'new-video-device',
        audioDeviceId: 'new-audio-device',
        outputDeviceId: 'new-output-device',
        updateActiveSessions: true
      };

      sessionManagerMock.updateOutgoingMediaForAllSessions.mockResolvedValue(undefined);
      sessionManagerMock.updateOutputDeviceForAllSessions.mockResolvedValue(undefined);

      sdk.headset.updateAudioInputDevice = jest.fn();
      await sdk.updateDefaultDevices(options);

      expect(sdk.sessionManager.updateOutgoingMediaForAllSessions).toHaveBeenCalled();
      expect(sdk.sessionManager.updateOutputDeviceForAllSessions).toHaveBeenCalledWith(options.outputDeviceId);
    });

    it('should only update media that is changing (video, audio, and/or output)', async () => {
      sdk = constructSdk();
      const options: IMediaDeviceIds & { updateActiveSessions?: boolean } = {
        videoDeviceId: 'new-video-device',
        audioDeviceId: undefined,
        outputDeviceId: 'new-output-device-id',
        updateActiveSessions: true
      };

      sessionManagerMock.updateOutgoingMediaForAllSessions.mockResolvedValue(undefined);
      sessionManagerMock.updateOutputDeviceForAllSessions.mockResolvedValue(undefined);

      /* video and output device */
      await sdk.updateDefaultDevices(options);

      expect(sdk.sessionManager.updateOutgoingMediaForAllSessions).toHaveBeenCalled();
      expect(sdk.sessionManager.updateOutputDeviceForAllSessions).toHaveBeenCalledWith(options.outputDeviceId);

      sessionManagerMock.updateOutgoingMediaForAllSessions.mockReset();
      sessionManagerMock.updateOutputDeviceForAllSessions.mockReset();

      /* audio device */
      sdk.headset.updateAudioInputDevice = jest.fn();
      options.videoDeviceId = undefined;
      options.outputDeviceId = undefined;
      options.audioDeviceId = 'new-audio-device-id';

      await sdk.updateDefaultDevices(options);

      expect(sdk.headset.updateAudioInputDevice).toHaveBeenCalledWith(options.audioDeviceId);
      expect(sdk.sessionManager.updateOutgoingMediaForAllSessions).toHaveBeenCalledWith();
      expect(sessionManagerMock.updateOutputDeviceForAllSessions).not.toHaveBeenCalled();

      sessionManagerMock.updateOutgoingMediaForAllSessions.mockReset();
      sessionManagerMock.updateOutputDeviceForAllSessions.mockReset();

      /* no video or audio device */
      options.videoDeviceId = undefined;
      options.audioDeviceId = undefined;
      options.outputDeviceId = 'new-output-device-id';

      await sdk.updateDefaultDevices(options);

      expect(sdk.sessionManager.updateOutgoingMediaForAllSessions).not.toHaveBeenCalled();
      expect(sessionManagerMock.updateOutputDeviceForAllSessions).toHaveBeenCalledWith(options.outputDeviceId);

      sessionManagerMock.updateOutgoingMediaForAllSessions.mockReset();
      sessionManagerMock.updateOutputDeviceForAllSessions.mockReset();
    });

    it('should do nothing if no params are passed in', async () => {
      sdk = constructSdk();

      sessionManagerMock.updateOutgoingMediaForAllSessions.mockResolvedValue(undefined);
      sessionManagerMock.updateOutputDeviceForAllSessions.mockResolvedValue(undefined);

      await sdk.updateDefaultDevices();

      expect(sdk.sessionManager.updateOutgoingMediaForAllSessions).not.toHaveBeenCalled();
      expect(sdk.sessionManager.updateOutputDeviceForAllSessions).not.toHaveBeenCalled();
    });
  });

  describe('updateDefaultResolution()', () => {
<<<<<<< HEAD
    it ('should do nothing if updateActiveSessions is false', () => {
      sdk = constructSdk();
      const eventEmitSpy = jest.spyOn(sdk, 'emit');
      sdk.updateDefaultResolution({ width: 1920, height: 1080 }, false);
      expect(sdk._config.defaults?.videoResolution).toStrictEqual({ width: 1920, height: 1080 });
      expect(eventEmitSpy).not.toHaveBeenCalled();
    })
=======
    it('should set the default video resolution to the proper value', () => {
      sdk = constructSdk();
      sdk.updateDefaultResolution({width: 1920, height: 1080}, false);
      expect(sdk._config.defaults.videoResolution).toStrictEqual({width: 1920, height: 1080});

      sdk.updateDefaultResolution(undefined, false);
      expect(sdk._config.defaults.videoResolution).toBeUndefined();
    })

>>>>>>> 303a2c4c
    it('will attempt to update the videos resolution to the requested value; resolution is defined', async () => {
      sdk = constructSdk();
      const stream = new MockStream() as any as MediaStream;
      stream.getVideoTracks = jest.fn().mockReturnValue([{
        applyConstraints: jest.fn(),
        getConstraints: jest.fn(),
        getSettings: jest.fn().mockReturnValue({
          width: 1920,
          height: 1080
        })
      }]);
      jest.spyOn(sdk.sessionManager, 'getAllActiveSessions').mockReturnValue([{
        id: 'test-id-123',
        conversationId: 'test-convo-id-123',
        sessionType: SessionTypes.collaborateVideo,
        _outboundStream: stream
      } as IExtendedMediaSession])
      const eventEmitSpy = jest.spyOn(sdk, 'emit');
      await sdk.updateDefaultResolution({width: 1920, height: 1080}, true);
<<<<<<< HEAD
      expect(sdk._config.defaults?.videoResolution).toStrictEqual({ width: 1920, height: 1080 });
=======
>>>>>>> 303a2c4c
      expect(eventEmitSpy).toHaveBeenCalledWith('resolutionUpdated', {
        requestedResolution: { width: 1920, height: 1080 },
        actualResolution: stream.getVideoTracks()[0].getSettings(),
        videoTrack: stream.getVideoTracks()[0],
        sessionId: 'test-id-123',
        conversationId: 'test-convo-id-123'
      })
    })

    it('will attempt to update the videos resolution to the requested value; resolution is undefined', async () => {
      sdk = constructSdk();
      const stream = new MockStream() as any as MediaStream;
      stream.getVideoTracks = jest.fn().mockReturnValue([{
        applyConstraints: jest.fn(),
        getConstraints: jest.fn(),
        getSettings: jest.fn().mockReturnValue({
          width: 1920,
          height: 1080
        }),
        stop: jest.fn()
      }]);
      jest.spyOn(sdk.sessionManager, 'getAllActiveSessions').mockReturnValue([{
        id: 'test-id-123',
        conversationId: 'test-convo-id-123',
        sessionType: SessionTypes.collaborateVideo,
        _outboundStream: stream
      } as IExtendedMediaSession])
      const updateSessionSpy = jest.spyOn(sdk.sessionManager, 'addOrReplaceTrackOnSession').mockReturnValue(Promise.resolve());
      const startMediaSpy = jest.spyOn(sdk.media, 'startMedia').mockReturnValue(Promise.resolve(stream));
      const eventEmitSpy = jest.spyOn(sdk, 'emit');
      await sdk.updateDefaultResolution(undefined, true);
      expect(startMediaSpy).toHaveBeenCalled();
      expect(await updateSessionSpy).toHaveBeenCalled();
      expect(eventEmitSpy).toHaveBeenCalledWith('resolutionUpdated', {
        requestedResolution: undefined,
        actualResolution: stream.getVideoTracks()[0].getSettings(),
        videoTrack: stream.getVideoTracks()[0],
        sessionId: 'test-id-123',
        conversationId: 'test-convo-id-123'
      })
    })

    it('will attempt to update the videos resolution to the requested value but fail', async () => {
      sdk = constructSdk();
      const stream = new MockStream() as any as MediaStream;
      stream.getVideoTracks = jest.fn().mockReturnValue([{
        applyConstraints: jest.fn().mockImplementation(() => {
          throw(new SdkError(SdkErrorTypes.generic, '', {}));
        }),
        getConstraints: jest.fn(),
        getSettings: jest.fn().mockReturnValue({
          width: 1920,
          height: 1080
        })
      }]);
      jest.spyOn(sdk.sessionManager, 'getAllActiveSessions').mockReturnValue([{
        id: 'test-id-123',
        conversationId: 'test-convo-id-123',
        sessionType: SessionTypes.collaborateVideo,
        _outboundStream: stream
      } as IExtendedMediaSession])
      const eventEmitSpy = jest.spyOn(sdk, 'emit');
      const createAndEmitSdkErrorSpy = jest.spyOn(utils, 'createAndEmitSdkError');
      await sdk.updateDefaultResolution({ width: 206589741, height: 987652378 }, true);
      expect(createAndEmitSdkErrorSpy).toHaveBeenCalled();
      expect(eventEmitSpy).toHaveBeenCalledWith('resolutionUpdated', {
        requestedResolution: { width: 206589741, height: 987652378},
        actualResolution: stream.getVideoTracks()[0].getSettings(),
        videoTrack: stream.getVideoTracks()[0],
        sessionId: 'test-id-123',
        conversationId: 'test-convo-id-123'
      })
    })
<<<<<<< HEAD

    it('will update the SDK defaults if the actualResolution differs from the requested', async () => {
      sdk = constructSdk();
      const stream1 = new MockStream() as any as MediaStream;
      stream1.getVideoTracks = jest.fn().mockReturnValue([{
        applyConstraints: jest.fn(),
        getConstraints: jest.fn(),
        getSettings: jest.fn().mockReturnValue({
          width: 1920,
          height: 1080
        })
      }]);

      const stream2 = new MockStream() as any as MediaStream;
      stream2.getVideoTracks = jest.fn().mockReturnValue([{
        applyConstraints: jest.fn(),
        getConstraints: jest.fn(),
        getSettings: jest.fn().mockReturnValue({
          width: 3840,
          height: 1440
        })
      }]);

      /* Impossible scenario but put in place to satisfy coverage */
      const stream3 = new MockStream() as any as MediaStream;
      stream3.getVideoTracks = jest.fn().mockReturnValue([{
        applyConstraints: jest.fn(),
        getConstraints: jest.fn(),
        getSettings: jest.fn().mockReturnValue({
          width: undefined,
          height: 1440
        })
      }]);

      jest.spyOn(sdk.sessionManager, 'getAllActiveSessions').mockReturnValueOnce([{
        id: 'test-id-123',
        conversationId: 'test-convo-id-123',
        sessionType: SessionTypes.collaborateVideo,
        _outboundStream: stream1
      } as IExtendedMediaSession])
      .mockReturnValueOnce([{
        id: 'test-id-123',
        conversationId: 'test-convo-id-123',
        sessionType: SessionTypes.collaborateVideo,
        _outboundStream: stream2
      } as IExtendedMediaSession])
      .mockReturnValueOnce([{
        id: 'test-id-123',
        conversationId: 'test-convo-id-123',
        sessionType: SessionTypes.collaborateVideo,
        _outboundStream: stream3
      } as IExtendedMediaSession])

      const eventEmitSpy = jest.spyOn(sdk, 'emit');
      await sdk.updateDefaultResolution({ width: 3840, height: 2160 }, true);
      expect(sdk._config.defaults?.videoResolution).toStrictEqual({ width: 1920, height: 1080 });
      expect(eventEmitSpy).toHaveBeenCalledWith('resolutionUpdated', {
        requestedResolution: { width: 3840, height: 2160 },
        actualResolution: stream1.getVideoTracks()[0].getSettings(),
        videoTrack: stream1.getVideoTracks()[0],
        sessionId: 'test-id-123',
        conversationId: 'test-convo-id-123'
      })

      await sdk.updateDefaultResolution({ width: 3840, height: 2160 }, true);
      expect(sdk._config.defaults?.videoResolution).toStrictEqual({ width: 3840, height: 1440 });
      expect(eventEmitSpy).toHaveBeenCalledWith('resolutionUpdated', {
        requestedResolution: { width: 3840, height: 2160 },
        actualResolution: stream2.getVideoTracks()[0].getSettings(),
        videoTrack: stream2.getVideoTracks()[0],
        sessionId: 'test-id-123',
        conversationId: 'test-convo-id-123'
      })

      /* Impossible scenario, but put in place to satisfy coverage */
      await sdk.updateDefaultResolution(undefined, true);
      expect(sdk._config.defaults?.videoResolution).toStrictEqual(undefined);
      expect(eventEmitSpy).toHaveBeenCalledWith('resolutionUpdated', {
        requestedResolution: undefined,
        actualResolution: stream3.getVideoTracks()[0].getSettings(),
        videoTrack: stream3.getVideoTracks()[0],
        sessionId: 'test-id-123',
        conversationId: 'test-convo-id-123'
      })
    })
=======
>>>>>>> 303a2c4c
  })

  describe('setAudioMute()', () => {
    it('proxies the call to the sessionManager', async () => {
      sdk = constructSdk();
      sessionManagerMock.setAudioMute.mockResolvedValue();

      const params = { conversationId: '5512551', mute: true };

      await sdk.setAudioMute(params);
      expect(sdk.sessionManager.setAudioMute).toBeCalledWith(params);
    });
  });

  describe('setVideoMute()', () => {
    it('proxies the call to the sessionManager', async () => {
      sdk = constructSdk();

      sessionManagerMock.setVideoMute.mockResolvedValue();

      const params = { conversationId: '5512551', mute: true };

      await sdk.setVideoMute(params);
      expect(sdk.sessionManager.setVideoMute).toBeCalledWith(params);
    });
  });

  describe('setConversationHeld()', () => {
    it('proxies the call to the sessionManager', async () => {
      sdk = constructSdk();

      sessionManagerMock.setConversationHeld.mockResolvedValue();

      const params = { conversationId: '5512551', held: true };

      await sdk.setConversationHeld(params);
      expect(sdk.sessionManager.setConversationHeld).toBeCalledWith(params);
    });
  });

  describe('setAccessToken()', () => {
    it('should set _config.accessToken and pass it to logger and streamingclient', () => {
      sdk = constructSdk();

      expect(sdk._config.accessToken).toBe('secure');
      expect(sdk._streamingConnection.config.authToken).toBe(undefined);

      const newToken = 'hi-auth-token';
      sdk.setAccessToken(newToken);

      expect(sdk._config.accessToken).toBe(newToken);
      expect(mockLogger.setAccessToken).toHaveBeenCalledWith(newToken);
      expect(sdk._streamingConnection.config.authToken).toBe(newToken);
    });

    it('should not pass it to the streaming-client if it does not exist', () => {
      sdk = constructSdk();

      /* mock that we haven't initialized yet */
      delete sdk._streamingConnection;
      expect(sdk._config.accessToken).toBe('secure');

      const newToken = 'hi-auth-token';
      sdk.setAccessToken(newToken);

      expect(sdk._config.accessToken).toBe(newToken);
      expect(mockLogger.setAccessToken).toHaveBeenCalledWith(newToken);
      expect(sdk._streamingConnection).toBeFalsy();

      // add streamingConnection
    });
  });

  describe('setDefaultAudioStream()', () => {
    it('should call through to media.setDefaultAudioStream()', () => {
      sdk = constructSdk();
      const spy = jest.spyOn(sdk.media, 'setDefaultAudioStream');
      const media = new MockStream() as any as MediaStream;

      sdk.setDefaultAudioStream(media);
      expect(spy).toHaveBeenCalledWith(media);
    });
  });

  describe('destroy()', () => {
    it('should log, end all sessions, remove listeners, destory media, and disconnect ws', async () => {
      sdk = constructSdk();

      const session1 = new MockSession();
      const session2 = new MockSession();

      sessionManagerMock.getAllJingleSessions.mockReturnValue([session1, session2] as any);
      sessionManagerMock.forceTerminateSession.mockResolvedValue(null);
      mediaMock.destroy.mockReturnValue();

      jest.spyOn(sdk, 'removeAllListeners');
      jest.spyOn(sdk, 'disconnect').mockResolvedValue(undefined);

      await sdk.destroy();

      expect(sdk.logger.info).toHaveBeenCalledWith('destroying webrtc sdk', {
        activeSessions: [
          { sessionId: session1.id, conversationId: session1.conversationId },
          { sessionId: session2.id, conversationId: session2.conversationId },
        ]
      });
      expect(sdk.sessionManager.forceTerminateSession).toHaveBeenCalledWith(session1.id);
      expect(sdk.sessionManager.forceTerminateSession).toHaveBeenCalledWith(session2.id);
      expect(sdk.removeAllListeners).toHaveBeenCalled();
      expect(sdk.media.destroy).toHaveBeenCalled();
      expect(sdk.disconnect).toHaveBeenCalled();
    });
  });

  describe('isCustomerData()', () => {
    beforeEach(() => {
      sdk = constructSdk({ accessToken: 'secure' });
    });

    it('should return true if valid customerData is present', () => {
      const customerData = {
        jwt: 'JWT',
        sourceCommunicationId: 'source-123',
        conversation: { id: 'convo-123' }
      };
      expect(isCustomerData(customerData)).toBe(true);
    });

    it('should return false if no customerData is present', () => {
      let customerData: ICustomerData;
      expect(isCustomerData(customerData)).toBe(false);
    });

    it('should return false if conversation is missing from customerData', () => {
      const customerData = {
        jwt: 'string',
        sourceCommunicationId: 'commId'
      } as ICustomerData;
      expect(isCustomerData(customerData)).toBe(false);
    });

    it('should return false if conversation.id is missing from customerData', () => {
      const customerData = {
        conversation: {},
        jwt: 'string',
        sourceCommunicationId: 'commId'
      } as ICustomerData;
      expect(isCustomerData(customerData)).toBe(false);
    });

    it('should return false if jwt is missing from customerData', () => {
      const customerData = {
        conversation: { id: 'convoId' },
        sourceCommunicationId: 'commId'
      } as ICustomerData;
      expect(isCustomerData(customerData)).toBe(false);
    });

    it('should return false if sourceCommunicationId is missing from customerData', () => {
      const customerData = {
        conversation: { id: 'convoId' },
        jwt: 'string'
      } as ICustomerData;
      expect(isCustomerData(customerData)).toBe(false);
    });
  });

  describe('isSecurityCode()', () => {
    beforeEach(() => {
      sdk = constructSdk({ accessToken: 'securely' });
    });

    it('should return true if object has securityKey', () => {
      expect(isSecurityCode({ securityCode: '123456' })).toBe(true);
    });

    it('should return false if object is missing securityKey', () => {
      expect(isSecurityCode({ key: 'prop' } as any)).toBe(false);
    });

    it('should return false if nothing is passed in', () => {
      expect(isSecurityCode(undefined as any)).toBe(false);
    });
  });

  describe('updateDefaultMediaSettings()', () => {
    beforeEach(() => {
      sdk = constructSdk({
        accessToken: 'access-granted',
        environment: 'mypurecloud.com',
        defaults: {
          micAutoGainControl: true,
          micEchoCancellation: false
        }
      });

      sdk.sessionManager.updateOutgoingMediaForAllSessions = jest.fn().mockResolvedValue(null);
    });

    it('should only update specified defaults', async () => {
      await sdk.updateDefaultMediaSettings({
        micAutoGainControl: false
      });

      expect(sdk._config.defaults).toMatchObject({
        micAutoGainControl: false,
        micEchoCancellation: false,
        micNoiseSuppression: true
      });

      expect(sdk.sessionManager.updateOutgoingMediaForAllSessions).not.toHaveBeenCalled();
    });

    it('should only update specified defaults if no sessionManager', async () => {
      sdk.sessionManager = null;

      await sdk.updateDefaultMediaSettings({
        micAutoGainControl: false,
        updateActiveSessions: true
      });

      expect(sdk._config.defaults).toMatchObject({
        micAutoGainControl: false,
        micEchoCancellation: false,
        micNoiseSuppression: true
      });
    });

    it('should update outgoing media', async () => {
      await sdk.updateDefaultMediaSettings({
        micAutoGainControl: false,
        updateActiveSessions: true
      });

      expect(sdk._config.defaults).toMatchObject({
        micAutoGainControl: false,
        micEchoCancellation: false,
        micNoiseSuppression: true
      });

      expect(sdk.sessionManager.updateOutgoingMediaForAllSessions).toHaveBeenCalled();
    });
  });

  describe('updateAudioVolume()', () => {
    beforeEach(() => {
      sdk = constructSdk({
        accessToken: 'access-granted',
        environment: 'mypurecloud.com',
        defaults: {
          micAutoGainControl: true,
          micEchoCancellation: false
        }
      });

      sdk.sessionManager.updateOutgoingMediaForAllSessions = jest.fn().mockResolvedValue(null);
    });

    it('should validate allowed volume levels', async () => {
      expect(() => sdk.updateAudioVolume(-1)).toThrowError('Invalid volume level');
      expect(() => sdk.updateAudioVolume(101)).toThrowError('Invalid volume level');
      const spy = sdk.sessionManager.updateAudioVolume = jest.fn();

      expect(spy).not.toHaveBeenCalled();

      sdk.updateAudioVolume(0);
      expect(spy).toHaveBeenCalled();
      spy.mockReset();

      sdk.updateAudioVolume(100);
      expect(spy).toHaveBeenCalled();
      spy.mockReset();

      sdk.updateAudioVolume(50);
      expect(spy).toHaveBeenCalled();
    });

    it('should validate allowed volume levels even if theres no session manager', async () => {
      expect(() => sdk.updateAudioVolume(-1)).toThrowError('Invalid volume level');
      expect(() => sdk.updateAudioVolume(101)).toThrowError('Invalid volume level');
      sdk.sessionManager = null;

      sdk.updateAudioVolume(0);
      expect(sdk._config.defaults.audioVolume).toBe(0);

      sdk.updateAudioVolume(100);
      expect(sdk._config.defaults.audioVolume).toBe(100);

      sdk.updateAudioVolume(50);
      expect(sdk._config.defaults.audioVolume).toBe(50);
    });
  });

  describe('startSoftphoneSession()', () => {
    it('should call session manager to start softphone session', async () => {
      sdk = constructSdk();

      sessionManagerMock.startSession.mockResolvedValue({});
      await sdk.startSoftphoneSession({ phoneNumber: '123' } as any);
      expect(sessionManagerMock.startSession).toBeCalledWith({ phoneNumber: '123', sessionType: 'softphone' });
    });
  });

  describe('listenForStationEvents()', () => {
    let listenForStationEventsFn: typeof sdk['listenForStationEvents'];
    let emitEvent;
    beforeEach(() => {
      sdk = constructSdk();
      sdk._personDetails = {
        id: 'peter-parker'
      } as IPersonDetails;

      listenForStationEventsFn = sdk['listenForStationEvents'].bind(sdk);
      streamingClientMock._notifications = {
        subscribe: jest.fn()
          .mockImplementation((_event, callback) => emitEvent = callback)
      } as any;
    });

    it('should subscribe to station events', async () => {
      await listenForStationEventsFn();
      expect(streamingClientMock._notifications.subscribe)
        .toHaveBeenCalledWith(`v2.users.${sdk._personDetails.id}.station`, expect.any(Function));
    });

    it('should handle handle DISASSOCIATED_EVENT', async () => {
      const station = { id: 'bane' } as IStation;
      sdk.station = station;

      await listenForStationEventsFn();

      // this event isn't async so we don't have to wait for a promise
      sdk.on('station', (evt) => {
        expect(evt).toEqual({ action: 'Disassociated', station: null });
      });

      emitEvent({ metadata: { action: 'Disassociated' } });
      expect(sdk.logger.info).toHaveBeenCalledWith('station disassociated', { stationId: station.id });

      /* handle duplicate messages */
      emitEvent({ metadata: { action: 'Disassociated' } });
      expect(sdk.logger.info).toHaveBeenCalledWith('station disassociated', { stationId: undefined });
    });

    it('should handle handle ASSOCIATED_EVENT', async () => {
      await listenForStationEventsFn();
      jest.spyOn(sdk, 'fetchUsersStation').mockResolvedValue(null);

      emitEvent({
        metadata: { action: 'Associated' },
        eventBody: { associatedStation: { id: 'webrtc-station' } }
      });
      expect(sdk.fetchUsersStation).toHaveBeenCalled();
    });

    it('should ignore other events', async () => {
      await listenForStationEventsFn();

      jest.spyOn(sdk, 'fetchUsersStation').mockResolvedValue(null);
      sdk.on('station', (_evt) => {
        fail('should not emit unknown events');
      });

      emitEvent({
        metadata: { action: 'Something-Not-Station-Related' }
      });

      expect(sdk.fetchUsersStation).not.toHaveBeenCalled();
    });
  });

  describe('initialize', () => {
    let orgSpy: jest.SpyInstance;
    let userSpy: jest.SpyInstance;
    let setupScSpy: jest.SpyInstance;
    let proxySpy: jest.SpyInstance;
    let requestSpy: jest.SpyInstance;

    function setupSpys () {
      orgSpy = jest.spyOn(sdk, 'fetchOrganization');
      userSpy = jest.spyOn(sdk, 'fetchAuthenticatedUser');
    }

    beforeEach(() => {
      setupScSpy = jest.spyOn(clientPrivate, 'setupStreamingClient').mockResolvedValue(null);
      proxySpy = jest.spyOn(clientPrivate, 'proxyStreamingClientEvents').mockResolvedValue(null);
      requestSpy = jest.spyOn(utils, 'requestApi');
    });
    
    it('should init with jwt', async () => {
      jwtDecodeSpy.mockReturnValue({
        name: 'scooby',
        org: 'myorg',
        data: {
          uid: 'myuserid',
          jid: 'myjid',
        }
      } as any);

      constructSdk({jwt: 'lsdjf'});
      setupSpys();

      await sdk.initialize();

      expect(orgSpy).not.toHaveBeenCalled();
      expect(userSpy).not.toHaveBeenCalled();
      expect(setupScSpy).toHaveBeenCalled();
      expect(proxySpy).toHaveBeenCalled();
      expect(requestSpy).not.toHaveBeenCalled();
    });

    it('should blow up with malformed jwt', async () => {
      jwtDecodeSpy.mockImplementation(() => {
        throw new Error('testError');
      });

      constructSdk({jwt: 'lsdjf'});
      setupSpys();

      try {
        await sdk.initialize();
        fail();
      } catch (e) {
        expect(e.message).toContain('Failed to parse provided jwt');
      }
    });
  });
});<|MERGE_RESOLUTION|>--- conflicted
+++ resolved
@@ -750,7 +750,6 @@
   });
 
   describe('updateDefaultResolution()', () => {
-<<<<<<< HEAD
     it ('should do nothing if updateActiveSessions is false', () => {
       sdk = constructSdk();
       const eventEmitSpy = jest.spyOn(sdk, 'emit');
@@ -758,17 +757,6 @@
       expect(sdk._config.defaults?.videoResolution).toStrictEqual({ width: 1920, height: 1080 });
       expect(eventEmitSpy).not.toHaveBeenCalled();
     })
-=======
-    it('should set the default video resolution to the proper value', () => {
-      sdk = constructSdk();
-      sdk.updateDefaultResolution({width: 1920, height: 1080}, false);
-      expect(sdk._config.defaults.videoResolution).toStrictEqual({width: 1920, height: 1080});
-
-      sdk.updateDefaultResolution(undefined, false);
-      expect(sdk._config.defaults.videoResolution).toBeUndefined();
-    })
-
->>>>>>> 303a2c4c
     it('will attempt to update the videos resolution to the requested value; resolution is defined', async () => {
       sdk = constructSdk();
       const stream = new MockStream() as any as MediaStream;
@@ -788,10 +776,7 @@
       } as IExtendedMediaSession])
       const eventEmitSpy = jest.spyOn(sdk, 'emit');
       await sdk.updateDefaultResolution({width: 1920, height: 1080}, true);
-<<<<<<< HEAD
       expect(sdk._config.defaults?.videoResolution).toStrictEqual({ width: 1920, height: 1080 });
-=======
->>>>>>> 303a2c4c
       expect(eventEmitSpy).toHaveBeenCalledWith('resolutionUpdated', {
         requestedResolution: { width: 1920, height: 1080 },
         actualResolution: stream.getVideoTracks()[0].getSettings(),
@@ -800,10 +785,7 @@
         conversationId: 'test-convo-id-123'
       })
     })
-
     it('will attempt to update the videos resolution to the requested value; resolution is undefined', async () => {
-      sdk = constructSdk();
-      const stream = new MockStream() as any as MediaStream;
       stream.getVideoTracks = jest.fn().mockReturnValue([{
         applyConstraints: jest.fn(),
         getConstraints: jest.fn(),
@@ -865,7 +847,6 @@
         conversationId: 'test-convo-id-123'
       })
     })
-<<<<<<< HEAD
 
     it('will update the SDK defaults if the actualResolution differs from the requested', async () => {
       sdk = constructSdk();
@@ -951,8 +932,6 @@
         conversationId: 'test-convo-id-123'
       })
     })
-=======
->>>>>>> 303a2c4c
   })
 
   describe('setAudioMute()', () => {
