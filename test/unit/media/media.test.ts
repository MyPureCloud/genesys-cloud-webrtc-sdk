--- conflicted
+++ resolved
@@ -582,10 +582,6 @@
         expect(e.message).toBe('Must call `requestMediaPermissions()` with at least one valid media type: `audio`, `video`, or `both`');
       }
     });
-<<<<<<< HEAD
-=======
-
->>>>>>> 72ed8299
     it('should not populate uuid with v4 if one already exists in optionsCopy', () => {
       const uuid = require('uuid');
       const v4Spy = jest.spyOn(uuid, 'v4');
@@ -593,11 +589,7 @@
       sdkMedia.requestMediaPermissions('audio', false, reqOptions);
       expect(v4Spy).not.toHaveBeenCalled();
       jest.clearAllMocks();
-<<<<<<< HEAD
-    })
-=======
-    });
->>>>>>> 72ed8299
+    });
   });
 
   describe('getValidDeviceId()', () => {
