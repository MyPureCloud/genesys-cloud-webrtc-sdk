'use strict';

const test = require('ava');
const sinon = require('sinon');
const nock = require('nock');
const WildEmitter = require('wildemitter');
const WebSocket = require('ws');

const PureCloudWebrtcSdk = require('../../src/client');

function random () {
  return `${Math.random()}`.split('.')[1];
}

const USER_ID = random();
const PARTICIPANT_ID = random();
const PARTICIPANT_ID_2 = random();

const MOCK_USER = {
  id: USER_ID,
  chat: { jabberId: 'hubert.j.farnsworth@planetexpress.mypurecloud.com' }
};

const MOCK_ORG = {
  thirdPartyOrgId: '3000'
};

const MOCK_CONVERSATION = {
  participants: [
    {
      id: PARTICIPANT_ID,
      state: 'connected',
      user: {
        id: USER_ID
      }
    },
    {
      id: random()
    }
  ]
};

function timeout (n) {
  return new Promise(resolve => setTimeout(resolve, n));
}

test.serial('constructor | throws if options are not provided', t => {
  t.throws(() => {
    const sdk = new PureCloudWebrtcSdk(); // eslint-disable-line
  });
});

test.serial('constructor | throws if accessToken is not provided', t => {
  t.throws(() => {
    const sdk = new PureCloudWebrtcSdk({ environment: 'mypurecloud.com' }); // eslint-disable-line
  });
});

test.serial('constructor | warns if environment is not valid', t => {
  const sdk1 = new PureCloudWebrtcSdk({ accessToken: '1234', environment: 'mypurecloud.con' }); // eslint-disable-line
  const sdk2 = new PureCloudWebrtcSdk({  // eslint-disable-line
    accessToken: '1234',
    environment: 'mypurecloud.con',
    logger: { warn: sinon.stub() }
  });

  sinon.assert.calledOnce(sdk2.logger.warn);
});

test.serial('constructor | warns if the logLevel is not valid', t => {
  const sdk = new PureCloudWebrtcSdk({
    accessToken: '1234',
    environment: 'mypurecloud.com',
    logLevel: 'ERROR',
    logger: { warn: sinon.stub() }
  });
  sinon.assert.calledOnce(sdk.logger.warn);
});

test.serial('constructor | does not warn if things are fine', t => {
  const sdk = new PureCloudWebrtcSdk({
    accessToken: '1234',
    environment: 'mypurecloud.com',
    logLevel: 'error',
    logger: { warn: sinon.stub() }
  });
  sinon.assert.notCalled(sdk.logger.warn);
});

test.serial('constructor | sets up options with defaults', t => {
  const sdk = new PureCloudWebrtcSdk({ accessToken: '1234' });
  t.is(sdk.logger, console);
  t.is(sdk._accessToken, '1234');
  t.is(sdk._environment, 'mypurecloud.com');
  t.is(sdk._autoConnectSessions, true);
  t.is(typeof sdk._customIceServersConfig, 'undefined');
  t.is(sdk._iceTransportPolicy, 'all');
});

test.serial('constructor | sets up options when provided', t => {
  const logger = {};
  const iceServers = [];
  const sdk = new PureCloudWebrtcSdk({
    accessToken: '1234',
    environment: 'mypurecloud.ie',
    autoConnectSessions: false,
    iceServers,
    iceTransportPolicy: 'relay',
    logger
  });

  t.is(sdk.logger, logger);
  t.is(sdk._accessToken, '1234');
  t.is(sdk._environment, 'mypurecloud.ie');
  t.is(sdk._autoConnectSessions, false);
  t.is(sdk._customIceServersConfig, iceServers);
  t.is(sdk._iceTransportPolicy, 'relay');
});

<<<<<<< HEAD
let wss;
let ws;
test.after(() => {
  wss.close();
});

const sandbox = sinon.createSandbox();
test.afterEach(() => {
  if (ws) {
    ws.close();
    ws = null;
  }
  if (wss) {
    wss.removeAllListeners();
  }
  sandbox.restore();
});

function mockApis ({ failOrg, failUser, failStreaming, failLogs, failLogsPayload, withMedia, conversationId, participantId, withLogs } = {}) {
=======
function mockApis ({ failOrg, failUser, failStreaming, failLogs, failLogsPayload, withMedia, conversationId, participantId, withLogs, conversation } = {}) {
>>>>>>> f9002e37
  nock.cleanAll();
  const api = nock('https://api.mypurecloud.com');

  // easy to debug nock
  // api.log(console.error);

  let getOrg;
  if (failOrg) {
    getOrg = api.get('/api/v2/organizations/me').reply(401);
  } else {
    getOrg = api.get('/api/v2/organizations/me').reply(200, MOCK_ORG);
  }

  let getUser;
  if (failUser) {
    getUser = api.get('/api/v2/users/me').reply(401);
  } else {
    getUser = api.get('/api/v2/users/me').reply(200, MOCK_USER);
  }

  const getChannel = api
    .post('/api/v2/notifications/channels?connectionType=streaming')
    .reply(200, { id: 'somechannelid' });

  const conversationsApi = nock('https://api.mypurecloud.com');
  let getConversation;
  if (conversationId) {
    getConversation = conversationsApi
      .get(`/api/v2/conversations/calls/${conversationId}`)
      .reply(200, conversation || MOCK_CONVERSATION);
  }

  let patchConversation;
  if (conversationId && participantId) {
    patchConversation = conversationsApi
      .patch(`/api/v2/conversations/calls/${conversationId}/participants/${participantId}`)
      .reply(202, {});
  }

  global.window = global.window || {};
  if (withMedia) {
    window.navigator = window.navigator || {};
    window.navigator.mediaDevices = window.navigator.mediaDevices || {};
    window.navigator.mediaDevices.getUserMedia = () => Promise.resolve(withMedia);
  }

  global.document = {
    createElement: sinon.stub().returns({
      addEventListener: (evt, callback) => setTimeout(callback, 10),
      classList: { add () {} }
    }),
    querySelector () {},
    body: {
      append () {}
    },
    head: {
      appendChild: sinon.stub().callsFake((script) => {
        global.window = global.window || {};
      })
    }
  };

  const sdk = new PureCloudWebrtcSdk({
    accessToken: '1234',
    wsHost: failStreaming ? null : 'ws://localhost:1234',
    logger: { debug () {}, log () {}, info () {}, warn () {}, error () {} }
    // logger: { debug () {}, log () {}, info () {}, warn: console.warn.bind(console), error: console.error.bind(console) }
  });

  let sendLogs;
  if (withLogs) {
    const logsApi = nock('https://api.mypurecloud.com').persist();

    if (failLogsPayload) {
      sendLogs = logsApi.post('/api/v2/diagnostics/trace').replyWithError({status: 413, message: 'test fail'});
    } else if (failLogs) {
      sendLogs = logsApi.post('/api/v2/diagnostics/trace').replyWithError({status: 419, message: 'test fail'});
    } else {
      sendLogs = logsApi.post('/api/v2/diagnostics/trace').reply(200);
    }
  } else {
    sdk._optOutOfTelemetry = true;
  }

  if (wss) {
    wss.close();
    wss = null;
  }

  wss = new WebSocket.Server({
    port: 1234
  });
  let websocket;
  wss.on('connection', function (ws) {
    websocket = ws;
    ws.on('message', function (msg) {
      // console.error('⬆️', msg);
      const send = function (r) {
        // console.error('⬇️', r);
        setTimeout(function () { ws.send(r); }, 15);
      };
      if (msg.indexOf('<open') === 0) {
        send('<open xmlns="urn:ietf:params:xml:ns:xmpp-framing" xmlns:stream="http://etherx.jabber.org/streams" version="1.0" from="hawk" id="d6f681a3-358c-49df-819f-b231adb3cb97" xml:lang="en"></open>');
        if (ws.__authSent) {
          send(`<stream:features xmlns:stream="http://etherx.jabber.org/streams"><bind xmlns="urn:ietf:params:xml:ns:xmpp-bind"></bind><session xmlns="urn:ietf:params:xml:ns:xmpp-session"></session></stream:features>`);
        } else {
          send('<stream:features xmlns:stream="http://etherx.jabber.org/streams"><mechanisms xmlns="urn:ietf:params:xml:ns:xmpp-sasl"><mechanism>PLAIN</mechanism></mechanisms></stream:features>');
        }
      } else if (msg.indexOf('<auth') === 0) {
        if (failStreaming) {
          send('<failure xmlns="urn:ietf:params:xml:ns:xmpp-sasl"></failure>');
        } else {
          send('<success xmlns="urn:ietf:params:xml:ns:xmpp-sasl"></success>');
        }
        ws.__authSent = true;
      } else if (msg.indexOf('<bind') !== -1) {
        const idRegexp = /id="(.*?)"/;
        const id = idRegexp.exec(msg)[1];
        send(`<iq xmlns="jabber:client" id="${id}" to="${MOCK_USER.chat.jabberId}" type="result"><bind xmlns="urn:ietf:params:xml:ns:xmpp-bind"><jid>${MOCK_USER.chat.jabberId}/d6f681a3-358c-49df-819f-b231adb3cb97</jid></bind></iq>`);
      } else if (msg.indexOf('<session') !== -1) {
        const idRegexp = /id="(.*?)"/;
        const id = idRegexp.exec(msg)[1];
        send(`<iq xmlns="jabber:client" id="${id}" to="${MOCK_USER.chat.jabberId}/d6f681a3-358c-49df-819f-b231adb3cb97" type="result"></iq>`);
      } else if (msg.indexOf('ping') !== -1) {
        const idRegexp = /id="(.*?)"/;
        const id = idRegexp.exec(msg)[1];
        send(`<iq xmlns="jabber:client" to="${MOCK_USER.chat.jabberId}" type="result" id="${id}"></iq>`);
      } else if (msg.indexOf('extdisco') !== -1) {
        const idRegexp = / id="(.*?)"/;
        const id = idRegexp.exec(msg)[1];
        if (msg.indexOf('type="turn"') > -1) {
          send(`<iq xmlns="jabber:client" type="result" to="${MOCK_USER.chat.jabberId}" id="${id}"><services xmlns="urn:xmpp:extdisco:1"><service transport="udp" port="3456" type="turn" username="turnuser:12395" password="akskdfjka=" host="turn.us-east-1.mypurecloud.com"/></services></iq>`);
        } else {
          send(`<iq xmlns="jabber:client" type="result" to="${MOCK_USER.chat.jabberId}" id="${id}"><services xmlns="urn:xmpp:extdisco:1"><service transport="udp" port="3456" type="stun" host="turn.us-east-1.mypurecloud.com"/></services></iq>`);
        }
      }
    });
  });
  global.window.WebSocket = WebSocket;
  ws = websocket;

  return { getOrg, getUser, getChannel, getConversation, sendLogs, patchConversation, sdk, websocket };
}

test.serial('initialize | fetches org and person details, sets up the streaming connection', async t => {
  const { getOrg, getUser, getChannel, sdk } = mockApis();

  await sdk.initialize();
  getOrg.done();
  getUser.done();
  getChannel.done();
  t.truthy(sdk._streamingConnection);
  sdk.logBuffer = [];
  sdk._optOutOfTelemetry = true;
});

test.serial('initialize | throws if getting the org fails', t => {
  const { sdk } = mockApis({ failOrg: true });

  return sdk.initialize().then(() => t.fail()).catch(() => t.pass());
});

test.serial('initialize | throws if getting the user fails', t => {
  const { sdk } = mockApis({ failUser: true });

  return sdk.initialize().then(t => t.fail()).catch(() => t.pass());
});

test.serial('initialize | throws if setting up streaming connection fails', t => {
  const { sdk } = mockApis({ failStreaming: true });

  return sdk.initialize().then(() => t.fail()).catch(() => t.pass());
});

test.serial('initialize sets up event proxies', async t => {
  const { sdk } = mockApis();
  await sdk.initialize();

  const eventsToVerify = [
    { name: 'error', trigger: 'error', args: [new Error('test'), {}] },
    { name: 'trace', trigger: 'traceRtcSession' },
    {
      name: 'handledPendingSession',
      trigger: 'handledIncomingRtcSession',
      args: [ 1 ],
      transformedArgs: [ 1 ]
    },
    {
      name: 'cancelPendingSession',
      trigger: 'cancelIncomingRtcSession',
      args: [ 1 ],
      transformedArgs: [ 1 ]
    },
    { name: 'error', trigger: 'rtcSessionError' },
    { name: 'disconnected', trigger: 'session:end', args: [], transformedArgs: [ 'Streaming API connection disconnected' ] }
  ];

  async function awaitEvent (sdk, eventName, trigger, args = [], transformedArgs) {
    if (!transformedArgs) {
      transformedArgs = args;
    }
    const promise = new Promise(resolve => {
      const handler = (...eventArgs) => {
        t.deepEqual(transformedArgs, eventArgs, `Args match for ${eventName}`);
        sdk.off(eventName, handler);
        resolve();
      };
      sdk.on(eventName, handler);
    });
    if (typeof trigger === 'string') {
      sdk._streamingConnection._webrtcSessions.emit(trigger, ...args);
      sdk._streamingConnection._stanzaio.emit(trigger, ...args);
    } else {
      trigger(args);
    }
    await promise;
  }

  return Promise.all(eventsToVerify.map(e => awaitEvent(sdk, e.name, e.trigger, e.args, e.transformedArgs)));
});

test.serial('connected | returns the streaming client connection status', async t => {
  const { sdk } = mockApis();
  await sdk.initialize();

  sdk._streamingConnection.connected = true;
  t.true(sdk.connected);
  sdk._streamingConnection.connected = false;
  t.false(sdk.connected);
});

test.serial('acceptPendingSession | proxies the call to the streaming connection', async t => {
  const { sdk } = mockApis();
  await sdk.initialize();

  const promise = new Promise(resolve => {
    sdk._streamingConnection.webrtcSessions.on('rtcSessionError', resolve);
  });
  sdk._streamingConnection._webrtcSessions.acceptRtcSession = sinon.stub();
  sdk.acceptPendingSession('4321');
  await promise;
});

test.serial('endSession | requests the conversation then patches the participant to disconnected', async t => {
  const sessionId = random();
  const conversationId = random();
  const participantId = PARTICIPANT_ID;
  const { sdk, getConversation, patchConversation } = mockApis({ conversationId, participantId });
  await sdk.initialize();

  const mockSession = { id: sessionId, conversationId, end: sinon.stub() };
  sdk._sessionManager.sessions = {};
  sdk._sessionManager.sessions[sessionId] = mockSession;

  await sdk.endSession({ id: sessionId });
  getConversation.done();
  patchConversation.done();
  sinon.assert.notCalled(mockSession.end);
});

test.serial('endSession | requests the conversation then patches the participant to disconnected', async t => {
  const sessionId = random();
  const conversationId = random();
  const participantId = PARTICIPANT_ID;
  const { sdk, getConversation, patchConversation } = mockApis({ conversationId, participantId });
  await sdk.initialize();

  const mockSession = { id: sessionId, conversationId, end: sinon.stub() };
  sdk._sessionManager.sessions = {};
  sdk._sessionManager.sessions[sessionId] = mockSession;

  await sdk.endSession({ conversationId });
  getConversation.done();
  patchConversation.done();
  sinon.assert.notCalled(mockSession.end);
});

test.serial('endSession | requests the conversation then patches the correct participant to be disconnected', async t => {
  const sessionId = random();
  const conversationId = random();

  // create a conversation with a second participant with the same user id
  const participantId = PARTICIPANT_ID_2;
  const conversation = JSON.parse(JSON.stringify(MOCK_CONVERSATION));
  conversation.participants[0].state = 'terminated';
  const participant = JSON.parse(JSON.stringify(conversation.participants[0]));
  participant.state = 'connected';
  participant.id = participantId;
  conversation.participants.push(participant);
  const { sdk, getConversation, patchConversation } = mockApis({ conversationId, participantId, conversation });
  await sdk.initialize();

  const mockSession = { id: sessionId, conversationId, end: sinon.stub() };
  sdk._sessionManager.sessions = {};
  sdk._sessionManager.sessions[sessionId] = mockSession;

  await sdk.endSession({ conversationId });
  getConversation.done();
  patchConversation.done();
  sinon.assert.notCalled(mockSession.end);
});

test.serial('endSession | requests the conversation then patches the correct participant to be disconnected regardless of participant order', async t => {
  const sessionId = random();
  const conversationId = random();

  // create a conversation with a second participant with the same user id
  const participantId = PARTICIPANT_ID;
  const conversation = JSON.parse(JSON.stringify(MOCK_CONVERSATION));
  conversation.participants[0].state = 'connected';
  const participant = JSON.parse(JSON.stringify(conversation.participants[0]));
  participant.state = 'terminated';
  participant.id = PARTICIPANT_ID;
  conversation.participants.push(participant);
  const { sdk, getConversation, patchConversation } = mockApis({ conversationId, participantId, conversation });
  await sdk.initialize();

  const mockSession = { id: sessionId, conversationId, end: sinon.stub() };
  sdk._sessionManager.sessions = {};
  sdk._sessionManager.sessions[sessionId] = mockSession;

  await sdk.endSession({ conversationId });
  getConversation.done();
  patchConversation.done();
  sinon.assert.notCalled(mockSession.end);
});

test.serial('endSession | rejects if not provided either an id or a conversationId', async t => {
  const { sdk } = mockApis();
  await sdk.initialize();
  await sdk.endSession({})
    .then(() => {
      t.fail();
    })
    .catch(err => {
      t.truthy(err);
      t.pass();
    });
});

test.serial('endSession | rejects if not provided anything', async t => {
  const { sdk } = mockApis();
  await sdk.initialize();
  await sdk.endSession()
    .then(() => {
      t.fail();
    })
    .catch(err => {
      t.truthy(err);
      t.pass();
    });
});

test.serial('endSession | rejects if the session is not found', async t => {
  const sessionId = random();
  const conversationId = random();
  const participantId = PARTICIPANT_ID;
  const { sdk } = mockApis({ conversationId, participantId });
  await sdk.initialize();

  const mockSession = { id: random(), conversationId, end: sinon.stub() };
  sdk._sessionManager.sessions = {};
  sdk._sessionManager.sessions[mockSession.id] = mockSession;

  await sdk.endSession({ id: sessionId })
    .then(() => {
      t.fail();
    })
    .catch(err => {
      t.truthy(err);
      t.pass();
    });
});

test.serial('endSession | ends the session and rejects if there is an error fetching the conversation', async t => {
  const sessionId = random();
  const conversationId = random();
  const participantId = random();
  const { sdk } = mockApis({ conversationId, participantId });
  await sdk.initialize();

  const mockSession = { id: sessionId, conversationId, end: sinon.stub() };
  sdk._sessionManager.sessions = {};
  sdk._sessionManager.sessions[sessionId] = mockSession;

  await sdk.endSession({ id: sessionId })
    .then(() => {
      t.fail();
    })
    .catch(err => {
      t.truthy(err);
      sinon.assert.calledOnce(mockSession.end);
    });
});

test.serial('endSession | terminates the session of the existing session has no conversationId', async t => {
  const sessionId = random();
  const conversationId = random();
  const participantId = random();
  const { sdk, getConversation } = mockApis({ conversationId, participantId });
  await sdk.initialize();

  const mockSession = { id: sessionId, end: sinon.stub() };
  sdk._sessionManager.sessions = {};
  sdk._sessionManager.sessions[sessionId] = mockSession;
  await sdk.endSession({ id: sessionId });
  t.throws(() => getConversation.done());
  sinon.assert.calledOnce(mockSession.end);
});

test.serial('disconnect | proxies the call to the streaming connection', async t => {
  const { sdk } = mockApis();
  await sdk.initialize();

  sdk._streamingConnection.disconnect = sinon.stub();

  sdk.disconnect();
  sinon.assert.calledOnce(sdk._streamingConnection.disconnect);
  t.plan(0);
});

test.serial('reconnect | proxies the call to the streaming connection', async t => {
  const { sdk } = mockApis();
  await sdk.initialize();

  sdk._streamingConnection.reconnect = sinon.stub();

  sdk.reconnect();
  sinon.assert.calledOnce(sdk._streamingConnection.reconnect);
  t.plan(0);
});

test.serial('_customIceServersConfig | gets reset if the client refreshes ice servers', async t => {
  const { sdk } = mockApis();
  await sdk.initialize();
  sdk._customIceServersConfig = [{ something: 'junk' }];

  sdk._streamingConnection.sessionManager = {
    iceServers: [{ urls: ['turn:mypurecloud.com'] }]
  };

  await sdk._streamingConnection.webrtcSessions.refreshIceServers();
  const actual = sdk._sessionManager.iceServers;
  t.deepEqual(actual, [
    {
      type: 'turn',
      urls: 'turn:turn.us-east-1.mypurecloud.com:3456',
      username: 'turnuser:12395',
      credential: 'akskdfjka='
    },
    {
      type: 'stun',
      urls: 'stun:turn.us-east-1.mypurecloud.com:3456'
    }
  ]);
});

test.serial('onPendingSession | emits a pendingSession event and accepts the session', async t => {
  const { sdk } = mockApis();
  await sdk.initialize();

  sinon.stub(sdk, 'acceptPendingSession');
  const pendingSession = new Promise(resolve => {
    sdk.on('pendingSession', resolve);
  });

  sdk._streamingConnection._webrtcSessions.emit('requestIncomingRtcSession', {
    sessionId: '1077',
    autoAnswer: true,
    conversationId: 'deadbeef-guid',
    fromJid: '+15558675309@gjoll.mypurecloud.com/instance-id'
  });

  const sessionInfo = await pendingSession;
  t.is(sessionInfo.id, '1077');
  t.is(sessionInfo.conversationId, 'deadbeef-guid');
  t.is(sessionInfo.address, '+15558675309');
  t.is(sessionInfo.autoAnswer, true);
  sinon.assert.calledOnce(sdk.acceptPendingSession);
  sinon.assert.calledWithExactly(sdk.acceptPendingSession, '1077');
});

test.serial('onPendingSession | handles double pending sessions', async t => {
  const { sdk } = mockApis();
  await sdk.initialize();

  sinon.stub(sdk, 'acceptPendingSession');
  const pendingSession = new Promise(resolve => {
    sdk.on('pendingSession', resolve);
  });

  sdk._streamingConnection.emit('requestIncomingRtcSession', {
    sessionId: '1077',
    autoAnswer: true,
    conversationId: 'deadbeef-guid',
    fromJid: '+15558675309@gjoll.mypurecloud.com/instance-id'
  });

  sdk._streamingConnection.emit('requestIncomingRtcSession', {
    sessionId: '1078',
    autoAnswer: true,
    conversationId: 'deadbeef-guid',
    fromJid: '+15558675309@gjoll.mypurecloud.com/instance-id'
  });

  const sessionInfo = await pendingSession;
  t.is(sessionInfo.id, '1077');
  t.is(sessionInfo.conversationId, 'deadbeef-guid');
  t.is(sessionInfo.address, '+15558675309');
  t.is(sessionInfo.autoAnswer, true);
  sinon.assert.calledOnce(sdk.acceptPendingSession);
  sinon.assert.calledWithExactly(sdk.acceptPendingSession, '1077');
});

test.serial('onPendingSession | allows double pending sessions after 10 seconds', async t => {
  const { sdk } = mockApis();
  await sdk.initialize();

  sinon.stub(sdk, 'acceptPendingSession');
  const pendingSession = new Promise(resolve => {
    const done = function () {
      sdk.off('pendingSession', done);
      resolve(...arguments);
    };
    sdk.on('pendingSession', done);
  });

  sdk._streamingConnection.emit('requestIncomingRtcSession', {
    sessionId: '1077',
    autoAnswer: true,
    conversationId: 'deadbeef-guid',
    fromJid: '+15558675309@gjoll.mypurecloud.com/instance-id'
  });

  sdk._streamingConnection.emit('requestIncomingRtcSession', {
    sessionId: '1078',
    autoAnswer: true,
    conversationId: 'deadbeef-guid',
    fromJid: '+15558675309@gjoll.mypurecloud.com/instance-id'
  });

  const sessionInfo = await pendingSession;
  t.is(sessionInfo.id, '1077');
  t.is(sessionInfo.conversationId, 'deadbeef-guid');
  t.is(sessionInfo.address, '+15558675309');
  t.is(sessionInfo.autoAnswer, true);
  sinon.assert.calledOnce(sdk.acceptPendingSession);
  sinon.assert.calledWithExactly(sdk.acceptPendingSession, '1077');

  await timeout(1100);

  const pendingSession2 = new Promise(resolve => {
    const done = function () {
      sdk.off('pendingSession', done);
      resolve(...arguments);
    };
    sdk.on('pendingSession', done);
  });

  sdk._streamingConnection.emit('requestIncomingRtcSession', {
    sessionId: '1078',
    autoAnswer: true,
    conversationId: 'deadbeef-guid',
    fromJid: '+15558675309@gjoll.mypurecloud.com/instance-id'
  });

  const sessionInfo2 = await pendingSession2;
  t.is(sessionInfo2.id, '1078');
  t.is(sessionInfo2.conversationId, 'deadbeef-guid');
  t.is(sessionInfo2.address, '+15558675309');
  t.is(sessionInfo2.autoAnswer, true);
  sinon.assert.calledTwice(sdk.acceptPendingSession);
});

test.serial('onPendingSession | emits a pendingSession event but does not accept the session if autoAnswer is false', async t => {
  const { sdk } = mockApis();
  await sdk.initialize();

  sinon.stub(sdk, 'acceptPendingSession');
  const pendingSession = new Promise(resolve => {
    sdk.on('pendingSession', resolve);
  });

  sdk._streamingConnection._webrtcSessions.emit('requestIncomingRtcSession', {
    sessionId: '1077',
    autoAnswer: false,
    conversationId: 'deadbeef-guid',
    fromJid: '+15558675309@gjoll.mypurecloud.com/instance-id'
  });

  const sessionInfo = await pendingSession;
  t.is(sessionInfo.id, '1077');
  t.is(sessionInfo.conversationId, 'deadbeef-guid');
  t.is(sessionInfo.address, '+15558675309');
  t.is(sessionInfo.autoAnswer, false);
  sinon.assert.notCalled(sdk.acceptPendingSession);
});

class MockSession extends WildEmitter {
  constructor () {
    super();
    this.streams = [];
    this.sid = random();
    this.pc = new WildEmitter();
  }
  accept () { }
  addStream () { }
  end () { }
}

class MockTrack {
  stop () {}
}

class MockStream {
  constructor () {
    this._tracks = [ new MockTrack() ];
  }
  getTracks () {
    return this._tracks;
  }
}

test.serial('onSession | starts media, attaches it to the session, attaches it to the dom, accepts the session, and emits a started event', async t => {
  const mockOutboundStream = new MockStream();
  const { sdk } = mockApis({ withMedia: mockOutboundStream });
  await sdk.initialize();

  const sandbox = sinon.createSandbox();
  sandbox.spy(global.window.navigator.mediaDevices, 'getUserMedia');
  const bodyAppend = new Promise(resolve => {
    sandbox.stub(global.document.body, 'append').callsFake(resolve);
  });

  const sessionStarted = new Promise(resolve => sdk.on('sessionStarted', resolve));

  const mockSession = new MockSession();
  mockSession.sid = random();
  sdk._pendingSessions[mockSession.sid] = mockSession;
  mockSession.streams = [ new MockStream() ];
  sandbox.stub(mockSession, 'addStream');
  sandbox.stub(mockSession, 'accept');

  sdk._streamingConnection._webrtcSessions.emit('incomingRtcSession', mockSession);
  await sessionStarted;

  mockSession._statsGatherer.emit('traces', { some: 'traces' });
  mockSession._statsGatherer.emit('stats', { some: 'stats' });
  sandbox.stub(mockSession._statsGatherer, 'collectInitialConnectionStats');
  mockSession.emit('change:active', mockSession, true);
  sinon.assert.calledOnce(mockSession._statsGatherer.collectInitialConnectionStats);

  sinon.assert.calledOnce(mockSession.addStream);
  sinon.assert.calledOnce(mockSession.accept);
  sinon.assert.calledOnce(global.window.navigator.mediaDevices.getUserMedia);

  const attachedAudioElement = await bodyAppend;
  t.is(attachedAudioElement.srcObject, mockSession.streams[0]);

  const sessionEnded = new Promise(resolve => sdk.on('sessionEnded', resolve));
  mockSession.emit('terminated', mockSession);
  mockSession.emit('change:active', mockSession, false);
  sinon.assert.calledOnce(mockSession._statsGatherer.collectInitialConnectionStats);
  await sessionEnded;

  sandbox.restore();
});

test.serial('onSession | uses existing media, attaches it to the session, attaches it to the dom in existing element when ready, and emits a started event', async t => {
  const mockOutboundStream = new MockStream();
  const mockAudioElement = { classList: { add () {} } };
  const { sdk } = mockApis({ withMedia: {} });
  await sdk.initialize();
  sdk.pendingStream = mockOutboundStream;
  sdk._autoConnectSessions = false;

  const sandbox = sinon.createSandbox();
  sandbox.spy(global.window.navigator.mediaDevices, 'getUserMedia');
  sandbox.stub(global.document, 'querySelector').returns(mockAudioElement);
  sandbox.stub(global.document.body, 'append');

  const sessionStarted = new Promise(resolve => sdk.on('sessionStarted', resolve));

  const mockSession = new MockSession();
  sinon.stub(mockSession, 'addStream');
  sinon.stub(mockSession, 'accept');

  sdk._streamingConnection._webrtcSessions.emit('incomingRtcSession', mockSession);
  await sessionStarted;

  sinon.assert.calledOnce(mockSession.addStream);
  sinon.assert.calledWithExactly(mockSession.addStream, mockOutboundStream);
  sinon.assert.notCalled(mockSession.accept);
  sinon.assert.notCalled(global.window.navigator.mediaDevices.getUserMedia);

  const mockInboundStream = {};
  mockSession.emit('peerStreamAdded', mockSession, mockInboundStream);
  t.is(mockAudioElement.srcObject, mockInboundStream);
  sinon.assert.notCalled(global.document.body.append);

  const sessionEnded = new Promise(resolve => sdk.on('sessionEnded', resolve));
  mockSession._outboundStream = null;
  mockSession.emit('terminated', mockSession);
  await sessionEnded;

  sandbox.restore();
});

test.serial('onSession | uses existing media, attaches it to the session, attaches it to the dom in _pendingAudioElement element when ready, and emits a started event', async t => {
  const mockOutboundStream = new MockStream();
  const mockAudioElement = { classList: { add () {} } };
  const { sdk } = mockApis({ withMedia: {} });
  await sdk.initialize();
  sdk.pendingStream = mockOutboundStream;
  sdk._autoConnectSessions = false;
  sdk._pendingAudioElement = mockAudioElement;

  const sandbox = sinon.createSandbox();
  sandbox.spy(global.window.navigator.mediaDevices, 'getUserMedia');
  sandbox.stub(global.document.body, 'append');

  const sessionStarted = new Promise(resolve => sdk.on('sessionStarted', resolve));

  const mockSession = new MockSession();
  sinon.stub(mockSession, 'addStream');
  sinon.stub(mockSession, 'accept');

  sdk._streamingConnection._webrtcSessions.emit('incomingRtcSession', mockSession);
  await sessionStarted;

  sinon.assert.calledOnce(mockSession.addStream);
  sinon.assert.calledWithExactly(mockSession.addStream, mockOutboundStream);
  sinon.assert.notCalled(mockSession.accept);
  sinon.assert.notCalled(global.window.navigator.mediaDevices.getUserMedia);

  const mockInboundStream = {};
  mockSession.emit('peerStreamAdded', mockSession, mockInboundStream);
  t.is(mockAudioElement.srcObject, mockInboundStream);
  sinon.assert.notCalled(global.document.body.append);

  sandbox.restore();
});

test.serial('_log | will not notify logs if the logLevel is lower than configured', async t => {
  const { sdk } = mockApis({ withLogs: true });
  sdk._logLevel = 'warn';
  await sdk.initialize();
  sinon.stub(sdk, '_notifyLogs');
  sdk._log('debug', 'test', { details: 'etc' });
  sinon.assert.notCalled(sdk._notifyLogs);
});

test.serial('_log | will not notify logs if opted out', async t => {
  const { sdk } = mockApis({ withLogs: true });
  sdk._logLevel = 'debug';
  sdk._optOutOfTelemetry = true;
  await sdk.initialize();
  sinon.stub(sdk, '_notifyLogs');
  sdk._log('warn', 'test', { details: 'etc' });
  sinon.assert.notCalled(sdk._notifyLogs);
});

test.serial('_log | will buffer a log and notify it if the logLevel is gte configured', async t => {
  const { sdk } = mockApis({ withLogs: true });
  sdk._logLevel = 'warn';
  await sdk.initialize();
  sinon.stub(sdk, '_notifyLogs');
  console.log(sdk._logBuffer[0]);
  t.is(sdk._logBuffer.length, 0);
  sdk._log('warn', 'test', { details: 'etc' });
  sinon.assert.calledOnce(sdk._notifyLogs);
  t.is(sdk._logBuffer.length, 1);
});

test.serial('_notifyLogs | will debounce logs and only send logs once at the end', async t => {
  const { sdk } = mockApis({ withLogs: true });
  sdk._logLevel = 'warn';
  await sdk.initialize();
  sinon.stub(sdk, '_sendLogs');
  t.is(sdk._logBuffer.length, 0);
  sdk._log('warn', 'test', { details: 'etc' });
  sinon.assert.notCalled(sdk._sendLogs);
  for (let i = 1; i < 6; i++) {
    await timeout(100 * i);
    sdk._log('warn', 'test' + i);
  }
  sinon.assert.notCalled(sdk._sendLogs);
  t.is(sdk._logBuffer.length, 6);
  await timeout(1100);
  sinon.assert.calledOnce(sdk._sendLogs);
});

test.serial('_sendLogs | resets all flags related to backoff on success', async t => {
  const { sdk } = mockApis({ withLogs: true });
  sdk._logLevel = 'warn';
  await sdk.initialize();

  sdk._backoffActive = true;
  sdk._failedLogAttempts = 2;
  sdk._reduceLogPayload = true;
  sdk._logBuffer.push('log1');

  await sdk._sendLogs();
  t.is(sdk._backoffActive, false);
  t.is(sdk._failedLogAttempts, 0);
  t.is(sdk._reduceLogPayload, false);
});

test.serial('_sendLogs | resets the backoff on success', async t => {
  const { sdk } = mockApis({ withLogs: true });
  sdk._logLevel = 'warn';
  await sdk.initialize();

  const backoffResetSpy = sinon.spy(sdk._backoff, 'reset');
  sdk._logBuffer.push('log1');
  sdk._logBuffer.push('log1');

  await sdk._sendLogs();
  sinon.assert.calledOnce(backoffResetSpy);
});

test.serial('_sendLogs | should call backoff.backoff() again if there are still items in the _logBuffer after a successfull call to api', async t => {
  const { sdk } = mockApis({ withLogs: true });
  sdk._logLevel = 'warn';
  await sdk.initialize();

  const backoffSpy = sinon.spy(sdk._backoff, 'backoff');
  sdk._reduceLogPayload = true;
  sdk._logBuffer.push('log1');
  sdk._logBuffer.push('log2');
  sdk._logBuffer.push('log3');
  sdk._logBuffer.push('log4');

  await sdk._sendLogs();
  sinon.assert.calledOnce(backoffSpy);
});

test.serial('_sendLogs | will add logs back to buffer if request fails', async t => {
  const expectedFirstLog = 'log1';
  const expectedSecondLog = 'log2';
  const expectedThirdLog = 'log3';
  let { sdk } = mockApis({failLogs: true, withLogs: true});
  sdk._logLevel = 'warn';
  await sdk.initialize();

  t.is(sdk._logBuffer.length, 0);
  sdk._logBuffer.push(expectedFirstLog);
  sdk._logBuffer.push(expectedSecondLog);
  sdk._logBuffer.push(expectedThirdLog);

  await sdk._sendLogs();

  t.is(sdk._logBuffer.length, 3);
  t.is(sdk._logBuffer[0], expectedFirstLog, 'Log items should be put back into the buffer the same way they went out');
  t.is(sdk._logBuffer[1], expectedSecondLog, 'Log items should be put back into the buffer the same way they went out');
  t.is(sdk._logBuffer[2], expectedThirdLog, 'Log items should be put back into the buffer the same way they went out');
  sdk.logBuffer = [];
  sdk._optOutOfTelemetry = true;
});

test.serial('_sendLogs | increments _failedLogAttemps on failure', async t => {
  const { sdk } = mockApis({failLogsPayload: true, withLogs: true});
  sdk._logLevel = 'warn';
  await sdk.initialize();
  t.is(sdk._logBuffer.length, 0);
  sdk._logBuffer.push('log1');
  sdk._logBuffer.push('log2');
  t.is(sdk._failedLogAttempts, 0);

  await sdk._sendLogs();
  t.is(sdk._failedLogAttempts, 1);
});

test.serial('_sendLogs | sets _reduceLogPayload to true if error status is 413 (payload too large)', async t => {
  const { sdk } = mockApis({failLogsPayload: true, withLogs: true});
  sdk._logLevel = 'warn';
  await sdk.initialize();
  t.is(sdk._logBuffer.length, 0);
  sdk._logBuffer.push('log1');
  sdk._logBuffer.push('log2');
  t.is(sdk._reduceLogPayload, false);

  await sdk._sendLogs();
  t.is(sdk._reduceLogPayload, true);
});

test.serial('_sendLogs | should reset all backoff flags and reset the backoff if api request returns error and payload was only 1 log', async t => {
  const { sdk } = mockApis({failLogsPayload: true, withLogs: true});
  sdk._logLevel = 'warn';
  await sdk.initialize();
  sdk._logBuffer.push('log1');
  const backoffResetSpy = sinon.spy(sdk._backoff, 'reset');

  await sdk._sendLogs();
  t.is(sdk._backoffActive, false);
  t.is(sdk._failedLogAttempts, 0);
  t.is(sdk._reduceLogPayload, false);
  sinon.assert.calledOnce(backoffResetSpy);
});

test.serial('_sendLogs | set backoffActive to false if the backoff fails', async t => {
  const { sdk } = mockApis({failLogs: true, withLogs: true});
  sdk._logLevel = 'warn';
  sinon.spy(sdk, '_sendLogs');
  await sdk.initialize();
  sdk._log('error', 'log1');
  sdk._log('error', 'log2');

  sdk._backoff.failAfter(1); // means it will retry once, or 2 tries total

  sdk._notifyLogs();
  sdk._notifyLogs();
  await timeout(1000);
  sdk._notifyLogs();
  await timeout(5000);
  sinon.assert.calledTwice(sdk._sendLogs);
  t.is(sdk._backoffActive, false);
});

test.serial('_getLogPayload | returns the entire _logBuffer if _reduceLogPayload is false', async t => {
  const { sdk } = mockApis({ withLogs: true });
  await sdk.initialize();
  sdk._reduceLogPayload = false;
  sdk._logBuffer = [0, 1, 2, 3, 4];

  const result = sdk._getLogPayload();

  t.is(result.length, 5);
  t.is(result[0], 0);
  t.is(result[1], 1);
  t.is(result[2], 2);
  t.is(result[3], 3);
  t.is(result[4], 4);
  t.is(sdk._logBuffer.length, 0, 'Items should have been removed from _logBuffer');
});

test.serial('_getLogPayload | returns part of _logBuffer if _reduceLogPayload is true', async t => {
  const { sdk } = mockApis({ withLogs: true });
  await sdk.initialize();
  sdk._reduceLogPayload = true;
  sdk._failedLogAttempts = 1;
  sdk._logBuffer = [0, 1, 2, 3, 4, 5, 6, 7, 8, 9];

  const result = sdk._getLogPayload();

  t.is(result.length, 5);
  t.is(result[0], 0);
  t.is(result[1], 1);
  t.is(result[2], 2);
  t.is(result[3], 3);
  t.is(result[4], 4);

  t.is(sdk._logBuffer.length, 5, 'Items should have been removed from _logBuffer');
  t.is(sdk._logBuffer[0], 5);
  t.is(sdk._logBuffer[1], 6);
  t.is(sdk._logBuffer[2], 7);
  t.is(sdk._logBuffer[3], 8);
  t.is(sdk._logBuffer[4], 9);
});

test.serial('_getLogPayload | returns part of _logBuffer if _reduceLogPayload is true and _failedLogAttempts is 0', async t => {
  const { sdk } = mockApis({ withLogs: true });
  await sdk.initialize();
  sdk._reduceLogPayload = true;
  sdk._failedLogAttempts = 0;
  sdk._logBuffer = [0, 1, 2, 3, 4, 5, 6, 7, 8, 9];

  const result = sdk._getLogPayload();

  t.is(result.length, 5);
  t.is(result[0], 0);
  t.is(result[1], 1);
  t.is(result[2], 2);
  t.is(result[3], 3);
  t.is(result[4], 4);

  t.is(sdk._logBuffer.length, 5, 'Items should have been removed from _logBuffer');
  t.is(sdk._logBuffer[0], 5);
  t.is(sdk._logBuffer[1], 6);
  t.is(sdk._logBuffer[2], 7);
  t.is(sdk._logBuffer[3], 8);
  t.is(sdk._logBuffer[4], 9);
});

test.serial('_resetBackoffFlags | should reset values of _backoffActive, _failedLogAttempts, and _reduceLogPaylod', async t => {
  const { sdk } = mockApis({ withLogs: true });
  await sdk.initialize();
  sdk._backoffActive = true;
  sdk._failedLogAttempts = 3;
  sdk._reduceLogPayload = true;

  sdk._resetBackoffFlags();

  t.is(sdk._backoffActive, false);
  t.is(sdk._failedLogAttempts, 0);
  t.is(sdk._reduceLogPayload, false);
});

test.serial('_getReducedLogPayload | should return at least one log item', async t => {
  const { sdk } = mockApis({ withLogs: true });
  await sdk.initialize();

  sdk._logBuffer = [1, 2, 3, 4, 5];
  const result = sdk._getReducedLogPayload(6);

  t.is(result.length, 1);
});

test.serial('_getReducesLogPayload | should remove items from _logBuffer and return them', async t => {
  const { sdk } = mockApis({ withLogs: true });
  await sdk.initialize();

  sdk._logBuffer = [0, 1, 2, 3, 4, 5, 6, 7, 8, 9];
  const result = sdk._getReducedLogPayload(1);

  t.is(result.length, 5);
  t.is(result[0], 0);
  t.is(result[1], 1);
  t.is(result[2], 2);
  t.is(result[3], 3);
  t.is(result[4], 4);

  t.is(sdk._logBuffer.length, 5, 'Items should have been removed from the _logBuffer');
  t.is(sdk._logBuffer[0], 5);
  t.is(sdk._logBuffer[1], 6);
  t.is(sdk._logBuffer[2], 7);
  t.is(sdk._logBuffer[3], 8);
  t.is(sdk._logBuffer[4], 9);
});

test.serial('_refreshTurnServers | refreshes the turn servers', async t => {
  const { sdk } = mockApis();
  await sdk.initialize();

  sdk._streamingConnection.connected = true;
  t.true(sdk.connected);

  sinon.stub(sdk._streamingConnection._webrtcSessions, 'refreshIceServers').returns(Promise.resolve());
  await sdk._refreshTurnServers();
  sinon.assert.calledOnce(sdk._streamingConnection._webrtcSessions.refreshIceServers);
  t.truthy(sdk._refreshTurnServersInterval);
});

test.serial('_refreshTurnServers | emits an error if there is an error refreshing turn servers', async t => {
  const { sdk } = mockApis();
  await sdk.initialize();

  sdk._streamingConnection.connected = true;
  t.true(sdk.connected);

  const promise = new Promise(resolve => sdk.on('error', resolve));
  sinon.stub(sdk._streamingConnection._webrtcSessions, 'refreshIceServers').returns(Promise.reject(new Error('fail')));
  await sdk._refreshTurnServers();
  sinon.assert.calledOnce(sdk._streamingConnection._webrtcSessions.refreshIceServers);
  await promise;
});<|MERGE_RESOLUTION|>--- conflicted
+++ resolved
@@ -117,7 +117,6 @@
   t.is(sdk._iceTransportPolicy, 'relay');
 });
 
-<<<<<<< HEAD
 let wss;
 let ws;
 test.after(() => {
@@ -136,10 +135,7 @@
   sandbox.restore();
 });
 
-function mockApis ({ failOrg, failUser, failStreaming, failLogs, failLogsPayload, withMedia, conversationId, participantId, withLogs } = {}) {
-=======
 function mockApis ({ failOrg, failUser, failStreaming, failLogs, failLogsPayload, withMedia, conversationId, participantId, withLogs, conversation } = {}) {
->>>>>>> f9002e37
   nock.cleanAll();
   const api = nock('https://api.mypurecloud.com');
 
@@ -622,98 +618,6 @@
   sinon.assert.calledWithExactly(sdk.acceptPendingSession, '1077');
 });
 
-test.serial('onPendingSession | handles double pending sessions', async t => {
-  const { sdk } = mockApis();
-  await sdk.initialize();
-
-  sinon.stub(sdk, 'acceptPendingSession');
-  const pendingSession = new Promise(resolve => {
-    sdk.on('pendingSession', resolve);
-  });
-
-  sdk._streamingConnection.emit('requestIncomingRtcSession', {
-    sessionId: '1077',
-    autoAnswer: true,
-    conversationId: 'deadbeef-guid',
-    fromJid: '+15558675309@gjoll.mypurecloud.com/instance-id'
-  });
-
-  sdk._streamingConnection.emit('requestIncomingRtcSession', {
-    sessionId: '1078',
-    autoAnswer: true,
-    conversationId: 'deadbeef-guid',
-    fromJid: '+15558675309@gjoll.mypurecloud.com/instance-id'
-  });
-
-  const sessionInfo = await pendingSession;
-  t.is(sessionInfo.id, '1077');
-  t.is(sessionInfo.conversationId, 'deadbeef-guid');
-  t.is(sessionInfo.address, '+15558675309');
-  t.is(sessionInfo.autoAnswer, true);
-  sinon.assert.calledOnce(sdk.acceptPendingSession);
-  sinon.assert.calledWithExactly(sdk.acceptPendingSession, '1077');
-});
-
-test.serial('onPendingSession | allows double pending sessions after 10 seconds', async t => {
-  const { sdk } = mockApis();
-  await sdk.initialize();
-
-  sinon.stub(sdk, 'acceptPendingSession');
-  const pendingSession = new Promise(resolve => {
-    const done = function () {
-      sdk.off('pendingSession', done);
-      resolve(...arguments);
-    };
-    sdk.on('pendingSession', done);
-  });
-
-  sdk._streamingConnection.emit('requestIncomingRtcSession', {
-    sessionId: '1077',
-    autoAnswer: true,
-    conversationId: 'deadbeef-guid',
-    fromJid: '+15558675309@gjoll.mypurecloud.com/instance-id'
-  });
-
-  sdk._streamingConnection.emit('requestIncomingRtcSession', {
-    sessionId: '1078',
-    autoAnswer: true,
-    conversationId: 'deadbeef-guid',
-    fromJid: '+15558675309@gjoll.mypurecloud.com/instance-id'
-  });
-
-  const sessionInfo = await pendingSession;
-  t.is(sessionInfo.id, '1077');
-  t.is(sessionInfo.conversationId, 'deadbeef-guid');
-  t.is(sessionInfo.address, '+15558675309');
-  t.is(sessionInfo.autoAnswer, true);
-  sinon.assert.calledOnce(sdk.acceptPendingSession);
-  sinon.assert.calledWithExactly(sdk.acceptPendingSession, '1077');
-
-  await timeout(1100);
-
-  const pendingSession2 = new Promise(resolve => {
-    const done = function () {
-      sdk.off('pendingSession', done);
-      resolve(...arguments);
-    };
-    sdk.on('pendingSession', done);
-  });
-
-  sdk._streamingConnection.emit('requestIncomingRtcSession', {
-    sessionId: '1078',
-    autoAnswer: true,
-    conversationId: 'deadbeef-guid',
-    fromJid: '+15558675309@gjoll.mypurecloud.com/instance-id'
-  });
-
-  const sessionInfo2 = await pendingSession2;
-  t.is(sessionInfo2.id, '1078');
-  t.is(sessionInfo2.conversationId, 'deadbeef-guid');
-  t.is(sessionInfo2.address, '+15558675309');
-  t.is(sessionInfo2.autoAnswer, true);
-  sinon.assert.calledTwice(sdk.acceptPendingSession);
-});
-
 test.serial('onPendingSession | emits a pendingSession event but does not accept the session if autoAnswer is false', async t => {
   const { sdk } = mockApis();
   await sdk.initialize();
