--- conflicted
+++ resolved
@@ -1,95 +1,4 @@
-'use strict';
-<<<<<<< HEAD
-var __extends = (this && this.__extends) || (function () {
-    var extendStatics = function (d, b) {
-        extendStatics = Object.setPrototypeOf ||
-            ({ __proto__: [] } instanceof Array && function (d, b) { d.__proto__ = b; }) ||
-            function (d, b) { for (var p in b) if (b.hasOwnProperty(p)) d[p] = b[p]; };
-        return extendStatics(d, b);
-    };
-    return function (d, b) {
-        extendStatics(d, b);
-        function __() { this.constructor = d; }
-        d.prototype = b === null ? Object.create(b) : (__.prototype = b.prototype, new __());
-    };
-})();
-var __awaiter = (this && this.__awaiter) || function (thisArg, _arguments, P, generator) {
-    return new (P || (P = Promise))(function (resolve, reject) {
-        function fulfilled(value) { try { step(generator.next(value)); } catch (e) { reject(e); } }
-        function rejected(value) { try { step(generator["throw"](value)); } catch (e) { reject(e); } }
-        function step(result) { result.done ? resolve(result.value) : new P(function (resolve) { resolve(result.value); }).then(fulfilled, rejected); }
-        step((generator = generator.apply(thisArg, _arguments || [])).next());
-    });
-};
-var __generator = (this && this.__generator) || function (thisArg, body) {
-    var _ = { label: 0, sent: function() { if (t[0] & 1) throw t[1]; return t[1]; }, trys: [], ops: [] }, f, y, t, g;
-    return g = { next: verb(0), "throw": verb(1), "return": verb(2) }, typeof Symbol === "function" && (g[Symbol.iterator] = function() { return this; }), g;
-    function verb(n) { return function (v) { return step([n, v]); }; }
-    function step(op) {
-        if (f) throw new TypeError("Generator is already executing.");
-        while (_) try {
-            if (f = 1, y && (t = op[0] & 2 ? y["return"] : op[0] ? y["throw"] || ((t = y["return"]) && t.call(y), 0) : y.next) && !(t = t.call(y, op[1])).done) return t;
-            if (y = 0, t) op = [op[0] & 2, t.value];
-            switch (op[0]) {
-                case 0: case 1: t = op; break;
-                case 4: _.label++; return { value: op[1], done: false };
-                case 5: _.label++; y = op[1]; op = [0]; continue;
-                case 7: op = _.ops.pop(); _.trys.pop(); continue;
-                default:
-                    if (!(t = _.trys, t = t.length > 0 && t[t.length - 1]) && (op[0] === 6 || op[0] === 2)) { _ = 0; continue; }
-                    if (op[0] === 3 && (!t || (op[1] > t[0] && op[1] < t[3]))) { _.label = op[1]; break; }
-                    if (op[0] === 6 && _.label < t[1]) { _.label = t[1]; t = op; break; }
-                    if (t && _.label < t[2]) { _.label = t[2]; _.ops.push(op); break; }
-                    if (t[2]) _.ops.pop();
-                    _.trys.pop(); continue;
-            }
-            op = body.call(thisArg, _);
-        } catch (e) { op = [6, e]; y = 0; } finally { f = t = 0; }
-        if (op[0] & 5) throw op[1]; return { value: op[0] ? op[1] : void 0, done: true };
-    }
-};
-var _this = this;
-exports.__esModule = true;
-var test = require('ava');
-var sinon = require('sinon');
-var nock = require('nock');
-var WildEmitter = require('wildemitter');
-// const WebSocket = require('ws');
-var ws_1 = require("ws");
-var PureCloudWebrtcSdk = require('../../src/client');
-function random() {
-    return ("" + Math.random()).split('.')[1];
-}
-var USER_ID = random();
-var PARTICIPANT_ID = random();
-var MOCK_USER = {
-    id: USER_ID,
-    chat: { jabberId: 'hubert.j.farnsworth@planetexpress.mypurecloud.com' }
-};
-var MOCK_ORG = {
-    thirdPartyOrgId: '3000'
-};
-var MOCK_CONVERSATION = {
-    participants: [
-        {
-            id: PARTICIPANT_ID,
-            user: {
-                id: USER_ID
-            }
-        },
-        {
-            id: random()
-        }
-    ]
-};
-function timeout(n) {
-    return new Promise(function (resolve) { return setTimeout(resolve, n); });
-}
-test.serial('constructor | throws if options are not provided', function (t) {
-    t.throws(function () {
-        var sdk = new PureCloudWebrtcSdk(); // eslint-disable-line
-    });
-=======
+import PureCloudWebrtcSdk from '../../src/client';
 
 const test = require('ava');
 const sinon = require('sinon');
@@ -97,265 +6,96 @@
 
 let { wss, ws, mockApis, random, PARTICIPANT_ID } = require('../test-utils');
 
-const PureCloudWebrtcSdk = require('../../src/client');
-
 test.serial('constructor | throws if options are not provided', t => {
   t.throws(() => {
     const sdk = new PureCloudWebrtcSdk(); // eslint-disable-line
   });
->>>>>>> 04e77e74
-});
-test.serial('constructor | throws if accessToken is not provided', function (t) {
-    t.throws(function () {
-        var sdk = new PureCloudWebrtcSdk({ environment: 'mypurecloud.com' }); // eslint-disable-line
-    });
-});
-test.serial('constructor | warns if environment is not valid', function (t) {
-    var sdk1 = new PureCloudWebrtcSdk({ accessToken: '1234', environment: 'mypurecloud.con' }); // eslint-disable-line
-    var sdk2 = new PureCloudWebrtcSdk({
-        accessToken: '1234',
-        environment: 'mypurecloud.con',
-        logger: { warn: sinon.stub() }
-    });
-    sinon.assert.calledOnce(sdk2.logger.warn);
-});
-test.serial('constructor | warns if the logLevel is not valid', function (t) {
-    var sdk = new PureCloudWebrtcSdk({
-        accessToken: '1234',
-        environment: 'mypurecloud.com',
-        logLevel: 'ERROR',
-        logger: { warn: sinon.stub() }
-    });
-    sinon.assert.calledOnce(sdk.logger.warn);
-});
-test.serial('constructor | does not warn if things are fine', function (t) {
-    var sdk = new PureCloudWebrtcSdk({
-        accessToken: '1234',
-        environment: 'mypurecloud.com',
-        logLevel: 'error',
-        logger: { warn: sinon.stub() }
-    });
-    sinon.assert.notCalled(sdk.logger.warn);
-});
-test.serial('constructor | sets up options with defaults', function (t) {
-    var sdk = new PureCloudWebrtcSdk({ accessToken: '1234' });
-    t.is(sdk.logger, console);
-    t.is(sdk._accessToken, '1234');
-    t.is(sdk._environment, 'mypurecloud.com');
-    t.is(sdk._autoConnectSessions, true);
-    t.is(typeof sdk._customIceServersConfig, 'undefined');
-    t.is(sdk._iceTransportPolicy, 'all');
-});
-test.serial('constructor | sets up options when provided', function (t) {
-    var logger = {};
-    var iceServers = [];
-    var sdk = new PureCloudWebrtcSdk({
-        accessToken: '1234',
-        environment: 'mypurecloud.ie',
-        autoConnectSessions: false,
-        iceServers: iceServers,
-        iceTransportPolicy: 'relay',
-        logger: logger
-    });
-    t.is(sdk.logger, logger);
-    t.is(sdk._accessToken, '1234');
-    t.is(sdk._environment, 'mypurecloud.ie');
-    t.is(sdk._autoConnectSessions, false);
-    t.is(sdk._customIceServersConfig, iceServers);
-    t.is(sdk._iceTransportPolicy, 'relay');
-});
-<<<<<<< HEAD
-var wss;
-var ws;
-test.after(function () {
-    wss.close();
-=======
+});
+
+test.serial('constructor | throws if accessToken is not provided', t => {
+  t.throws(() => {
+    const sdk = new PureCloudWebrtcSdk({ environment: 'mypurecloud.com' }); // eslint-disable-line
+  });
+});
+
+test.serial('constructor | warns if environment is not valid', t => {
+  const sdk1 = new PureCloudWebrtcSdk({ accessToken: '1234', environment: 'mypurecloud.con' }); // eslint-disable-line
+  const sdk2 = new PureCloudWebrtcSdk({  // eslint-disable-line
+    accessToken: '1234',
+    environment: 'mypurecloud.con',
+    logger: { warn: sinon.stub() }
+  });
+
+  sinon.assert.calledOnce(sdk2.logger.warn);
+});
+
+test.serial('constructor | warns if the logLevel is not valid', t => {
+  const sdk = new PureCloudWebrtcSdk({
+    accessToken: '1234',
+    environment: 'mypurecloud.com',
+    logLevel: 'ERROR',
+    logger: { warn: sinon.stub() }
+  });
+  sinon.assert.calledOnce(sdk.logger.warn);
+});
+
+test.serial('constructor | does not warn if things are fine', t => {
+  const sdk = new PureCloudWebrtcSdk({
+    accessToken: '1234',
+    environment: 'mypurecloud.com',
+    logLevel: 'error',
+    logger: { warn: sinon.stub() }
+  });
+  sinon.assert.notCalled(sdk.logger.warn);
+});
+
+test.serial('constructor | sets up options with defaults', t => {
+  const sdk = new PureCloudWebrtcSdk({ accessToken: '1234' });
+  t.is(sdk.logger, console);
+  t.is(sdk._accessToken, '1234');
+  t.is(sdk._environment, 'mypurecloud.com');
+  t.is(sdk._autoConnectSessions, true);
+  t.is(typeof sdk._customIceServersConfig, 'undefined');
+  t.is(sdk._iceTransportPolicy, 'all');
+});
+
+test.serial('constructor | sets up options when provided', t => {
+  const logger = {};
+  const iceServers = [];
+  const sdk = new PureCloudWebrtcSdk({
+    accessToken: '1234',
+    environment: 'mypurecloud.ie',
+    autoConnectSessions: false,
+    iceServers,
+    iceTransportPolicy: 'relay',
+    logger
+  });
+
+  t.is(sdk.logger, logger);
+  t.is(sdk._accessToken, '1234');
+  t.is(sdk._environment, 'mypurecloud.ie');
+  t.is(sdk._autoConnectSessions, false);
+  t.is(sdk._customIceServersConfig, iceServers);
+  t.is(sdk._iceTransportPolicy, 'relay');
+});
 
 test.after(() => {
   if (wss) {
     wss.close();
   }
->>>>>>> 04e77e74
-});
-var sandbox = sinon.createSandbox();
-test.afterEach(function () {
-    if (ws) {
-        ws.close();
-        ws = null;
-    }
-    if (wss) {
-        wss.removeAllListeners();
-    }
-    sandbox.restore();
-});
-<<<<<<< HEAD
-function mockApis(_a) {
-    var _b = _a === void 0 ? {} : _a, failOrg = _b.failOrg, failUser = _b.failUser, failStreaming = _b.failStreaming, failLogs = _b.failLogs, failLogsPayload = _b.failLogsPayload, withMedia = _b.withMedia, conversationId = _b.conversationId, participantId = _b.participantId, withLogs = _b.withLogs;
-    nock.cleanAll();
-    var api = nock('https://api.mypurecloud.com');
-    // easy to debug nock
-    // api.log(console.error);
-    var getOrg;
-    if (failOrg) {
-        getOrg = api.get('/api/v2/organizations/me').reply(401);
-    }
-    else {
-        getOrg = api.get('/api/v2/organizations/me').reply(200, MOCK_ORG);
-    }
-    var getUser;
-    if (failUser) {
-        getUser = api.get('/api/v2/users/me').reply(401);
-    }
-    else {
-        getUser = api.get('/api/v2/users/me').reply(200, MOCK_USER);
-    }
-    var getChannel = api
-        .post('/api/v2/notifications/channels?connectionType=streaming')
-        .reply(200, { id: 'somechannelid' });
-    var conversationsApi = nock('https://api.mypurecloud.com');
-    var getConversation;
-    if (conversationId) {
-        getConversation = conversationsApi
-            .get("/api/v2/conversations/calls/" + conversationId)
-            .reply(200, MOCK_CONVERSATION);
-    }
-    var patchConversation;
-    if (conversationId && participantId) {
-        patchConversation = conversationsApi
-            .patch("/api/v2/conversations/calls/" + conversationId + "/participants/" + participantId)
-            .reply(202, {});
-    }
-    global.window = global.window || {};
-    if (withMedia) {
-        window.navigator = window.navigator || {};
-        window.navigator.mediaDevices = window.navigator.mediaDevices || {};
-        window.navigator.mediaDevices.getUserMedia = function () { return Promise.resolve(withMedia); };
-    }
-    global.document = {
-        createElement: sinon.stub().returns({
-            addEventListener: function (evt, callback) { return setTimeout(callback, 10); },
-            classList: { add: function () { } }
-        }),
-        querySelector: function () { },
-        body: {
-            append: function () { }
-        },
-        head: {
-            appendChild: sinon.stub().callsFake(function (script) {
-                global.window = global.window || {};
-            })
-        }
-    };
-    var sdk = new PureCloudWebrtcSdk({
-        accessToken: '1234',
-        wsHost: failStreaming ? null : 'ws://localhost:1234',
-        logger: { debug: function () { }, log: function () { }, info: function () { }, warn: function () { }, error: function () { } }
-        // logger: { debug () {}, log () {}, info () {}, warn: console.warn.bind(console), error: console.error.bind(console) }
-    });
-    var sendLogs;
-    if (withLogs) {
-        var logsApi = nock('https://api.mypurecloud.com').persist();
-        if (failLogsPayload) {
-            sendLogs = logsApi.post('/api/v2/diagnostics/trace').replyWithError({ status: 413, message: 'test fail' });
-        }
-        else if (failLogs) {
-            sendLogs = logsApi.post('/api/v2/diagnostics/trace').replyWithError({ status: 419, message: 'test fail' });
-        }
-        else {
-            sendLogs = logsApi.post('/api/v2/diagnostics/trace').reply(200);
-        }
-    }
-    else {
-        sdk._optOutOfTelemetry = true;
-    }
-    if (wss) {
-        wss.close();
-        wss = null;
-    }
-    wss = new ws_1["default"].Server({
-        port: 1234
-    });
-    var websocket;
-    wss.on('connection', function (ws) {
-        websocket = ws;
-        ws.on('message', function (msg) {
-            // console.error('⬆️', msg);
-            var send = function (r) {
-                // console.error('⬇️', r);
-                setTimeout(function () { ws.send(r); }, 15);
-            };
-            if (msg.indexOf('<open') === 0) {
-                send('<open xmlns="urn:ietf:params:xml:ns:xmpp-framing" xmlns:stream="http://etherx.jabber.org/streams" version="1.0" from="hawk" id="d6f681a3-358c-49df-819f-b231adb3cb97" xml:lang="en"></open>');
-                if (ws.__authSent) {
-                    send("<stream:features xmlns:stream=\"http://etherx.jabber.org/streams\"><bind xmlns=\"urn:ietf:params:xml:ns:xmpp-bind\"></bind><session xmlns=\"urn:ietf:params:xml:ns:xmpp-session\"></session></stream:features>");
-                }
-                else {
-                    send('<stream:features xmlns:stream="http://etherx.jabber.org/streams"><mechanisms xmlns="urn:ietf:params:xml:ns:xmpp-sasl"><mechanism>PLAIN</mechanism></mechanisms></stream:features>');
-                }
-            }
-            else if (msg.indexOf('<auth') === 0) {
-                if (failStreaming) {
-                    send('<failure xmlns="urn:ietf:params:xml:ns:xmpp-sasl"></failure>');
-                }
-                else {
-                    send('<success xmlns="urn:ietf:params:xml:ns:xmpp-sasl"></success>');
-                }
-                ws.__authSent = true;
-            }
-            else if (msg.indexOf('<bind') !== -1) {
-                var idRegexp = /id="(.*?)"/;
-                var id = idRegexp.exec(msg)[1];
-                send("<iq xmlns=\"jabber:client\" id=\"" + id + "\" to=\"" + MOCK_USER.chat.jabberId + "\" type=\"result\"><bind xmlns=\"urn:ietf:params:xml:ns:xmpp-bind\"><jid>" + MOCK_USER.chat.jabberId + "/d6f681a3-358c-49df-819f-b231adb3cb97</jid></bind></iq>");
-            }
-            else if (msg.indexOf('<session') !== -1) {
-                var idRegexp = /id="(.*?)"/;
-                var id = idRegexp.exec(msg)[1];
-                send("<iq xmlns=\"jabber:client\" id=\"" + id + "\" to=\"" + MOCK_USER.chat.jabberId + "/d6f681a3-358c-49df-819f-b231adb3cb97\" type=\"result\"></iq>");
-            }
-            else if (msg.indexOf('ping') !== -1) {
-                var idRegexp = /id="(.*?)"/;
-                var id = idRegexp.exec(msg)[1];
-                send("<iq xmlns=\"jabber:client\" to=\"" + MOCK_USER.chat.jabberId + "\" type=\"result\" id=\"" + id + "\"></iq>");
-            }
-            else if (msg.indexOf('extdisco') !== -1) {
-                var idRegexp = / id="(.*?)"/;
-                var id = idRegexp.exec(msg)[1];
-                if (msg.indexOf('type="turn"') > -1) {
-                    send("<iq xmlns=\"jabber:client\" type=\"result\" to=\"" + MOCK_USER.chat.jabberId + "\" id=\"" + id + "\"><services xmlns=\"urn:xmpp:extdisco:1\"><service transport=\"udp\" port=\"3456\" type=\"turn\" username=\"turnuser:12395\" password=\"akskdfjka=\" host=\"turn.us-east-1.mypurecloud.com\"/></services></iq>");
-                }
-                else {
-                    send("<iq xmlns=\"jabber:client\" type=\"result\" to=\"" + MOCK_USER.chat.jabberId + "\" id=\"" + id + "\"><services xmlns=\"urn:xmpp:extdisco:1\"><service transport=\"udp\" port=\"3456\" type=\"stun\" host=\"turn.us-east-1.mypurecloud.com\"/></services></iq>");
-                }
-            }
-        });
-    });
-    global.window.WebSocket = ws_1["default"];
-    ws = websocket;
-    return { getOrg: getOrg, getUser: getUser, getChannel: getChannel, getConversation: getConversation, sendLogs: sendLogs, patchConversation: patchConversation, sdk: sdk, websocket: websocket };
-}
-test.serial('initialize | fetches org and person details, sets up the streaming connection', function (t) { return __awaiter(_this, void 0, void 0, function () {
-    var _a, getOrg, getUser, getChannel, sdk;
-    return __generator(this, function (_b) {
-        switch (_b.label) {
-            case 0:
-                _a = mockApis(), getOrg = _a.getOrg, getUser = _a.getUser, getChannel = _a.getChannel, sdk = _a.sdk;
-                return [4 /*yield*/, sdk.initialize()];
-            case 1:
-                _b.sent();
-                getOrg.done();
-                getUser.done();
-                getChannel.done();
-                t.truthy(sdk._streamingConnection);
-                sdk.logBuffer = [];
-                sdk._optOutOfTelemetry = true;
-                return [2 /*return*/];
-        }
-    });
-}); });
-test.serial('initialize | throws if getting the org fails', function (t) {
-    var sdk = mockApis({ failOrg: true }).sdk;
-    return sdk.initialize().then(function () { return t.fail(); })["catch"](function () { return t.pass(); });
-=======
+});
+
+const sandbox = sinon.createSandbox();
+test.afterEach(() => {
+  if (ws) {
+    ws.close();
+    ws = null;
+  }
+  if (wss) {
+    wss.removeAllListeners();
+  }
+  sandbox.restore();
+});
 
 test.serial('initialize | fetches org and person details, sets up the streaming connection', async t => {
   const { getOrg, getUser, getChannel, sdk } = mockApis();
@@ -373,1066 +113,250 @@
   const { sdk } = mockApis({ failOrg: true });
 
   return sdk.initialize().then(() => t.fail()).catch(() => t.pass());
->>>>>>> 04e77e74
-});
-test.serial('initialize | throws if getting the user fails', function (t) {
-    var sdk = mockApis({ failUser: true }).sdk;
-    return sdk.initialize().then(function (t) { return t.fail(); })["catch"](function () { return t.pass(); });
-});
-test.serial('initialize | throws if setting up streaming connection fails', function (t) {
-    var sdk = mockApis({ failStreaming: true }).sdk;
-    return sdk.initialize().then(function () { return t.fail(); })["catch"](function () { return t.pass(); });
-});
-test.serial('initialize sets up event proxies', function (t) { return __awaiter(_this, void 0, void 0, function () {
-    function awaitEvent(sdk, eventName, trigger, args, transformedArgs) {
-        if (args === void 0) { args = []; }
-        return __awaiter(this, void 0, void 0, function () {
-            var promise;
-            var _a, _b;
-            return __generator(this, function (_c) {
-                switch (_c.label) {
-                    case 0:
-                        if (!transformedArgs) {
-                            transformedArgs = args;
-                        }
-                        promise = new Promise(function (resolve) {
-                            var handler = function () {
-                                var eventArgs = [];
-                                for (var _i = 0; _i < arguments.length; _i++) {
-                                    eventArgs[_i] = arguments[_i];
-                                }
-                                t.deepEqual(transformedArgs, eventArgs, "Args match for " + eventName);
-                                sdk.off(eventName, handler);
-                                resolve();
-                            };
-                            sdk.on(eventName, handler);
-                        });
-                        if (typeof trigger === 'string') {
-                            (_a = sdk._streamingConnection._webrtcSessions).emit.apply(_a, [trigger].concat(args));
-                            (_b = sdk._streamingConnection._stanzaio).emit.apply(_b, [trigger].concat(args));
-                        }
-                        else {
-                            trigger(args);
-                        }
-                        return [4 /*yield*/, promise];
-                    case 1:
-                        _c.sent();
-                        return [2 /*return*/];
-                }
-            });
-        });
+});
+
+test.serial('initialize | throws if getting the user fails', t => {
+  const { sdk } = mockApis({ failUser: true });
+
+  return sdk.initialize().then(t => t.fail()).catch(() => t.pass());
+});
+
+test.serial('initialize | throws if setting up streaming connection fails', t => {
+  const { sdk } = mockApis({ failStreaming: true });
+
+  return sdk.initialize().then(() => t.fail()).catch(() => t.pass());
+});
+
+test.serial('initialize sets up event proxies', async t => {
+  const { sdk } = mockApis();
+  await sdk.initialize();
+
+  const eventsToVerify = [
+    { name: 'error', trigger: 'error', args: [new Error('test'), {}] },
+    { name: 'trace', trigger: 'traceRtcSession' },
+    {
+      name: 'handledPendingSession',
+      trigger: 'handledIncomingRtcSession',
+      args: [ 1 ],
+      transformedArgs: [ 1 ]
+    },
+    {
+      name: 'cancelPendingSession',
+      trigger: 'cancelIncomingRtcSession',
+      args: [ 1 ],
+      transformedArgs: [ 1 ]
+    },
+    { name: 'error', trigger: 'rtcSessionError' },
+    { name: 'disconnected', trigger: 'session:end', args: [], transformedArgs: [ 'Streaming API connection disconnected' ] }
+  ];
+
+  async function awaitEvent (sdk, eventName, trigger, args = [], transformedArgs) {
+    if (!transformedArgs) {
+      transformedArgs = args;
     }
-    var sdk, eventsToVerify;
-    return __generator(this, function (_a) {
-        switch (_a.label) {
-            case 0:
-                sdk = mockApis().sdk;
-                return [4 /*yield*/, sdk.initialize()];
-            case 1:
-                _a.sent();
-                eventsToVerify = [
-                    { name: 'error', trigger: 'error', args: [new Error('test'), {}] },
-                    { name: 'trace', trigger: 'traceRtcSession' },
-                    {
-                        name: 'handledPendingSession',
-                        trigger: 'handledIncomingRtcSession',
-                        args: [1],
-                        transformedArgs: [1]
-                    },
-                    {
-                        name: 'cancelPendingSession',
-                        trigger: 'cancelIncomingRtcSession',
-                        args: [1],
-                        transformedArgs: [1]
-                    },
-                    { name: 'error', trigger: 'rtcSessionError' },
-                    { name: 'disconnected', trigger: 'session:end', args: [], transformedArgs: ['Streaming API connection disconnected'] }
-                ];
-                return [2 /*return*/, Promise.all(eventsToVerify.map(function (e) { return awaitEvent(sdk, e.name, e.trigger, e.args, e.transformedArgs); }))];
-        }
+    const promise = new Promise(resolve => {
+      const handler = (...eventArgs) => {
+        t.deepEqual(transformedArgs, eventArgs, `Args match for ${eventName}`);
+        sdk.off(eventName, handler);
+        resolve();
+      };
+      sdk.on(eventName, handler);
     });
-}); });
-test.serial('connected | returns the streaming client connection status', function (t) { return __awaiter(_this, void 0, void 0, function () {
-    var sdk;
-    return __generator(this, function (_a) {
-        switch (_a.label) {
-            case 0:
-                sdk = mockApis().sdk;
-                return [4 /*yield*/, sdk.initialize()];
-            case 1:
-                _a.sent();
-                sdk._streamingConnection.connected = true;
-                t["true"](sdk.connected);
-                sdk._streamingConnection.connected = false;
-                t["false"](sdk.connected);
-                return [2 /*return*/];
-        }
+    if (typeof trigger === 'string') {
+      sdk._streamingConnection._webrtcSessions.emit(trigger, ...args);
+      sdk._streamingConnection._stanzaio.emit(trigger, ...args);
+    } else {
+      trigger(args);
+    }
+    await promise;
+  }
+
+  return Promise.all(eventsToVerify.map(e => awaitEvent(sdk, e.name, e.trigger, e.args, e.transformedArgs)));
+});
+
+test.serial('connected | returns the streaming client connection status', async t => {
+  const { sdk } = mockApis();
+  await sdk.initialize();
+
+  sdk._streamingConnection.connected = true;
+  t.true(sdk.connected);
+  sdk._streamingConnection.connected = false;
+  t.false(sdk.connected);
+});
+
+test.serial('acceptPendingSession | proxies the call to the streaming connection', async t => {
+  const { sdk } = mockApis();
+  await sdk.initialize();
+
+  const promise = new Promise(resolve => {
+    sdk._streamingConnection.webrtcSessions.on('rtcSessionError', resolve);
+  });
+  sdk._streamingConnection._webrtcSessions.acceptRtcSession = sinon.stub();
+  sdk.acceptPendingSession('4321');
+  await promise;
+});
+
+test.serial('endSession | requests the conversation then patches the participant to disconnected', async t => {
+  const sessionId = random();
+  const conversationId = random();
+  const participantId = PARTICIPANT_ID;
+  const { sdk, getConversation, patchConversation } = mockApis({ conversationId, participantId });
+  await sdk.initialize();
+
+  const mockSession = { id: sessionId, conversationId, end: sinon.stub() };
+  sdk._sessionManager.sessions = {};
+  sdk._sessionManager.sessions[sessionId] = mockSession;
+
+  await sdk.endSession({ id: sessionId });
+  getConversation.done();
+  patchConversation.done();
+  sinon.assert.notCalled(mockSession.end);
+});
+
+test.serial('endSession | requests the conversation then patches the participant to disconnected', async t => {
+  const sessionId = random();
+  const conversationId = random();
+  const participantId = PARTICIPANT_ID;
+  const { sdk, getConversation, patchConversation } = mockApis({ conversationId, participantId });
+  await sdk.initialize();
+
+  const mockSession = { id: sessionId, conversationId, end: sinon.stub() };
+  sdk._sessionManager.sessions = {};
+  sdk._sessionManager.sessions[sessionId] = mockSession;
+
+  await sdk.endSession({ conversationId });
+  getConversation.done();
+  patchConversation.done();
+  sinon.assert.notCalled(mockSession.end);
+});
+
+test.serial('endSession | rejects if not provided either an id or a conversationId', async t => {
+  const { sdk } = mockApis();
+  await sdk.initialize();
+  await sdk.endSession({})
+    .then(() => {
+      t.fail();
+    })
+    .catch(err => {
+      t.truthy(err);
+      t.pass();
     });
-}); });
-test.serial('acceptPendingSession | proxies the call to the streaming connection', function (t) { return __awaiter(_this, void 0, void 0, function () {
-    var sdk, promise;
-    return __generator(this, function (_a) {
-        switch (_a.label) {
-            case 0:
-                sdk = mockApis().sdk;
-                return [4 /*yield*/, sdk.initialize()];
-            case 1:
-                _a.sent();
-                promise = new Promise(function (resolve) {
-                    sdk._streamingConnection.webrtcSessions.on('rtcSessionError', resolve);
-                });
-                sdk._streamingConnection._webrtcSessions.acceptRtcSession = sinon.stub();
-                sdk.acceptPendingSession('4321');
-                return [4 /*yield*/, promise];
-            case 2:
-                _a.sent();
-                return [2 /*return*/];
-        }
+});
+
+test.serial('endSession | rejects if not provided anything', async t => {
+  const { sdk } = mockApis();
+  await sdk.initialize();
+  await sdk.endSession()
+    .then(() => {
+      t.fail();
+    })
+    .catch(err => {
+      t.truthy(err);
+      t.pass();
     });
-}); });
-test.serial('endSession | requests the conversation then patches the participant to disconnected', function (t) { return __awaiter(_this, void 0, void 0, function () {
-    var sessionId, conversationId, participantId, _a, sdk, getConversation, patchConversation, mockSession;
-    return __generator(this, function (_b) {
-        switch (_b.label) {
-            case 0:
-                sessionId = random();
-                conversationId = random();
-                participantId = PARTICIPANT_ID;
-                _a = mockApis({ conversationId: conversationId, participantId: participantId }), sdk = _a.sdk, getConversation = _a.getConversation, patchConversation = _a.patchConversation;
-                return [4 /*yield*/, sdk.initialize()];
-            case 1:
-                _b.sent();
-                mockSession = { id: sessionId, conversationId: conversationId, end: sinon.stub() };
-                sdk._sessionManager.sessions = {};
-                sdk._sessionManager.sessions[sessionId] = mockSession;
-                return [4 /*yield*/, sdk.endSession({ id: sessionId })];
-            case 2:
-                _b.sent();
-                getConversation.done();
-                patchConversation.done();
-                sinon.assert.notCalled(mockSession.end);
-                return [2 /*return*/];
-        }
+});
+
+test.serial('endSession | rejects if the session is not found', async t => {
+  const sessionId = random();
+  const conversationId = random();
+  const participantId = PARTICIPANT_ID;
+  const { sdk } = mockApis({ conversationId, participantId });
+  await sdk.initialize();
+
+  const mockSession = { id: random(), conversationId, end: sinon.stub() };
+  sdk._sessionManager.sessions = {};
+  sdk._sessionManager.sessions[mockSession.id] = mockSession;
+
+  await sdk.endSession({ id: sessionId })
+    .then(() => {
+      t.fail();
+    })
+    .catch(err => {
+      t.truthy(err);
+      t.pass();
     });
-}); });
-test.serial('endSession | requests the conversation then patches the participant to disconnected', function (t) { return __awaiter(_this, void 0, void 0, function () {
-    var sessionId, conversationId, participantId, _a, sdk, getConversation, patchConversation, mockSession;
-    return __generator(this, function (_b) {
-        switch (_b.label) {
-            case 0:
-                sessionId = random();
-                conversationId = random();
-                participantId = PARTICIPANT_ID;
-                _a = mockApis({ conversationId: conversationId, participantId: participantId }), sdk = _a.sdk, getConversation = _a.getConversation, patchConversation = _a.patchConversation;
-                return [4 /*yield*/, sdk.initialize()];
-            case 1:
-                _b.sent();
-                mockSession = { id: sessionId, conversationId: conversationId, end: sinon.stub() };
-                sdk._sessionManager.sessions = {};
-                sdk._sessionManager.sessions[sessionId] = mockSession;
-                return [4 /*yield*/, sdk.endSession({ conversationId: conversationId })];
-            case 2:
-                _b.sent();
-                getConversation.done();
-                patchConversation.done();
-                sinon.assert.notCalled(mockSession.end);
-                return [2 /*return*/];
-        }
+});
+
+test.serial('endSession | ends the session and rejects if there is an error fetching the conversation', async t => {
+  const sessionId = random();
+  const conversationId = random();
+  const participantId = random();
+  const { sdk } = mockApis({ conversationId, participantId });
+  await sdk.initialize();
+
+  const mockSession = { id: sessionId, conversationId, end: sinon.stub() };
+  sdk._sessionManager.sessions = {};
+  sdk._sessionManager.sessions[sessionId] = mockSession;
+
+  await sdk.endSession({ id: sessionId })
+    .then(() => {
+      t.fail();
+    })
+    .catch(err => {
+      t.truthy(err);
+      sinon.assert.calledOnce(mockSession.end);
     });
-}); });
-test.serial('endSession | rejects if not provided either an id or a conversationId', function (t) { return __awaiter(_this, void 0, void 0, function () {
-    var sdk;
-    return __generator(this, function (_a) {
-        switch (_a.label) {
-            case 0:
-                sdk = mockApis().sdk;
-                return [4 /*yield*/, sdk.initialize()];
-            case 1:
-                _a.sent();
-                return [4 /*yield*/, sdk.endSession({})
-                        .then(function () {
-                        t.fail();
-                    })["catch"](function (err) {
-                        t.truthy(err);
-                        t.pass();
-                    })];
-            case 2:
-                _a.sent();
-                return [2 /*return*/];
-        }
-    });
-}); });
-test.serial('endSession | rejects if not provided anything', function (t) { return __awaiter(_this, void 0, void 0, function () {
-    var sdk;
-    return __generator(this, function (_a) {
-        switch (_a.label) {
-            case 0:
-                sdk = mockApis().sdk;
-                return [4 /*yield*/, sdk.initialize()];
-            case 1:
-                _a.sent();
-                return [4 /*yield*/, sdk.endSession()
-                        .then(function () {
-                        t.fail();
-                    })["catch"](function (err) {
-                        t.truthy(err);
-                        t.pass();
-                    })];
-            case 2:
-                _a.sent();
-                return [2 /*return*/];
-        }
-    });
-}); });
-test.serial('endSession | rejects if the session is not found', function (t) { return __awaiter(_this, void 0, void 0, function () {
-    var sessionId, conversationId, participantId, sdk, mockSession;
-    return __generator(this, function (_a) {
-        switch (_a.label) {
-            case 0:
-                sessionId = random();
-                conversationId = random();
-                participantId = PARTICIPANT_ID;
-                sdk = mockApis({ conversationId: conversationId, participantId: participantId }).sdk;
-                return [4 /*yield*/, sdk.initialize()];
-            case 1:
-                _a.sent();
-                mockSession = { id: random(), conversationId: conversationId, end: sinon.stub() };
-                sdk._sessionManager.sessions = {};
-                sdk._sessionManager.sessions[mockSession.id] = mockSession;
-                return [4 /*yield*/, sdk.endSession({ id: sessionId })
-                        .then(function () {
-                        t.fail();
-                    })["catch"](function (err) {
-                        t.truthy(err);
-                        t.pass();
-                    })];
-            case 2:
-                _a.sent();
-                return [2 /*return*/];
-        }
-    });
-}); });
-test.serial('endSession | ends the session and rejects if there is an error fetching the conversation', function (t) { return __awaiter(_this, void 0, void 0, function () {
-    var sessionId, conversationId, participantId, sdk, mockSession;
-    return __generator(this, function (_a) {
-        switch (_a.label) {
-            case 0:
-                sessionId = random();
-                conversationId = random();
-                participantId = random();
-                sdk = mockApis({ conversationId: conversationId, participantId: participantId }).sdk;
-                return [4 /*yield*/, sdk.initialize()];
-            case 1:
-                _a.sent();
-                mockSession = { id: sessionId, conversationId: conversationId, end: sinon.stub() };
-                sdk._sessionManager.sessions = {};
-                sdk._sessionManager.sessions[sessionId] = mockSession;
-                return [4 /*yield*/, sdk.endSession({ id: sessionId })
-                        .then(function () {
-                        t.fail();
-                    })["catch"](function (err) {
-                        t.truthy(err);
-                        sinon.assert.calledOnce(mockSession.end);
-                    })];
-            case 2:
-                _a.sent();
-                return [2 /*return*/];
-        }
-    });
-}); });
-test.serial('endSession | terminates the session of the existing session has no conversationId', function (t) { return __awaiter(_this, void 0, void 0, function () {
-    var sessionId, conversationId, participantId, _a, sdk, getConversation, mockSession;
-    return __generator(this, function (_b) {
-        switch (_b.label) {
-            case 0:
-                sessionId = random();
-                conversationId = random();
-                participantId = random();
-                _a = mockApis({ conversationId: conversationId, participantId: participantId }), sdk = _a.sdk, getConversation = _a.getConversation;
-                return [4 /*yield*/, sdk.initialize()];
-            case 1:
-                _b.sent();
-                mockSession = { id: sessionId, end: sinon.stub() };
-                sdk._sessionManager.sessions = {};
-                sdk._sessionManager.sessions[sessionId] = mockSession;
-                return [4 /*yield*/, sdk.endSession({ id: sessionId })];
-            case 2:
-                _b.sent();
-                t.throws(function () { return getConversation.done(); });
-                sinon.assert.calledOnce(mockSession.end);
-                return [2 /*return*/];
-        }
-    });
-}); });
-test.serial('disconnect | proxies the call to the streaming connection', function (t) { return __awaiter(_this, void 0, void 0, function () {
-    var sdk;
-    return __generator(this, function (_a) {
-        switch (_a.label) {
-            case 0:
-                sdk = mockApis().sdk;
-                return [4 /*yield*/, sdk.initialize()];
-            case 1:
-                _a.sent();
-                sdk._streamingConnection.disconnect = sinon.stub();
-                sdk.disconnect();
-                sinon.assert.calledOnce(sdk._streamingConnection.disconnect);
-                t.plan(0);
-                return [2 /*return*/];
-        }
-    });
-}); });
-test.serial('reconnect | proxies the call to the streaming connection', function (t) { return __awaiter(_this, void 0, void 0, function () {
-    var sdk;
-    return __generator(this, function (_a) {
-        switch (_a.label) {
-            case 0:
-                sdk = mockApis().sdk;
-                return [4 /*yield*/, sdk.initialize()];
-            case 1:
-                _a.sent();
-                sdk._streamingConnection.reconnect = sinon.stub();
-                sdk.reconnect();
-                sinon.assert.calledOnce(sdk._streamingConnection.reconnect);
-                t.plan(0);
-                return [2 /*return*/];
-        }
-    });
-}); });
-test.serial('_customIceServersConfig | gets reset if the client refreshes ice servers', function (t) { return __awaiter(_this, void 0, void 0, function () {
-    var sdk, actual;
-    return __generator(this, function (_a) {
-        switch (_a.label) {
-            case 0:
-                sdk = mockApis().sdk;
-                return [4 /*yield*/, sdk.initialize()];
-            case 1:
-                _a.sent();
-                sdk._customIceServersConfig = [{ something: 'junk' }];
-                sdk._streamingConnection.sessionManager = {
-                    iceServers: [{ urls: ['turn:mypurecloud.com'] }]
-                };
-                return [4 /*yield*/, sdk._streamingConnection.webrtcSessions.refreshIceServers()];
-            case 2:
-                _a.sent();
-                actual = sdk._sessionManager.iceServers;
-                t.deepEqual(actual, [
-                    {
-                        type: 'turn',
-                        urls: 'turn:turn.us-east-1.mypurecloud.com:3456',
-                        username: 'turnuser:12395',
-                        credential: 'akskdfjka='
-                    },
-                    {
-                        type: 'stun',
-                        urls: 'stun:turn.us-east-1.mypurecloud.com:3456'
-                    }
-                ]);
-                return [2 /*return*/];
-        }
-    });
-}); });
-test.serial('onPendingSession | emits a pendingSession event and accepts the session', function (t) { return __awaiter(_this, void 0, void 0, function () {
-    var sdk, pendingSession, sessionInfo;
-    return __generator(this, function (_a) {
-        switch (_a.label) {
-            case 0:
-                sdk = mockApis().sdk;
-                return [4 /*yield*/, sdk.initialize()];
-            case 1:
-                _a.sent();
-                sinon.stub(sdk, 'acceptPendingSession');
-                pendingSession = new Promise(function (resolve) {
-                    sdk.on('pendingSession', resolve);
-                });
-                sdk._streamingConnection._webrtcSessions.emit('requestIncomingRtcSession', {
-                    sessionId: '1077',
-                    autoAnswer: true,
-                    conversationId: 'deadbeef-guid',
-                    fromJid: '+15558675309@gjoll.mypurecloud.com/instance-id'
-                });
-                return [4 /*yield*/, pendingSession];
-            case 2:
-                sessionInfo = _a.sent();
-                t.is(sessionInfo.id, '1077');
-                t.is(sessionInfo.conversationId, 'deadbeef-guid');
-                t.is(sessionInfo.address, '+15558675309');
-                t.is(sessionInfo.autoAnswer, true);
-                sinon.assert.calledOnce(sdk.acceptPendingSession);
-                sinon.assert.calledWithExactly(sdk.acceptPendingSession, '1077');
-                return [2 /*return*/];
-        }
-    });
-}); });
-test.serial('onPendingSession | emits a pendingSession event but does not accept the session if autoAnswer is false', function (t) { return __awaiter(_this, void 0, void 0, function () {
-    var sdk, pendingSession, sessionInfo;
-    return __generator(this, function (_a) {
-        switch (_a.label) {
-            case 0:
-                sdk = mockApis().sdk;
-                return [4 /*yield*/, sdk.initialize()];
-            case 1:
-                _a.sent();
-                sinon.stub(sdk, 'acceptPendingSession');
-                pendingSession = new Promise(function (resolve) {
-                    sdk.on('pendingSession', resolve);
-                });
-                sdk._streamingConnection._webrtcSessions.emit('requestIncomingRtcSession', {
-                    sessionId: '1077',
-                    autoAnswer: false,
-                    conversationId: 'deadbeef-guid',
-                    fromJid: '+15558675309@gjoll.mypurecloud.com/instance-id'
-                });
-                return [4 /*yield*/, pendingSession];
-            case 2:
-                sessionInfo = _a.sent();
-                t.is(sessionInfo.id, '1077');
-                t.is(sessionInfo.conversationId, 'deadbeef-guid');
-                t.is(sessionInfo.address, '+15558675309');
-                t.is(sessionInfo.autoAnswer, false);
-                sinon.assert.notCalled(sdk.acceptPendingSession);
-                return [2 /*return*/];
-        }
-    });
-}); });
-var MockSession = /** @class */ (function (_super) {
-    __extends(MockSession, _super);
-    function MockSession() {
-        var _this = _super.call(this) || this;
-        _this.streams = [];
-        _this.sid = random();
-        _this.pc = new WildEmitter();
-        return _this;
+});
+
+test.serial('endSession | terminates the session of the existing session has no conversationId', async t => {
+  const sessionId = random();
+  const conversationId = random();
+  const participantId = random();
+  const { sdk, getConversation } = mockApis({ conversationId, participantId });
+  await sdk.initialize();
+
+  const mockSession = { id: sessionId, end: sinon.stub() };
+  sdk._sessionManager.sessions = {};
+  sdk._sessionManager.sessions[sessionId] = mockSession;
+  await sdk.endSession({ id: sessionId });
+  t.throws(() => getConversation.done());
+  sinon.assert.calledOnce(mockSession.end);
+});
+
+test.serial('disconnect | proxies the call to the streaming connection', async t => {
+  const { sdk } = mockApis();
+  await sdk.initialize();
+
+  sdk._streamingConnection.disconnect = sinon.stub();
+
+  sdk.disconnect();
+  sinon.assert.calledOnce(sdk._streamingConnection.disconnect);
+  t.plan(0);
+});
+
+test.serial('reconnect | proxies the call to the streaming connection', async t => {
+  const { sdk } = mockApis();
+  await sdk.initialize();
+
+  sdk._streamingConnection.reconnect = sinon.stub();
+
+  sdk.reconnect();
+  sinon.assert.calledOnce(sdk._streamingConnection.reconnect);
+  t.plan(0);
+});
+
+test.serial('_customIceServersConfig | gets reset if the client refreshes ice servers', async t => {
+  const { sdk } = mockApis();
+  await sdk.initialize();
+  sdk._customIceServersConfig = [{ something: 'junk' }];
+
+  sdk._streamingConnection.sessionManager = {
+    iceServers: [{ urls: ['turn:mypurecloud.com'] }]
+  };
+
+  await sdk._streamingConnection.webrtcSessions.refreshIceServers();
+  const actual = sdk._sessionManager.iceServers;
+  t.deepEqual(actual, [
+    {
+      type: 'turn',
+      urls: 'turn:turn.us-east-1.mypurecloud.com:3456',
+      username: 'turnuser:12395',
+      credential: 'akskdfjka='
+    },
+    {
+      type: 'stun',
+      urls: 'stun:turn.us-east-1.mypurecloud.com:3456'
     }
-<<<<<<< HEAD
-    MockSession.prototype.accept = function () { };
-    MockSession.prototype.addStream = function () { };
-    MockSession.prototype.end = function () { };
-    return MockSession;
-}(WildEmitter));
-var MockTrack = /** @class */ (function () {
-    function MockTrack() {
-    }
-    MockTrack.prototype.stop = function () { };
-    return MockTrack;
-}());
-var MockStream = /** @class */ (function () {
-    function MockStream() {
-        this._tracks = [new MockTrack()];
-    }
-    MockStream.prototype.getTracks = function () {
-        return this._tracks;
-    };
-    return MockStream;
-}());
-test.serial('onSession | starts media, attaches it to the session, attaches it to the dom, accepts the session, and emits a started event', function (t) { return __awaiter(_this, void 0, void 0, function () {
-    var mockOutboundStream, sdk, sandbox, bodyAppend, sessionStarted, mockSession, attachedAudioElement, sessionEnded;
-    return __generator(this, function (_a) {
-        switch (_a.label) {
-            case 0:
-                mockOutboundStream = new MockStream();
-                sdk = mockApis({ withMedia: mockOutboundStream }).sdk;
-                return [4 /*yield*/, sdk.initialize()];
-            case 1:
-                _a.sent();
-                sandbox = sinon.createSandbox();
-                sandbox.spy(global.window.navigator.mediaDevices, 'getUserMedia');
-                bodyAppend = new Promise(function (resolve) {
-                    sandbox.stub(global.document.body, 'append').callsFake(resolve);
-                });
-                sessionStarted = new Promise(function (resolve) { return sdk.on('sessionStarted', resolve); });
-                mockSession = new MockSession();
-                mockSession.sid = random();
-                sdk._pendingSessions[mockSession.sid] = mockSession;
-                mockSession.streams = [new MockStream()];
-                sandbox.stub(mockSession, 'addStream');
-                sandbox.stub(mockSession, 'accept');
-                sdk._streamingConnection._webrtcSessions.emit('incomingRtcSession', mockSession);
-                return [4 /*yield*/, sessionStarted];
-            case 2:
-                _a.sent();
-                mockSession._statsGatherer.emit('traces', { some: 'traces' });
-                mockSession._statsGatherer.emit('stats', { some: 'stats' });
-                sandbox.stub(mockSession._statsGatherer, 'collectInitialConnectionStats');
-                mockSession.emit('change:active', mockSession, true);
-                sinon.assert.calledOnce(mockSession._statsGatherer.collectInitialConnectionStats);
-                sinon.assert.calledOnce(mockSession.addStream);
-                sinon.assert.calledOnce(mockSession.accept);
-                sinon.assert.calledOnce(global.window.navigator.mediaDevices.getUserMedia);
-                return [4 /*yield*/, bodyAppend];
-            case 3:
-                attachedAudioElement = _a.sent();
-                t.is(attachedAudioElement.srcObject, mockSession.streams[0]);
-                sessionEnded = new Promise(function (resolve) { return sdk.on('sessionEnded', resolve); });
-                mockSession.emit('terminated', mockSession);
-                mockSession.emit('change:active', mockSession, false);
-                sinon.assert.calledOnce(mockSession._statsGatherer.collectInitialConnectionStats);
-                return [4 /*yield*/, sessionEnded];
-            case 4:
-                _a.sent();
-                sandbox.restore();
-                return [2 /*return*/];
-        }
-    });
-}); });
-test.serial('onSession | uses existing media, attaches it to the session, attaches it to the dom in existing element when ready, and emits a started event', function (t) { return __awaiter(_this, void 0, void 0, function () {
-    var mockOutboundStream, mockAudioElement, sdk, sandbox, sessionStarted, mockSession, mockInboundStream, sessionEnded;
-    return __generator(this, function (_a) {
-        switch (_a.label) {
-            case 0:
-                mockOutboundStream = new MockStream();
-                mockAudioElement = { classList: { add: function () { } } };
-                sdk = mockApis({ withMedia: {} }).sdk;
-                return [4 /*yield*/, sdk.initialize()];
-            case 1:
-                _a.sent();
-                sdk.pendingStream = mockOutboundStream;
-                sdk._autoConnectSessions = false;
-                sandbox = sinon.createSandbox();
-                sandbox.spy(global.window.navigator.mediaDevices, 'getUserMedia');
-                sandbox.stub(global.document, 'querySelector').returns(mockAudioElement);
-                sandbox.stub(global.document.body, 'append');
-                sessionStarted = new Promise(function (resolve) { return sdk.on('sessionStarted', resolve); });
-                mockSession = new MockSession();
-                sinon.stub(mockSession, 'addStream');
-                sinon.stub(mockSession, 'accept');
-                sdk._streamingConnection._webrtcSessions.emit('incomingRtcSession', mockSession);
-                return [4 /*yield*/, sessionStarted];
-            case 2:
-                _a.sent();
-                sinon.assert.calledOnce(mockSession.addStream);
-                sinon.assert.calledWithExactly(mockSession.addStream, mockOutboundStream);
-                sinon.assert.notCalled(mockSession.accept);
-                sinon.assert.notCalled(global.window.navigator.mediaDevices.getUserMedia);
-                mockInboundStream = {};
-                mockSession.emit('peerStreamAdded', mockSession, mockInboundStream);
-                t.is(mockAudioElement.srcObject, mockInboundStream);
-                sinon.assert.notCalled(global.document.body.append);
-                sessionEnded = new Promise(function (resolve) { return sdk.on('sessionEnded', resolve); });
-                mockSession._outboundStream = null;
-                mockSession.emit('terminated', mockSession);
-                return [4 /*yield*/, sessionEnded];
-            case 3:
-                _a.sent();
-                sandbox.restore();
-                return [2 /*return*/];
-        }
-    });
-}); });
-test.serial('onSession | uses existing media, attaches it to the session, attaches it to the dom in _pendingAudioElement element when ready, and emits a started event', function (t) { return __awaiter(_this, void 0, void 0, function () {
-    var mockOutboundStream, mockAudioElement, sdk, sandbox, sessionStarted, mockSession, mockInboundStream;
-    return __generator(this, function (_a) {
-        switch (_a.label) {
-            case 0:
-                mockOutboundStream = new MockStream();
-                mockAudioElement = { classList: { add: function () { } } };
-                sdk = mockApis({ withMedia: {} }).sdk;
-                return [4 /*yield*/, sdk.initialize()];
-            case 1:
-                _a.sent();
-                sdk.pendingStream = mockOutboundStream;
-                sdk._autoConnectSessions = false;
-                sdk._pendingAudioElement = mockAudioElement;
-                sandbox = sinon.createSandbox();
-                sandbox.spy(global.window.navigator.mediaDevices, 'getUserMedia');
-                sandbox.stub(global.document.body, 'append');
-                sessionStarted = new Promise(function (resolve) { return sdk.on('sessionStarted', resolve); });
-                mockSession = new MockSession();
-                sinon.stub(mockSession, 'addStream');
-                sinon.stub(mockSession, 'accept');
-                sdk._streamingConnection._webrtcSessions.emit('incomingRtcSession', mockSession);
-                return [4 /*yield*/, sessionStarted];
-            case 2:
-                _a.sent();
-                sinon.assert.calledOnce(mockSession.addStream);
-                sinon.assert.calledWithExactly(mockSession.addStream, mockOutboundStream);
-                sinon.assert.notCalled(mockSession.accept);
-                sinon.assert.notCalled(global.window.navigator.mediaDevices.getUserMedia);
-                mockInboundStream = {};
-                mockSession.emit('peerStreamAdded', mockSession, mockInboundStream);
-                t.is(mockAudioElement.srcObject, mockInboundStream);
-                sinon.assert.notCalled(global.document.body.append);
-                sandbox.restore();
-                return [2 /*return*/];
-        }
-    });
-}); });
-test.serial('_log | will not notify logs if the logLevel is lower than configured', function (t) { return __awaiter(_this, void 0, void 0, function () {
-    var sdk;
-    return __generator(this, function (_a) {
-        switch (_a.label) {
-            case 0:
-                sdk = mockApis({ withLogs: true }).sdk;
-                sdk._logLevel = 'warn';
-                return [4 /*yield*/, sdk.initialize()];
-            case 1:
-                _a.sent();
-                sinon.stub(sdk, '_notifyLogs');
-                sdk._log('debug', 'test', { details: 'etc' });
-                sinon.assert.notCalled(sdk._notifyLogs);
-                return [2 /*return*/];
-        }
-    });
-}); });
-test.serial('_log | will not notify logs if opted out', function (t) { return __awaiter(_this, void 0, void 0, function () {
-    var sdk;
-    return __generator(this, function (_a) {
-        switch (_a.label) {
-            case 0:
-                sdk = mockApis({ withLogs: true }).sdk;
-                sdk._logLevel = 'debug';
-                sdk._optOutOfTelemetry = true;
-                return [4 /*yield*/, sdk.initialize()];
-            case 1:
-                _a.sent();
-                sinon.stub(sdk, '_notifyLogs');
-                sdk._log('warn', 'test', { details: 'etc' });
-                sinon.assert.notCalled(sdk._notifyLogs);
-                return [2 /*return*/];
-        }
-    });
-}); });
-test.serial('_log | will buffer a log and notify it if the logLevel is gte configured', function (t) { return __awaiter(_this, void 0, void 0, function () {
-    var sdk;
-    return __generator(this, function (_a) {
-        switch (_a.label) {
-            case 0:
-                sdk = mockApis({ withLogs: true }).sdk;
-                sdk._logLevel = 'warn';
-                return [4 /*yield*/, sdk.initialize()];
-            case 1:
-                _a.sent();
-                sinon.stub(sdk, '_notifyLogs');
-                console.log(sdk._logBuffer[0]);
-                t.is(sdk._logBuffer.length, 0);
-                sdk._log('warn', 'test', { details: 'etc' });
-                sinon.assert.calledOnce(sdk._notifyLogs);
-                t.is(sdk._logBuffer.length, 1);
-                return [2 /*return*/];
-        }
-    });
-}); });
-test.serial('_notifyLogs | will debounce logs and only send logs once at the end', function (t) { return __awaiter(_this, void 0, void 0, function () {
-    var sdk, i;
-    return __generator(this, function (_a) {
-        switch (_a.label) {
-            case 0:
-                sdk = mockApis({ withLogs: true }).sdk;
-                sdk._logLevel = 'warn';
-                return [4 /*yield*/, sdk.initialize()];
-            case 1:
-                _a.sent();
-                sinon.stub(sdk, '_sendLogs');
-                t.is(sdk._logBuffer.length, 0);
-                sdk._log('warn', 'test', { details: 'etc' });
-                sinon.assert.notCalled(sdk._sendLogs);
-                i = 1;
-                _a.label = 2;
-            case 2:
-                if (!(i < 6)) return [3 /*break*/, 5];
-                return [4 /*yield*/, timeout(100 * i)];
-            case 3:
-                _a.sent();
-                sdk._log('warn', 'test' + i);
-                _a.label = 4;
-            case 4:
-                i++;
-                return [3 /*break*/, 2];
-            case 5:
-                sinon.assert.notCalled(sdk._sendLogs);
-                t.is(sdk._logBuffer.length, 6);
-                return [4 /*yield*/, timeout(1100)];
-            case 6:
-                _a.sent();
-                sinon.assert.calledOnce(sdk._sendLogs);
-                return [2 /*return*/];
-        }
-    });
-}); });
-test.serial('_sendLogs | resets all flags related to backoff on success', function (t) { return __awaiter(_this, void 0, void 0, function () {
-    var sdk;
-    return __generator(this, function (_a) {
-        switch (_a.label) {
-            case 0:
-                sdk = mockApis({ withLogs: true }).sdk;
-                sdk._logLevel = 'warn';
-                return [4 /*yield*/, sdk.initialize()];
-            case 1:
-                _a.sent();
-                sdk._backoffActive = true;
-                sdk._failedLogAttempts = 2;
-                sdk._reduceLogPayload = true;
-                sdk._logBuffer.push('log1');
-                return [4 /*yield*/, sdk._sendLogs()];
-            case 2:
-                _a.sent();
-                t.is(sdk._backoffActive, false);
-                t.is(sdk._failedLogAttempts, 0);
-                t.is(sdk._reduceLogPayload, false);
-                return [2 /*return*/];
-        }
-    });
-}); });
-test.serial('_sendLogs | resets the backoff on success', function (t) { return __awaiter(_this, void 0, void 0, function () {
-    var sdk, backoffResetSpy;
-    return __generator(this, function (_a) {
-        switch (_a.label) {
-            case 0:
-                sdk = mockApis({ withLogs: true }).sdk;
-                sdk._logLevel = 'warn';
-                return [4 /*yield*/, sdk.initialize()];
-            case 1:
-                _a.sent();
-                backoffResetSpy = sinon.spy(sdk._backoff, 'reset');
-                sdk._logBuffer.push('log1');
-                sdk._logBuffer.push('log1');
-                return [4 /*yield*/, sdk._sendLogs()];
-            case 2:
-                _a.sent();
-                sinon.assert.calledOnce(backoffResetSpy);
-                return [2 /*return*/];
-        }
-    });
-}); });
-test.serial('_sendLogs | should call backoff.backoff() again if there are still items in the _logBuffer after a successfull call to api', function (t) { return __awaiter(_this, void 0, void 0, function () {
-    var sdk, backoffSpy;
-    return __generator(this, function (_a) {
-        switch (_a.label) {
-            case 0:
-                sdk = mockApis({ withLogs: true }).sdk;
-                sdk._logLevel = 'warn';
-                return [4 /*yield*/, sdk.initialize()];
-            case 1:
-                _a.sent();
-                backoffSpy = sinon.spy(sdk._backoff, 'backoff');
-                sdk._reduceLogPayload = true;
-                sdk._logBuffer.push('log1');
-                sdk._logBuffer.push('log2');
-                sdk._logBuffer.push('log3');
-                sdk._logBuffer.push('log4');
-                return [4 /*yield*/, sdk._sendLogs()];
-            case 2:
-                _a.sent();
-                sinon.assert.calledOnce(backoffSpy);
-                return [2 /*return*/];
-        }
-    });
-}); });
-test.serial('_sendLogs | will add logs back to buffer if request fails', function (t) { return __awaiter(_this, void 0, void 0, function () {
-    var expectedFirstLog, expectedSecondLog, expectedThirdLog, sdk;
-    return __generator(this, function (_a) {
-        switch (_a.label) {
-            case 0:
-                expectedFirstLog = 'log1';
-                expectedSecondLog = 'log2';
-                expectedThirdLog = 'log3';
-                sdk = mockApis({ failLogs: true, withLogs: true }).sdk;
-                sdk._logLevel = 'warn';
-                return [4 /*yield*/, sdk.initialize()];
-            case 1:
-                _a.sent();
-                t.is(sdk._logBuffer.length, 0);
-                sdk._logBuffer.push(expectedFirstLog);
-                sdk._logBuffer.push(expectedSecondLog);
-                sdk._logBuffer.push(expectedThirdLog);
-                return [4 /*yield*/, sdk._sendLogs()];
-            case 2:
-                _a.sent();
-                t.is(sdk._logBuffer.length, 3);
-                t.is(sdk._logBuffer[0], expectedFirstLog, 'Log items should be put back into the buffer the same way they went out');
-                t.is(sdk._logBuffer[1], expectedSecondLog, 'Log items should be put back into the buffer the same way they went out');
-                t.is(sdk._logBuffer[2], expectedThirdLog, 'Log items should be put back into the buffer the same way they went out');
-                sdk.logBuffer = [];
-                sdk._optOutOfTelemetry = true;
-                return [2 /*return*/];
-        }
-    });
-}); });
-test.serial('_sendLogs | increments _failedLogAttemps on failure', function (t) { return __awaiter(_this, void 0, void 0, function () {
-    var sdk;
-    return __generator(this, function (_a) {
-        switch (_a.label) {
-            case 0:
-                sdk = mockApis({ failLogsPayload: true, withLogs: true }).sdk;
-                sdk._logLevel = 'warn';
-                return [4 /*yield*/, sdk.initialize()];
-            case 1:
-                _a.sent();
-                t.is(sdk._logBuffer.length, 0);
-                sdk._logBuffer.push('log1');
-                sdk._logBuffer.push('log2');
-                t.is(sdk._failedLogAttempts, 0);
-                return [4 /*yield*/, sdk._sendLogs()];
-            case 2:
-                _a.sent();
-                t.is(sdk._failedLogAttempts, 1);
-                return [2 /*return*/];
-        }
-    });
-}); });
-test.serial('_sendLogs | sets _reduceLogPayload to true if error status is 413 (payload too large)', function (t) { return __awaiter(_this, void 0, void 0, function () {
-    var sdk;
-    return __generator(this, function (_a) {
-        switch (_a.label) {
-            case 0:
-                sdk = mockApis({ failLogsPayload: true, withLogs: true }).sdk;
-                sdk._logLevel = 'warn';
-                return [4 /*yield*/, sdk.initialize()];
-            case 1:
-                _a.sent();
-                t.is(sdk._logBuffer.length, 0);
-                sdk._logBuffer.push('log1');
-                sdk._logBuffer.push('log2');
-                t.is(sdk._reduceLogPayload, false);
-                return [4 /*yield*/, sdk._sendLogs()];
-            case 2:
-                _a.sent();
-                t.is(sdk._reduceLogPayload, true);
-                return [2 /*return*/];
-        }
-    });
-}); });
-test.serial('_sendLogs | should reset all backoff flags and reset the backoff if api request returns error and payload was only 1 log', function (t) { return __awaiter(_this, void 0, void 0, function () {
-    var sdk, backoffResetSpy;
-    return __generator(this, function (_a) {
-        switch (_a.label) {
-            case 0:
-                sdk = mockApis({ failLogsPayload: true, withLogs: true }).sdk;
-                sdk._logLevel = 'warn';
-                return [4 /*yield*/, sdk.initialize()];
-            case 1:
-                _a.sent();
-                sdk._logBuffer.push('log1');
-                backoffResetSpy = sinon.spy(sdk._backoff, 'reset');
-                return [4 /*yield*/, sdk._sendLogs()];
-            case 2:
-                _a.sent();
-                t.is(sdk._backoffActive, false);
-                t.is(sdk._failedLogAttempts, 0);
-                t.is(sdk._reduceLogPayload, false);
-                sinon.assert.calledOnce(backoffResetSpy);
-                return [2 /*return*/];
-        }
-    });
-}); });
-test.serial('_sendLogs | set backoffActive to false if the backoff fails', function (t) { return __awaiter(_this, void 0, void 0, function () {
-    var sdk;
-    return __generator(this, function (_a) {
-        switch (_a.label) {
-            case 0:
-                sdk = mockApis({ failLogs: true, withLogs: true }).sdk;
-                sdk._logLevel = 'warn';
-                sinon.spy(sdk, '_sendLogs');
-                return [4 /*yield*/, sdk.initialize()];
-            case 1:
-                _a.sent();
-                sdk._log('error', 'log1');
-                sdk._log('error', 'log2');
-                sdk._backoff.failAfter(1); // means it will retry once, or 2 tries total
-                sdk._notifyLogs();
-                sdk._notifyLogs();
-                return [4 /*yield*/, timeout(1000)];
-            case 2:
-                _a.sent();
-                sdk._notifyLogs();
-                return [4 /*yield*/, timeout(5000)];
-            case 3:
-                _a.sent();
-                sinon.assert.calledTwice(sdk._sendLogs);
-                t.is(sdk._backoffActive, false);
-                return [2 /*return*/];
-        }
-    });
-}); });
-test.serial('_getLogPayload | returns the entire _logBuffer if _reduceLogPayload is false', function (t) { return __awaiter(_this, void 0, void 0, function () {
-    var sdk, result;
-    return __generator(this, function (_a) {
-        switch (_a.label) {
-            case 0:
-                sdk = mockApis({ withLogs: true }).sdk;
-                return [4 /*yield*/, sdk.initialize()];
-            case 1:
-                _a.sent();
-                sdk._reduceLogPayload = false;
-                sdk._logBuffer = [0, 1, 2, 3, 4];
-                result = sdk._getLogPayload();
-                t.is(result.length, 5);
-                t.is(result[0], 0);
-                t.is(result[1], 1);
-                t.is(result[2], 2);
-                t.is(result[3], 3);
-                t.is(result[4], 4);
-                t.is(sdk._logBuffer.length, 0, 'Items should have been removed from _logBuffer');
-                return [2 /*return*/];
-        }
-    });
-}); });
-test.serial('_getLogPayload | returns part of _logBuffer if _reduceLogPayload is true', function (t) { return __awaiter(_this, void 0, void 0, function () {
-    var sdk, result;
-    return __generator(this, function (_a) {
-        switch (_a.label) {
-            case 0:
-                sdk = mockApis({ withLogs: true }).sdk;
-                return [4 /*yield*/, sdk.initialize()];
-            case 1:
-                _a.sent();
-                sdk._reduceLogPayload = true;
-                sdk._failedLogAttempts = 1;
-                sdk._logBuffer = [0, 1, 2, 3, 4, 5, 6, 7, 8, 9];
-                result = sdk._getLogPayload();
-                t.is(result.length, 5);
-                t.is(result[0], 0);
-                t.is(result[1], 1);
-                t.is(result[2], 2);
-                t.is(result[3], 3);
-                t.is(result[4], 4);
-                t.is(sdk._logBuffer.length, 5, 'Items should have been removed from _logBuffer');
-                t.is(sdk._logBuffer[0], 5);
-                t.is(sdk._logBuffer[1], 6);
-                t.is(sdk._logBuffer[2], 7);
-                t.is(sdk._logBuffer[3], 8);
-                t.is(sdk._logBuffer[4], 9);
-                return [2 /*return*/];
-        }
-    });
-}); });
-test.serial('_getLogPayload | returns part of _logBuffer if _reduceLogPayload is true and _failedLogAttempts is 0', function (t) { return __awaiter(_this, void 0, void 0, function () {
-    var sdk, result;
-    return __generator(this, function (_a) {
-        switch (_a.label) {
-            case 0:
-                sdk = mockApis({ withLogs: true }).sdk;
-                return [4 /*yield*/, sdk.initialize()];
-            case 1:
-                _a.sent();
-                sdk._reduceLogPayload = true;
-                sdk._failedLogAttempts = 0;
-                sdk._logBuffer = [0, 1, 2, 3, 4, 5, 6, 7, 8, 9];
-                result = sdk._getLogPayload();
-                t.is(result.length, 5);
-                t.is(result[0], 0);
-                t.is(result[1], 1);
-                t.is(result[2], 2);
-                t.is(result[3], 3);
-                t.is(result[4], 4);
-                t.is(sdk._logBuffer.length, 5, 'Items should have been removed from _logBuffer');
-                t.is(sdk._logBuffer[0], 5);
-                t.is(sdk._logBuffer[1], 6);
-                t.is(sdk._logBuffer[2], 7);
-                t.is(sdk._logBuffer[3], 8);
-                t.is(sdk._logBuffer[4], 9);
-                return [2 /*return*/];
-        }
-    });
-}); });
-test.serial('_resetBackoffFlags | should reset values of _backoffActive, _failedLogAttempts, and _reduceLogPaylod', function (t) { return __awaiter(_this, void 0, void 0, function () {
-    var sdk;
-    return __generator(this, function (_a) {
-        switch (_a.label) {
-            case 0:
-                sdk = mockApis({ withLogs: true }).sdk;
-                return [4 /*yield*/, sdk.initialize()];
-            case 1:
-                _a.sent();
-                sdk._backoffActive = true;
-                sdk._failedLogAttempts = 3;
-                sdk._reduceLogPayload = true;
-                sdk._resetBackoffFlags();
-                t.is(sdk._backoffActive, false);
-                t.is(sdk._failedLogAttempts, 0);
-                t.is(sdk._reduceLogPayload, false);
-                return [2 /*return*/];
-        }
-    });
-}); });
-test.serial('_getReducedLogPayload | should return at least one log item', function (t) { return __awaiter(_this, void 0, void 0, function () {
-    var sdk, result;
-    return __generator(this, function (_a) {
-        switch (_a.label) {
-            case 0:
-                sdk = mockApis({ withLogs: true }).sdk;
-                return [4 /*yield*/, sdk.initialize()];
-            case 1:
-                _a.sent();
-                sdk._logBuffer = [1, 2, 3, 4, 5];
-                result = sdk._getReducedLogPayload(6);
-                t.is(result.length, 1);
-                return [2 /*return*/];
-        }
-    });
-}); });
-test.serial('_getReducesLogPayload | should remove items from _logBuffer and return them', function (t) { return __awaiter(_this, void 0, void 0, function () {
-    var sdk, result;
-    return __generator(this, function (_a) {
-        switch (_a.label) {
-            case 0:
-                sdk = mockApis({ withLogs: true }).sdk;
-                return [4 /*yield*/, sdk.initialize()];
-            case 1:
-                _a.sent();
-                sdk._logBuffer = [0, 1, 2, 3, 4, 5, 6, 7, 8, 9];
-                result = sdk._getReducedLogPayload(1);
-                t.is(result.length, 5);
-                t.is(result[0], 0);
-                t.is(result[1], 1);
-                t.is(result[2], 2);
-                t.is(result[3], 3);
-                t.is(result[4], 4);
-                t.is(sdk._logBuffer.length, 5, 'Items should have been removed from the _logBuffer');
-                t.is(sdk._logBuffer[0], 5);
-                t.is(sdk._logBuffer[1], 6);
-                t.is(sdk._logBuffer[2], 7);
-                t.is(sdk._logBuffer[3], 8);
-                t.is(sdk._logBuffer[4], 9);
-                return [2 /*return*/];
-        }
-    });
-}); });
-test.serial('_refreshTurnServers | refreshes the turn servers', function (t) { return __awaiter(_this, void 0, void 0, function () {
-    var sdk;
-    return __generator(this, function (_a) {
-        switch (_a.label) {
-            case 0:
-                sdk = mockApis().sdk;
-                return [4 /*yield*/, sdk.initialize()];
-            case 1:
-                _a.sent();
-                sdk._streamingConnection.connected = true;
-                t["true"](sdk.connected);
-                sinon.stub(sdk._streamingConnection._webrtcSessions, 'refreshIceServers').returns(Promise.resolve());
-                return [4 /*yield*/, sdk._refreshTurnServers()];
-            case 2:
-                _a.sent();
-                sinon.assert.calledOnce(sdk._streamingConnection._webrtcSessions.refreshIceServers);
-                t.truthy(sdk._refreshTurnServersInterval);
-                return [2 /*return*/];
-        }
-    });
-}); });
-test.serial('_refreshTurnServers | emits an error if there is an error refreshing turn servers', function (t) { return __awaiter(_this, void 0, void 0, function () {
-    var sdk, promise;
-    return __generator(this, function (_a) {
-        switch (_a.label) {
-            case 0:
-                sdk = mockApis().sdk;
-                return [4 /*yield*/, sdk.initialize()];
-            case 1:
-                _a.sent();
-                sdk._streamingConnection.connected = true;
-                t["true"](sdk.connected);
-                promise = new Promise(function (resolve) { return sdk.on('error', resolve); });
-                sinon.stub(sdk._streamingConnection._webrtcSessions, 'refreshIceServers').returns(Promise.reject(new Error('fail')));
-                return [4 /*yield*/, sdk._refreshTurnServers()];
-            case 2:
-                _a.sent();
-                sinon.assert.calledOnce(sdk._streamingConnection._webrtcSessions.refreshIceServers);
-                return [4 /*yield*/, promise];
-            case 3:
-                _a.sent();
-                return [2 /*return*/];
-        }
-    });
-}); });
-=======
   ]);
 });
 
@@ -1655,5 +579,4 @@
   await sdk._refreshTurnServers();
   sinon.assert.calledOnce(sdk._streamingConnection._webrtcSessions.refreshIceServers);
   await promise;
-});
->>>>>>> 04e77e74
+});