--- conflicted
+++ resolved
@@ -16,16 +16,6 @@
     await this._streamingConnection.disconnect();
   }
 
-<<<<<<< HEAD
-  const connectionOptions: IClientOptions = {
-    signalIceConnected: true,
-    host: this._config.wsHost || `wss://streaming.${this._config.environment}`,
-    apiHost: this._config.environment,
-    logger: this.logger,
-    appName: 'webrtc-sdk',
-    appVersion: this.VERSION,
-    optOutOfWebrtcStatsTelemetry: this._config.optOutOfTelemetry
-=======
   const {
     optOutOfTelemetry,
     wsHost,
@@ -43,8 +33,7 @@
     appName: originAppName || 'webrtc-sdk',
     appVersion: originAppVersion || this.VERSION,
     appId: originAppId || this.logger.clientId,
-    optOutOfWebrtcStatsTelemetry: optOutOfTelemetry
->>>>>>> 072e00fc
+    optOutOfWebrtcStatsTelemetry: optOutOfTelemetry,
   };
 
   if (this._personDetails) {
