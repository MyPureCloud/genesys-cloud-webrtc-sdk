--- conflicted
+++ resolved
@@ -162,11 +162,8 @@
     this._config.logger = this.logger;
 
     this.media = new SdkMedia(this);
-<<<<<<< HEAD
     this.headset = new SdkHeadset(this.media);
-=======
     this.setDefaultAudioStream(defaultsOptions.audioStream);
->>>>>>> dcd58f86
 
     // Telemetry for specific events
     // onPendingSession, onSession, onMediaStarted, onSessionTerminated logged in event handlers
