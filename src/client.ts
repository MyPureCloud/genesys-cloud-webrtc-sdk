/// <reference path="types/libs.ts" />

import { EventEmitter } from 'events';
import StreamingClient from 'genesys-cloud-streaming-client';
import StrictEventEmitter from 'strict-event-emitter-types';

import {
  ISdkConfig,
  ILogger,
  ICustomerData,
  IEndSessionRequest,
  IAcceptSessionRequest,
  ISessionMuteRequest,
  IPersonDetails,
  IMediaDeviceIds,
  IUpdateOutgoingMedia,
  SdkEvents
} from './types/interfaces';
import {
  setupStreamingClient,
  proxyStreamingClientEvents
} from './client-private';
import { requestApi, createAndEmitSdkError, SdkError } from './utils';
import { setupLogging } from './logging';
import { SdkErrorTypes, SessionTypes } from './types/enums';
import { SessionManager } from './sessions/session-manager';
import { SdkMedia } from './media/media';

const ENVIRONMENTS = [
  'mypurecloud.com',
  'mypurecloud.com.au',
  'mypurecloud.jp',
  'mypurecloud.de',
  'mypurecloud.ie',
  'usw2.pure.cloud',
  'cac1.pure.cloud',
  'euw2.pure.cloud',
  'apne2.pure.cloud'
];

/**
 * Validate SDK construct options.
 *  Returns `null` if no errors,
 *    returns `string` with error message if there are errors
 * @param options
 */
function validateOptions (options: ISdkConfig): string | null {
  if (!options) {
    return 'Options required to create an instance of the SDK';
  }

  if (!options.accessToken && !options.organizationId) {
    return 'Access token is required to create an authenticated instance of the SDK. Otherwise, provide organizationId for a guest/anonymous user.';
  }

  if (!options.environment) {
    (options.logger || console).warn('No environment provided, using mypurecloud.com');
    options.environment = 'mypurecloud.com';
  }

  if (ENVIRONMENTS.indexOf(options.environment) === -1) {
    (options.logger || console).warn('Environment is not in the standard list. You may not be able to connect.');
  }

  return null;
}

/**
 * SDK to interact with GenesysCloud WebRTC functionality
 */
export class GenesysCloudWebrtcSdk extends (EventEmitter as { new(): StrictEventEmitter<EventEmitter, SdkEvents> }) {
<<<<<<< HEAD
  _emitterType: any;
=======
  logger: ILogger;
>>>>>>> 329b983d

  readonly VERSION = '[AIV]{version}[/AIV]';
  logger: ILogger;
  sessionManager: SessionManager;
  media: SdkMedia;

  _connected: boolean;
  _streamingConnection: StreamingClient;
  _orgDetails: any;
  _personDetails: IPersonDetails;
  _clientId: string;
  _customerData: ICustomerData;
  _hasConnected: boolean;
  _refreshIceServersInterval: NodeJS.Timeout;
  _config: ISdkConfig;
<<<<<<< HEAD
=======
  sessionManager: SessionManager;
  media: SdkMedia;
>>>>>>> 329b983d

  get isInitialized (): boolean {
    return !!this._streamingConnection;
  }

  get connected (): boolean {
    return !!this._streamingConnection.connected;
  }

  get isGuest (): boolean {
    return !this._config.accessToken;
  }

  constructor (options: ISdkConfig) {
    super();

    const errorMsg = validateOptions(options);
    if (errorMsg) {
      throw new SdkError(SdkErrorTypes.invalid_options, errorMsg);
    }

    /* grab copies or valid objects */
<<<<<<< HEAD
=======
    const mediaOptions = options.media || {};
>>>>>>> 329b983d
    const defaultsOptions = options.defaults || {};

    this._config = {
      ...options,
      /* set defaults */
      ...{
        autoConnectSessions: options.autoConnectSessions !== false, // default true
        logLevel: options.logLevel || 'info',
        disableAutoAnswer: options.disableAutoAnswer || false, // default false
        optOutOfTelemetry: options.optOutOfTelemetry || false, // default false
        allowedSessionTypes: options.allowedSessionTypes || Object.values(SessionTypes),

<<<<<<< HEAD
=======
        /* media related config */
        media: {
          ...mediaOptions,
          monitorMicVolume: !!mediaOptions.monitorMicVolume // default to false
        },

>>>>>>> 329b983d
        /* sdk defaults */
        defaults: {
          ...defaultsOptions,
          videoDeviceId: defaultsOptions.videoDeviceId || null,
          audioDeviceId: defaultsOptions.audioDeviceId || null,
<<<<<<< HEAD
          outputDeviceId: defaultsOptions.outputDeviceId || null,
          monitorMicVolume: !!defaultsOptions.monitorMicVolume // default to false
=======
          outputDeviceId: defaultsOptions.outputDeviceId || null
>>>>>>> 329b983d
        }
      }
    };

    this._orgDetails = { id: options.organizationId };

    setupLogging.call(this, options.logger);

    this._config.logger = this.logger;
    this.media = new SdkMedia(this);

    // Telemetry for specific events
    // onPendingSession, onSession, onMediaStarted, onSessionTerminated logged in event handlers
    this.on('disconnected', this.logger.error.bind(this.logger, 'onDisconnected'));
    this.on('cancelPendingSession', this.logger.info.bind(this.logger, 'cancelPendingSession'));
    this.on('handledPendingSession', this.logger.info.bind(this.logger, 'handledPendingSession'));
    this.on('trace', this.logger.info.bind(this.logger));
    this.on('sdkError', (error) => {
      /* this prints it more readable in the console */
      this.logger.error('sdkError', {
        name: error.name,
        message: error.message,
        type: error.type,
        details: error.details
      });
    });

    this._connected = false;
    this._streamingConnection = null;
  }

  /**
   * Setup the SDK for use and authenticate the user
   *  - agents must have an accessToken passed into the constructor options
   *  - guest's need a securityCode (or the data received from an
   *    already redeemed securityCode). If the customerData is not passed in
   *    this will redeem the code for the data, else it will use the data
   *    passed in.
   *
   * @param opts optional initialize options
   *
   * @returns a promise that is fulled one the web socket is connected
   *  and other necessary async tasks are complete.
   */
  async initialize (opts?: { securityCode: string } | ICustomerData): Promise<void> {
    let httpRequests: Promise<any>[] = [];
    if (this.isGuest) {
      let guestPromise: Promise<void>;

      /* if there is a securityCode, fetch conversation details */
      if (this.isSecurityCode(opts)) {
        this.logger.debug('Fetching conversation details via secuirty code', opts.securityCode);
        guestPromise = requestApi.call(this, '/conversations/codes', {
          method: 'post',
          data: {
            organizationId: this._orgDetails.id,
            addCommunicationCode: opts.securityCode
          },
          auth: false
        }).then(({ body }) => {
          this._customerData = body;
        });

        /* if no securityCode, check for valid customerData */
      } else if (this.isCustomerData(opts)) {
        this.logger.debug('Using customerData passed into the initialize', opts);
        guestPromise = Promise.resolve().then(() => {
          this._customerData = opts;
        });
      } else {
        throw createAndEmitSdkError.call(this, SdkErrorTypes.invalid_options, '`securityCode` is required to initialize the SDK as a guest');
      }

      httpRequests.push(guestPromise);
    } else {
      const getOrg = requestApi.call(this, '/organizations/me')
        .then(({ body }) => {
          this._orgDetails = body;
          this.logger.debug('debug', 'Organization details', body);
        });

      const getPerson = requestApi.call(this, '/users/me')
        .then(({ body }) => {
          this._personDetails = body;
          this.logger.debug('debug', 'Person details', body);
        });

      httpRequests.push(getOrg);
      httpRequests.push(getPerson);
    }

    try {
      await Promise.all(httpRequests);
    } catch (err) {
      throw createAndEmitSdkError.call(this, SdkErrorTypes.http, err.message, err);
    }

    try {
      await setupStreamingClient.call(this);
      await proxyStreamingClientEvents.call(this);
      this.emit('ready');
    } catch (err) {
      throw createAndEmitSdkError.call(this, SdkErrorTypes.initialization, err.message, err);
    }
  }

  /**
   * Start a screen share. Currently, guest is the only supported screen share.
   *  `initialize()` must be called first.
   *
   * @returns MediaStream promise of the selected screen stream
   */
<<<<<<< HEAD
  async startScreenShare (): Promise<MediaStream> {
=======
  async startScreenShare (): Promise<{ conversationId: string }> {
>>>>>>> 329b983d
    if (this.isGuest) {
      return this.sessionManager.startSession({ sessionType: SessionTypes.acdScreenShare });
    } else {
      throw createAndEmitSdkError.call(this, SdkErrorTypes.not_supported, 'Agent screen share is not yet supported');
    }
  }

  /**
   * Start a video conference. Not supported for guests.
   *  `initialize()` must be called first.
   * @param roomJid jid of the conference to join. Can be made up if
   *  starting a new conference but must adhere to the format:
   *  <lowercase string>@conference.<lowercase string>
   * @param inviteeJid jid of a user to invite to this conference.
   *
   * @returns a promise with an object with the newly created `conversationId`
   */
  async startVideoConference (roomJid: string, inviteeJid?: string): Promise<{ conversationId: string }> {
    if (!this.isGuest) {
      return this.sessionManager.startSession({ jid: roomJid, inviteeJid, sessionType: SessionTypes.collaborateVideo });
    } else {
      throw createAndEmitSdkError.call(this, SdkErrorTypes.not_supported, 'video conferencing not supported for guests');
    }
  }

  /**
   * Update the output device
   *
   *  NOTES:
   *    - This will log a warning and do nothing the a broswer
   *        that does not support output devices
   *    - This will attempt to update all active sessions
   *    - This does _not_ update the sdk `defaultOutputDeviceId`
   * @param deviceId `deviceId` for audio output, `true` for sdk default output, or `null` for system default
   * @returns a promise that fullfils once the output deviceId has been updated
   */
  updateOutputDevice (deviceId: string | true | null): Promise<void> {
<<<<<<< HEAD
    if (!this.media.getState().hasOutputDeviceSupport) {
      const sessions = this.sessionManager.getAllActiveSessions()
        .map(s => ({ sessionId: s.id, conversationId: s.conversationId }));

      this.logger.warn('cannot update output deviceId in unsupported browser', sessions);
      return;
    }
=======
>>>>>>> 329b983d
    return this.sessionManager.updateOutputDeviceForAllSessions(deviceId);
  }

  /**
   * Update outgoing media for a specified session
   *  - `sessionId` _or_ `session` is required to find the session to update
   *  - `stream`: if a stream is passed in, the session media will be
   *    updated to use the media on the stream. This supercedes deviceId(s)
   *    passed in.
   *  - `videoDeviceId` & `audioDeviceId` (superceded by `stream`)
   *    - `undefined|false`: the sdk will not touch the `video|audio` media
   *    - `null`: the sdk will update the `video|audio` media to system default
   *    - `string`: the sdk will attempt to update the `video|audio` media
   *        to the passed in deviceId
   *
   * Note: this does not update the SDK default device(s)
   *
   * @param updateOptions device(s) to update
   *
   * @returns a promise that fullfils once the outgoing
   *  media devices have been updated
   */
  updateOutgoingMedia (updateOptions: IUpdateOutgoingMedia): Promise<void> {
    if (!updateOptions ||
      (!updateOptions.stream && !updateOptions.videoDeviceId && !updateOptions.audioDeviceId)) {
      throw createAndEmitSdkError.call(this, SdkErrorTypes.invalid_options, 'updateOutgoingMedia must be called with a MediaStream, a videoDeviceId, or an audioDeviceId');
    }
    return this.sessionManager.updateOutgoingMedia(updateOptions);
  }

  /**
   * Update the default device(s) for the sdk.
   *  Pass in the following:
   *  - `string`: sdk will update that default to the deviceId
   *  - `null`: sdk will update to system default device
   *  - `undefined`: sdk will not update that media deviceId
   *
   * If `updateActiveSessions` is `true`, any active sessions will
   *  have their outgoing media devices updated and/or the output
   *  deviceId updated.
   *
   * Else, only the sdk defaults will be updated and active sessions'
   * media devices will not be touched.
   *
   * @param options default device(s) to update
   *
   * @returns a promise that fullfils once the default
   *  device values have been updated
   */
  async updateDefaultDevices (options: IMediaDeviceIds & { updateActiveSessions?: boolean } = {}): Promise<any> {
    const updateVideo = options.videoDeviceId !== undefined;
    const updateAudio = options.audioDeviceId !== undefined;
    const updateOutput = options.outputDeviceId !== undefined;

    if (updateVideo) {
      this.logger.info('Updating defaultVideoDeviceId', { defaultVideoDeviceId: options.videoDeviceId });
      this._config.defaults.videoDeviceId = options.videoDeviceId;
    }

    if (updateAudio) {
      this.logger.info('Updating defaultAudioDeviceId', { defaultAudioDeviceId: options.audioDeviceId });
      this._config.defaults.audioDeviceId = options.audioDeviceId;
    }

    if (updateOutput) {
      this.logger.info('Updating defaultOutputDeviceId', { defaultOutputDeviceId: options.outputDeviceId });
      this._config.defaults.outputDeviceId = options.outputDeviceId;
    }

    if (typeof options.updateActiveSessions === 'boolean' && options.updateActiveSessions) {
      const promises = [];
      this.logger.info('Updating devices for all active session', {
        defaultVideoDeviceId: options.videoDeviceId,
        defaultAudioDeviceId: options.audioDeviceId,
        defaultOutputDeviceId: options.outputDeviceId
      });

      if (updateVideo || updateAudio) {
        const opts = {
          videoDeviceId: updateVideo ? this._config.defaults.videoDeviceId : undefined,
          audioDeviceId: updateAudio ? this._config.defaults.audioDeviceId : undefined
        };

        promises.push(
          this.sessionManager.updateOutgoingMediaForAllSessions(opts)
        );
      }

      if (updateOutput) {
        promises.push(
          this.sessionManager.updateOutputDeviceForAllSessions(this._config.defaults.outputDeviceId)
        );
      }

      return Promise.all(promises);
    }
  }

  /**
   * Mutes/Unmutes video/camera for a session and updates the conversation accordingly.
   * Will fail if the session is not found.
   * Incoming video is unaffected.
   *
   * When muting, the camera track is destoryed. When unmuting, the camera media
   *  must be requested again.
   *
   * NOTE: if no `unmuteDeviceId` is provided when unmuting, it will unmute and
   *  attempt to use the sdk `defaultVideoDeviceId` as the camera device
   *
   * @returns a promise that fullfils once the mute request has completed
   */
  async setVideoMute (muteOptions: ISessionMuteRequest): Promise<void> {
    await this.sessionManager.setVideoMute(muteOptions);
  }

  /**
   * Mutes/Unmutes audio/mic for a session and updates the conversation accordingly.
   * Will fail if the session is not found.
   * Incoming audio is unaffected.
   *
   * NOTE: if no `unmuteDeviceId` is provided when unmuting _AND_ there is no active
   *  audio stream, it will unmute and attempt to use the sdk `defaultAudioDeviceId`
   *  at the device
   *
   * @returns a promise that fullfils once the mute request has completed
   */
  async setAudioMute (muteOptions: ISessionMuteRequest): Promise<void> {
    await this.sessionManager.setAudioMute(muteOptions);
  }

  /**
   * Accept a pending session based on the passed in ID.
   *
   * @param sessionId id of the pending session to accept
   * @returns a promise that fullfils once the session accept goes out
   */
  async acceptPendingSession (sessionId: string): Promise<void> {
    await this.sessionManager.proceedWithSession(sessionId);
  }

<<<<<<< HEAD
  /**
   * Reject a pending session based on the passed in ID.
   *
   * @param sessionId id of the pending session to reject
   * @returns a promise that fullfils once the session reject goes out
   */
=======
>>>>>>> 329b983d
  async rejectPendingSession (sessionId: string): Promise<void> {
    await this.sessionManager.rejectPendingSession(sessionId);
  }

  /**
   * Accept a pending session based on the passed in ID.
   *
   * @param acceptOptions options to accept the session with
   * @returns a promise that fullfils once the session reject goes out
   */
<<<<<<< HEAD
  async acceptSession (acceptOptions: IAcceptSessionRequest): Promise<void> {
    await this.sessionManager.acceptSession(acceptOptions);
=======
  async acceptSession (opts: IAcceptSessionRequest): Promise<void> {
    await this.sessionManager.acceptSession(opts);
>>>>>>> 329b983d
  }

  /**
   * End an active session based on the session ID _or_ conversation ID (one is required)
   * @param opts object with session ID _or_ conversation ID
   * @returns a promise that fullfils once the session has ended
   */
<<<<<<< HEAD
  async endSession (endOptions: IEndSessionRequest): Promise<void> {
    return this.sessionManager.endSession(endOptions);
=======
  async endSession (opts: IEndSessionRequest): Promise<void> {
    return this.sessionManager.endSession(opts);
>>>>>>> 329b983d
  }

  /**
   * Disconnect the streaming connection
   * @returns a promise that fullfils once the web socket has disconnected
   */
  disconnect (): Promise<any> {
    return this._streamingConnection.disconnect();
  }

  /**
   * Reconnect the streaming connection
   * @returns a promise that fullfils once the web socket has reconnected
   */
  reconnect (): Promise<any> {
    return this._streamingConnection.reconnect();
  }

  /**
   * Ends all active sessions, disconnects the
   *  streaming-client, removes all event listeners,
   *  and cleans up media.
   *
<<<<<<< HEAD
   * WARNING: calling this effectively renders the SDK
   *  instance useless. A new instance will need to be
   *  created after this is called.
   *
   * @returns a promise that fullfils once all the cleanup
   *  tasks have completed
=======
   * WARNING: calling this effectively renders this SDK
   *  instance useless. A new instance will need to be
   *  created after this is called.
>>>>>>> 329b983d
   */
  async destroy (): Promise<any> {
    const activeSessions = this.sessionManager.getAllJingleSessions();
    this.logger.info('destroying webrtc sdk', {
      activeSessions: activeSessions.map(s => ({ sessionId: s.id, conversationId: s.conversationId }))
    });

    await Promise.all(activeSessions.map(s => this.sessionManager.endSession(s)));

    this.removeAllListeners();
    this.media.destroy();
    await this.disconnect();
  }

  async _refreshIceServers () {
    if (!this._streamingConnection.connected) {
      this.logger.warn('Tried to refreshIceServers but streamingConnection is not connected');
      return;
    }

    try {
      const services = (await this._streamingConnection.webrtcSessions.refreshIceServers()) || [];

      if (!services.length) {
        this.logger.error(new Error('refreshIceServers yielded no results'));
        return;
      }

      const stunServers = services.filter((service) => service.type === 'stun');
      if (!stunServers.length) {
        this.logger.info('No stun servers received, setting iceTransportPolicy to "relay"');
        this._streamingConnection._webrtcSessions.config.iceTransportPolicy = 'relay';
      }
    } catch (err) {
      const errorMessage = 'GenesysCloud SDK failed to update TURN credentials. The application should be restarted to ensure connectivity is maintained.';
      this.logger.warn(errorMessage, err);
      throw createAndEmitSdkError.call(this, SdkErrorTypes.generic, errorMessage, err);
    }
  }

  private isSecurityCode (data: { securityCode: string } | ICustomerData): data is { securityCode: string } {
    data = data as { securityCode: string };
    return !!(data && data.securityCode);
  }

  private isCustomerData (data: { securityCode: string } | ICustomerData): data is ICustomerData {
    data = data as ICustomerData;
    return !!(data
      && data.conversation
      && data.conversation.id
      && data.sourceCommunicationId
      && data.jwt);
  }

}

export default GenesysCloudWebrtcSdk;<|MERGE_RESOLUTION|>--- conflicted
+++ resolved
@@ -69,12 +69,6 @@
  * SDK to interact with GenesysCloud WebRTC functionality
  */
 export class GenesysCloudWebrtcSdk extends (EventEmitter as { new(): StrictEventEmitter<EventEmitter, SdkEvents> }) {
-<<<<<<< HEAD
-  _emitterType: any;
-=======
-  logger: ILogger;
->>>>>>> 329b983d
-
   readonly VERSION = '[AIV]{version}[/AIV]';
   logger: ILogger;
   sessionManager: SessionManager;
@@ -89,11 +83,6 @@
   _hasConnected: boolean;
   _refreshIceServersInterval: NodeJS.Timeout;
   _config: ISdkConfig;
-<<<<<<< HEAD
-=======
-  sessionManager: SessionManager;
-  media: SdkMedia;
->>>>>>> 329b983d
 
   get isInitialized (): boolean {
     return !!this._streamingConnection;
@@ -116,10 +105,6 @@
     }
 
     /* grab copies or valid objects */
-<<<<<<< HEAD
-=======
-    const mediaOptions = options.media || {};
->>>>>>> 329b983d
     const defaultsOptions = options.defaults || {};
 
     this._config = {
@@ -132,26 +117,13 @@
         optOutOfTelemetry: options.optOutOfTelemetry || false, // default false
         allowedSessionTypes: options.allowedSessionTypes || Object.values(SessionTypes),
 
-<<<<<<< HEAD
-=======
-        /* media related config */
-        media: {
-          ...mediaOptions,
-          monitorMicVolume: !!mediaOptions.monitorMicVolume // default to false
-        },
-
->>>>>>> 329b983d
         /* sdk defaults */
         defaults: {
           ...defaultsOptions,
           videoDeviceId: defaultsOptions.videoDeviceId || null,
           audioDeviceId: defaultsOptions.audioDeviceId || null,
-<<<<<<< HEAD
           outputDeviceId: defaultsOptions.outputDeviceId || null,
           monitorMicVolume: !!defaultsOptions.monitorMicVolume // default to false
-=======
-          outputDeviceId: defaultsOptions.outputDeviceId || null
->>>>>>> 329b983d
         }
       }
     };
@@ -264,11 +236,7 @@
    *
    * @returns MediaStream promise of the selected screen stream
    */
-<<<<<<< HEAD
   async startScreenShare (): Promise<MediaStream> {
-=======
-  async startScreenShare (): Promise<{ conversationId: string }> {
->>>>>>> 329b983d
     if (this.isGuest) {
       return this.sessionManager.startSession({ sessionType: SessionTypes.acdScreenShare });
     } else {
@@ -306,7 +274,6 @@
    * @returns a promise that fullfils once the output deviceId has been updated
    */
   updateOutputDevice (deviceId: string | true | null): Promise<void> {
-<<<<<<< HEAD
     if (!this.media.getState().hasOutputDeviceSupport) {
       const sessions = this.sessionManager.getAllActiveSessions()
         .map(s => ({ sessionId: s.id, conversationId: s.conversationId }));
@@ -314,8 +281,6 @@
       this.logger.warn('cannot update output deviceId in unsupported browser', sessions);
       return;
     }
-=======
->>>>>>> 329b983d
     return this.sessionManager.updateOutputDeviceForAllSessions(deviceId);
   }
 
@@ -456,15 +421,12 @@
     await this.sessionManager.proceedWithSession(sessionId);
   }
 
-<<<<<<< HEAD
   /**
    * Reject a pending session based on the passed in ID.
    *
    * @param sessionId id of the pending session to reject
    * @returns a promise that fullfils once the session reject goes out
    */
-=======
->>>>>>> 329b983d
   async rejectPendingSession (sessionId: string): Promise<void> {
     await this.sessionManager.rejectPendingSession(sessionId);
   }
@@ -475,13 +437,8 @@
    * @param acceptOptions options to accept the session with
    * @returns a promise that fullfils once the session reject goes out
    */
-<<<<<<< HEAD
   async acceptSession (acceptOptions: IAcceptSessionRequest): Promise<void> {
     await this.sessionManager.acceptSession(acceptOptions);
-=======
-  async acceptSession (opts: IAcceptSessionRequest): Promise<void> {
-    await this.sessionManager.acceptSession(opts);
->>>>>>> 329b983d
   }
 
   /**
@@ -489,13 +446,8 @@
    * @param opts object with session ID _or_ conversation ID
    * @returns a promise that fullfils once the session has ended
    */
-<<<<<<< HEAD
   async endSession (endOptions: IEndSessionRequest): Promise<void> {
     return this.sessionManager.endSession(endOptions);
-=======
-  async endSession (opts: IEndSessionRequest): Promise<void> {
-    return this.sessionManager.endSession(opts);
->>>>>>> 329b983d
   }
 
   /**
@@ -519,18 +471,12 @@
    *  streaming-client, removes all event listeners,
    *  and cleans up media.
    *
-<<<<<<< HEAD
    * WARNING: calling this effectively renders the SDK
    *  instance useless. A new instance will need to be
    *  created after this is called.
    *
    * @returns a promise that fullfils once all the cleanup
    *  tasks have completed
-=======
-   * WARNING: calling this effectively renders this SDK
-   *  instance useless. A new instance will need to be
-   *  created after this is called.
->>>>>>> 329b983d
    */
   async destroy (): Promise<any> {
     const activeSessions = this.sessionManager.getAllJingleSessions();
