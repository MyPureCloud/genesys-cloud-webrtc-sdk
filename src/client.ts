--- conflicted
+++ resolved
@@ -603,12 +603,7 @@
    * @param params conversationId of the pending session to accept
    * @returns a promise that fullfils once the session accept goes out
    */
-<<<<<<< HEAD
-  async acceptPendingSession (params: { conversationId: string, fromHeadset?: boolean }): Promise<void> {
-    !params.fromHeadset && this.headset.answerIncomingCall(params.conversationId);
-=======
   async acceptPendingSession (params: IPendingSessionActionParams): Promise<void> {
->>>>>>> 169fdd40
     await this.sessionManager.proceedWithSession(params);
   }
 
