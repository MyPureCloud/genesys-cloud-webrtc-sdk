import { EventEmitter } from 'events';
import StrictEventEmitter from 'strict-event-emitter-types';
import StreamingClient, { HttpClient } from 'genesys-cloud-streaming-client';
import Logger from 'genesys-cloud-client-logger';

import {
  ISdkConfig,
  ICustomerData,
  IEndSessionRequest,
  IAcceptSessionRequest,
  ISessionMuteRequest,
  IPersonDetails,
  IMediaDeviceIds,
  IUpdateOutgoingMedia,
  SdkEvents,
  IMediaSettings,
  isSecurityCode,
  isCustomerData,
  IStartSoftphoneSessionParams,
  IOrgDetails,
  IStation,
  ISessionIdAndConversationId,
  IConversationHeldRequest
} from './types/interfaces';
import {
  setupStreamingClient,
  proxyStreamingClientEvents
} from './client-private';
import { requestApi, createAndEmitSdkError, defaultConfigOption, requestApiWithRetry } from './utils';
import { setupLogging } from './logging';
import { SdkErrorTypes, SessionTypes } from './types/enums';
import { SessionManager } from './sessions/session-manager';
import { SdkMedia } from './media/media';

const ENVIRONMENTS = [
  'mypurecloud.com',
  'mypurecloud.com.au',
  'mypurecloud.jp',
  'mypurecloud.de',
  'mypurecloud.ie',
  'usw2.pure.cloud',
  'cac1.pure.cloud',
  'euw2.pure.cloud',
  'apne2.pure.cloud'
];

const DISASSOCIATED_EVENT = 'Disassociated';
const ASSOCIATED_EVENT = 'Associated';

/**
 * Validate SDK construct options.
 *  Returns `null` if no errors,
 *    returns `string` with error message if there are errors
 * @param options
 */
function validateOptions (options: ISdkConfig): string | null {
  if (!options) {
    return 'Options required to create an instance of the SDK';
  }

  if (!options.accessToken && !options.organizationId) {
    return 'Access token is required to create an authenticated instance of the SDK. Otherwise, provide organizationId for a guest/anonymous user.';
  }

  if (!options.environment) {
    (options.logger || console).warn('No environment provided, using mypurecloud.com');
    options.environment = 'mypurecloud.com';
  }

  if (ENVIRONMENTS.indexOf(options.environment) === -1) {
    (options.logger || console).warn('Environment is not in the standard list. You may not be able to connect.');
  }

  return null;
}

/**
 * SDK to interact with GenesysCloud WebRTC functionality
 */
export class GenesysCloudWebrtcSdk extends (EventEmitter as { new(): StrictEventEmitter<EventEmitter, SdkEvents> }) {
  static readonly VERSION = '__GENESYS_CLOUD_WEBRTC_SDK_VERSION__';
<<<<<<< HEAD
  logger: ILogger;
=======
  logger: Logger;
>>>>>>> 072e00fc
  sessionManager: SessionManager;
  media: SdkMedia;
  station: IStation | null;

  _connected: boolean;
  _streamingConnection: StreamingClient;
  _http: HttpClient;
  _orgDetails: IOrgDetails;
  _personDetails: IPersonDetails;
  _clientId: string;
  _customerData: ICustomerData;
  _hasConnected: boolean;
  _config: ISdkConfig;

  get isInitialized (): boolean {
    return !!this._streamingConnection;
  }

  get connected (): boolean {
    return !!this._streamingConnection.connected;
  }

  get isGuest (): boolean {
    return !this._config.accessToken;
  }

  get VERSION (): string {
    return GenesysCloudWebrtcSdk.VERSION;
  }

  constructor (options: ISdkConfig) {
    super();

    const errorMsg = validateOptions(options);
    if (errorMsg) {
      throw createAndEmitSdkError.call(this, SdkErrorTypes.invalid_options, errorMsg, options);
    }

    /* grab copies or valid objects */
    const defaultsOptions = options.defaults || {};

    this._config = {
      ...options,
      /* set defaults */
      ...{
        autoConnectSessions: options.autoConnectSessions !== false, // default true
        logLevel: options.logLevel || 'info',
        disableAutoAnswer: options.disableAutoAnswer || false, // default false
        optOutOfTelemetry: options.optOutOfTelemetry || false, // default false
        allowedSessionTypes: options.allowedSessionTypes || Object.values(SessionTypes),

        /* sdk defaults */
        defaults: {
          ...defaultsOptions,
          micAutoGainControl: defaultConfigOption(defaultsOptions.micAutoGainControl, true),
          micEchoCancellation: defaultConfigOption(defaultsOptions.micEchoCancellation, true),
          micNoiseSuppression: defaultConfigOption(defaultsOptions.micNoiseSuppression, true),
          videoDeviceId: defaultsOptions.videoDeviceId || null,
          audioDeviceId: defaultsOptions.audioDeviceId || null,
          audioVolume: defaultConfigOption(defaultsOptions.audioVolume, 100),
          outputDeviceId: defaultsOptions.outputDeviceId || null,
          monitorMicVolume: !!defaultsOptions.monitorMicVolume // default to false
        }
      }
    };

    this._orgDetails = { id: options.organizationId } as IOrgDetails;

    setupLogging.call(this, options.logger || console);

    this._config.logger = this.logger;
    this.trackDefaultAudioStream(this._config.defaults.audioStream);

    this.media = new SdkMedia(this);

    // Telemetry for specific events
    // onPendingSession, onSession, onMediaStarted, onSessionTerminated logged in event handlers
    this.on('disconnected', this.logger.error.bind(this.logger, 'onDisconnected'));
    this.on('cancelPendingSession', (ids: ISessionIdAndConversationId) => this.logger.info('cancelPendingSession', ids));
    this.on('handledPendingSession', (ids: ISessionIdAndConversationId) => this.logger.info('handledPendingSession', ids));
    this.on('sdkError', (error) => {
      /* this prints it more readable in the console */
      this.logger.error('sdkError', {
        name: error.name,
        message: error.message,
        type: error.type,
        details: error.details
      });
    });

    this._connected = false;
    this._streamingConnection = null;
    this._http = new HttpClient();
  }

  /**
   * Setup the SDK for use and authenticate the user
   *  - agents must have an accessToken passed into the constructor options
   *  - guests need a securityCode (or the data received from an
   *    already redeemed securityCode). If the customerData is not passed in
   *    this will redeem the code for the data, else it will use the data
   *    passed in.
   *
   * @param opts optional initialize options
   *
   * @returns a promise that is fulled once the web socket is connected
   *  and other necessary async tasks are complete.
   */
  async initialize (opts?: { securityCode: string } | ICustomerData): Promise<void> {
    const httpRequests: Promise<any>[] = [];
    if (this.isGuest) {
      let guestPromise: Promise<void>;

      /* if there is a securityCode, fetch conversation details */
      if (isSecurityCode(opts)) {
        this.logger.debug('Fetching conversation details via secuirty code', opts.securityCode);
        guestPromise = requestApi.call(this, '/conversations/codes', {
          method: 'post',
          data: {
            organizationId: this._orgDetails.id,
            addCommunicationCode: opts.securityCode
          },
          noAuthHeader: true
        }).then(({ body }) => {
          this._customerData = body;
        });

        /* if no securityCode, check for valid customerData */
      } else if (isCustomerData(opts)) {
        this.logger.debug('Using customerData passed into the initialize', opts);
        guestPromise = Promise.resolve().then(() => {
          this._customerData = opts;
        });
      } else {
        throw createAndEmitSdkError.call(this, SdkErrorTypes.invalid_options, '`securityCode` is required to initialize the SDK as a guest');
      }

      httpRequests.push(guestPromise);
    } else {
      const getOrg = this.fetchOrganization();
      const getPerson = this.fetchAuthenticatedUser();

      httpRequests.push(getOrg);
      httpRequests.push(getPerson);
    }

    try {
      await Promise.all(httpRequests);
    } catch (err) {
      throw createAndEmitSdkError.call(this, SdkErrorTypes.http, err.message, err);
    }

    try {
      await setupStreamingClient.call(this);
      await proxyStreamingClientEvents.call(this);

      /* if we are allowing softphone calls, we need station information */
      if (this._config.allowedSessionTypes.includes(SessionTypes.softphone) && !this.isGuest) {
        this.logger.info('SDK initialized to handle Softphone session. Requesting station');
        const stationReq = this.fetchUsersStation()
          .catch((err) => {
            // these errors shouldn't halt initialization
            this.logger.warn('error fetching users station', err);
          });
        const stationSub = this.listenForStationEvents();

        await Promise.all([stationReq, stationSub]);
      }

      this.emit('ready');
    } catch (err) {
      throw createAndEmitSdkError.call(this, SdkErrorTypes.initialization, err.message, err);
    }
  }

  /**
   * Start a screen share. Currently, screen share is only supported
   *  for guest users.
   *
   *  `initialize()` must be called first.
   *
   * @returns MediaStream promise of the selected screen stream
   */
  async startScreenShare (): Promise<MediaStream> {
    if (this.isGuest) {
      return this.sessionManager.startSession({ sessionType: SessionTypes.acdScreenShare });
    } else {
      throw createAndEmitSdkError.call(this, SdkErrorTypes.not_supported, 'Agent screen share is not yet supported');
    }
  }

  /**
   * Start a video conference. Not supported for guests.
   *  Conferences can only be joined by authenticated users
   *  from the same organization. If `inviteeJid` is provided,
   *  the specified user will receive a propose/pending session
   *  they can accept and join the conference.
   *
   *  `initialize()` must be called first.
   *
   * @param roomJid jid of the conference to join. Can be made up if
   *  starting a new conference but must adhere to the format:
   *  <lowercase string>@conference.<lowercase string>
   * @param inviteeJid jid of a user to invite to this conference.
   *
   * @returns a promise with an object with the newly created `conversationId`
   */
  async startVideoConference (roomJid: string, inviteeJid?: string): Promise<{ conversationId: string }> {
    if (!this.isGuest) {
      return this.sessionManager.startSession({ jid: roomJid, inviteeJid, sessionType: SessionTypes.collaborateVideo });
    } else {
      throw createAndEmitSdkError.call(this, SdkErrorTypes.not_supported, 'video conferencing not supported for guests');
    }
  }

  /**
   * Update the output device for all incoming audio
   *
   *  NOTES:
   *    - This will log a warning and not attempt to update
   *        the output device if the a broswer
   *        does not support output devices
   *    - This will attempt to update all active sessions
   *    - This does _not_ update the sdk `defaultOutputDeviceId`
   * @param deviceId `deviceId` for audio output, `true` for sdk default output, or `null` for system default
   * @returns a promise that fullfils once the output deviceId has been updated
   */
  updateOutputDevice (deviceId: string | true | null): Promise<void> {
    if (!this.media.getState().hasOutputDeviceSupport) {
      const sessions = this.sessionManager.getAllActiveSessions()
        .map(s => ({ sessionId: s.id, conversationId: s.conversationId }));

      this.logger.warn('cannot update output deviceId in unsupported browser', sessions);
      return;
    }
    return this.sessionManager.updateOutputDeviceForAllSessions(deviceId);
  }

  /**
   * Update outgoing media for a specified session
   *  - `sessionId` _or_ `session` is required to find the session to update
   *  - `stream`: if a stream is passed in, the session media will be
   *    updated to use the media on the stream. This supercedes deviceId(s)
   *    passed in.
   *  - `videoDeviceId` & `audioDeviceId` (superceded by `stream`)
   *    - `undefined|false`: the sdk will not touch the `video|audio` media
   *    - `null`: the sdk will update the `video|audio` media to system default
   *    - `string`: the sdk will attempt to update the `video|audio` media
   *        to the passed in deviceId
   *
   * Note: this does not update the SDK default device(s)
   *
   * @param updateOptions device(s) to update
   *
   * @returns a promise that fullfils once the outgoing
   *  media devices have been updated
   */
  updateOutgoingMedia (updateOptions: IUpdateOutgoingMedia): Promise<void> {
    const updatingVideo = updateOptions.videoDeviceId || updateOptions.videoDeviceId === null;
    const updatingAudio = updateOptions.audioDeviceId || updateOptions.audioDeviceId === null;

    if (!updateOptions || (!updateOptions.stream && !updatingVideo && !updatingAudio)) {
      throw createAndEmitSdkError.call(this, SdkErrorTypes.invalid_options, 'updateOutgoingMedia must be called with a MediaStream, a videoDeviceId, or an audioDeviceId');
    }

    return this.sessionManager.updateOutgoingMedia(updateOptions);
  }

  /**
   * Update the default device(s) for the sdk.
   *  Pass in the following:
   *  - `string`: sdk will update that default to the deviceId
   *  - `null`: sdk will update to system default device
   *  - `undefined`: sdk will not update that media deviceId
   *
   * If `updateActiveSessions` is `true`, any active sessions will
   *  have their outgoing media devices updated and/or the output
   *  deviceId updated.
   *
   * Else, only the sdk defaults will be updated and active sessions'
   * media devices will not be touched.
   *
   * @param options default device(s) to update
   *
   * @returns a promise that fullfils once the default
   *  device values have been updated
   */
  async updateDefaultDevices (options: IMediaDeviceIds & { updateActiveSessions?: boolean } = {}): Promise<any> {
    const updateVideo = options.videoDeviceId !== undefined;
    const updateAudio = options.audioDeviceId !== undefined;
    const updateOutput = options.outputDeviceId !== undefined;

    if (updateVideo) {
      this.logger.info('Updating defaultVideoDeviceId', { defaultVideoDeviceId: options.videoDeviceId });
      this._config.defaults.videoDeviceId = options.videoDeviceId;
    }

    if (updateAudio) {
      this.logger.info('Updating defaultAudioDeviceId', { defaultAudioDeviceId: options.audioDeviceId });
      this._config.defaults.audioDeviceId = options.audioDeviceId;
    }

    if (updateOutput) {
      this.logger.info('Updating defaultOutputDeviceId', { defaultOutputDeviceId: options.outputDeviceId });
      this._config.defaults.outputDeviceId = options.outputDeviceId;
    }

    if (typeof options.updateActiveSessions === 'boolean' && options.updateActiveSessions) {
      const promises = [];
      this.logger.info('Updating devices for all active session', {
        defaultVideoDeviceId: options.videoDeviceId,
        defaultAudioDeviceId: options.audioDeviceId,
        defaultOutputDeviceId: options.outputDeviceId
      });

      if ((updateVideo || updateAudio) && this.sessionManager) {
        promises.push(
          this.sessionManager.updateOutgoingMediaForAllSessions()
        );
      }

      if (updateOutput && this.sessionManager) {
        promises.push(
          this.sessionManager.updateOutputDeviceForAllSessions(this._config.defaults.outputDeviceId)
        );
      }

      return Promise.all(promises);
    }
  }

  /**
   * Update the default media settings from the config.
   *
   * If `updateActiveSessions` is `true`, any active sessions will
   *  have their outgoing media devices updated.
   *
   * Else, only the defaults will be updated and active sessions'
   * media devices will not be touched.
   *
   * @returns a promise that fullfils once the default
   *  settings and sessions are updated (if specified)
   */
  async updateDefaultMediaSettings (settings: IMediaSettings & { updateActiveSessions?: boolean }): Promise<any> {
    const allowedSettings: Array<keyof IMediaSettings> = [
      'micAutoGainControl',
      'micEchoCancellation',
      'micNoiseSuppression',
      'monitorMicVolume'
    ];

    const entries = (Object.entries(settings) as Array<[keyof IMediaSettings, any]>)
      .filter(([setting]) => allowedSettings.includes(setting));

    this.logger.info('updating media settings', entries);

    entries.forEach(([key, value]) => {
      this._config.defaults[key] = value;
    });

    if (settings.updateActiveSessions) {
      return this.sessionManager?.updateOutgoingMediaForAllSessions();
    }
  }

  /**
   * Updates the audio volume for all active applicable sessions
   * as well as the default volume for future sessions
   *
   * @param volume desired volume between 0 and 100
   *
   * @returns void
   */
  updateAudioVolume (volume: number): void {
    if (volume < 0 || volume > 100) {
      throw createAndEmitSdkError.call(this, SdkErrorTypes.not_supported, 'Invalid volume level. Must be between 0 and 100 inclusive.', { providedVolume: volume });
    }
    this._config.defaults.audioVolume = volume;
    this.sessionManager?.updateAudioVolume(volume);
  }

  async fetchOrganization (): Promise<IOrgDetails> {
    return requestApiWithRetry.call(this, '/organizations/me').promise
      .then(({ body }) => {
        this._orgDetails = body;
        this.logger.debug('Fetched organization details', body, true); // don't log PII
        return body;
      });
  }

  async fetchAuthenticatedUser (): Promise<IPersonDetails> {
    return requestApiWithRetry.call(this, '/users/me?expand=station').promise
      .then(({ body }) => {
        this._personDetails = body;
        this.logger.debug('Fetched person details', body, true); // don't log PII
        return body;
      });
  }

  async fetchUsersStation (): Promise<IStation> {
    if (!this._personDetails) {
      await this.fetchAuthenticatedUser().catch((err) => {
        throw createAndEmitSdkError.call(this, SdkErrorTypes.http, err.message, err);
      });
    }

    const stationId = this._personDetails?.station?.associatedStation?.id;
    if (!stationId) {
      const error = new Error('User does not have an associated station');
      throw createAndEmitSdkError.call(this, SdkErrorTypes.generic, error.message, error);
    }

    const { body } = await requestApiWithRetry.call(this, `/stations/${stationId}`).promise.catch((err) => {
      throw createAndEmitSdkError.call(this, SdkErrorTypes.http, err.message, err);
    });
    this.station = body;
    this.logger.info('Fetched user station', {
      userId: body.userId,
      type: body.type,
      webRtcPersistentEnabled: body.webRtcPersistentEnabled,
      webRtcForceTurn: body.webRtcForceTurn,
      webRtcCallAppearances: body.webRtcCallAppearances,
    });
    this.emit('concurrentSoftphoneSessionsEnabled', this.concurrentSoftphoneSessionsEnabled());
    this.emit('station', { action: 'Associated', station: body });
    return body;
  }

  isPersistentConnectionEnabled (): boolean {
    const station = this.station;
    return !!(
      station &&
      station.webRtcPersistentEnabled &&
      station.type === 'inin_webrtc_softphone'
    );
  }

  concurrentSoftphoneSessionsEnabled (): boolean {
    return this.station?.webRtcCallAppearances > 1;
  }

  /**
   * Mutes/Unmutes video/camera for a session and updates the conversation accordingly.
   * Will fail if the session is not found.
   * Incoming video is unaffected.
   *
   * When muting, the camera track is destroyed. When unmuting, the camera media
   *  must be requested again.
   *
   * NOTE: if no `unmuteDeviceId` is provided when unmuting, it will unmute and
   *  attempt to use the sdk `defaultVideoDeviceId` as the camera device
   *
   * @returns a promise that fullfils once the mute request has completed
   */
  async setVideoMute (muteOptions: ISessionMuteRequest): Promise<void> {
    await this.sessionManager.setVideoMute(muteOptions);
  }

  /**
   * Mutes/Unmutes audio/mic for a session and updates the conversation accordingly.
   * Will fail if the session is not found.
   * Incoming audio is unaffected.
   *
   * NOTE: if no `unmuteDeviceId` is provided when unmuting _AND_ there is no active
   *  audio stream, it will unmute and attempt to use the sdk `defaultAudioDeviceId`
   *  at the device
   *
   * @returns a promise that fullfils once the mute request has completed
   */
  async setAudioMute (muteOptions: ISessionMuteRequest): Promise<void> {
    await this.sessionManager.setAudioMute(muteOptions);
  }

  async setConversationHeld (heldOptions: IConversationHeldRequest): Promise<void> {
    await this.sessionManager.setConversationHeld(heldOptions);
  }

  /**
   * Set the accessToken the sdk uses to authenticate
   *  to the API.
   * @param token new access token
   *
   * @returns void
   */
  setAccessToken (token: string): void {
    this._config.accessToken = token;
  }

  /**
   * Accept a pending session based on the passed in conversation or session ID.
   * > NOTE: it is recommended to use the conversation ID to avoid conflicts
   *  when using persistent connection
   *
   * @param params conversationId or sessionId of the pending session to accept
   * @returns a promise that fullfils once the session accept goes out
   */
  async acceptPendingSession (params: ISessionIdAndConversationId): Promise<void> {
    await this.sessionManager.proceedWithSession(params);
  }

  /**
   * Reject a pending session based on the passed in conversation or session ID.
   * > NOTE: it is recommended to use the conversation ID to avoid conflicts
   *  when using persistent connection
   *
   * @param params conversationId or sessionId of the pending session to reject
   * @returns a promise that fullfils once the session reject goes out
   */
  async rejectPendingSession (params: ISessionIdAndConversationId): Promise<void> {
    await this.sessionManager.rejectPendingSession(params);
  }

  /**
   * Accept a pending session based on the passed in ID.
   *
   * @param acceptOptions options with which to accept the session
   * @returns a promise that fullfils once the session accept goes out
   */
  async acceptSession (acceptOptions: IAcceptSessionRequest): Promise<void> {
    await this.sessionManager.acceptSession(acceptOptions);
  }

  /**
   * End an active session based on the session ID _or_ conversation ID (one is required)
   * @param opts object with session ID _or_ conversation ID
   * @returns a promise that fullfils once the session has ended
   */
  async endSession (endOptions: IEndSessionRequest): Promise<void> {
    return this.sessionManager.endSession(endOptions);
  }

  /**
   * Disconnect the streaming connection
   * @returns a promise that fullfils once the web socket has disconnected
   */
  disconnect (): Promise<any> {
    this._http.stopAllRetries();
    return this._streamingConnection.disconnect();
  }

  /**
   * Reconnect the streaming connection
   * @returns a promise that fullfils once the web socket has reconnected
   */
  reconnect (): Promise<any> {
    this._http.stopAllRetries();
    return this._streamingConnection.reconnect();
  }

  /**
   * Ends all active sessions, disconnects the
   *  streaming-client, removes all event listeners,
   *  and cleans up media.
   *
   * WARNING: calling this effectively renders the SDK
   *  instance useless. A new instance will need to be
   *  created after this is called.
   *
   * @returns a promise that fullfils once all the cleanup
   *  tasks have completed
   */
  async destroy (): Promise<any> {
    const activeSessions = this.sessionManager.getAllJingleSessions();
    this.logger.info('destroying webrtc sdk', {
      activeSessions: activeSessions.map(s => ({ sessionId: s.id, conversationId: s.conversationId }))
    });

    await Promise.all(activeSessions.map(s => this.sessionManager.endSession(s)));

    this.removeAllListeners();
    this.media.destroy();
    await this.disconnect();
  }

  /**
   * Monitor the config.defaults.audioStream audio tracks
   *  to listen for when they end. Once they end, remove the stream
   *  from the defaults config.
   *
   * Does nothing if no stream was passed in.
   *
   * @param stream default audio stream
   */
  private trackDefaultAudioStream (stream?: MediaStream): void {
    if (!stream) return;

    stream.getAudioTracks().forEach(track => {
      const stopTrack = track.stop.bind(track);

      const remove = (track: MediaStreamTrack) => {
        stream.removeTrack(track);

        if (!stream.getAudioTracks().length) {
          this._config.defaults.audioStream = null;
        }
      };

      track.stop = () => {
        this.logger.warn('stopping defaults.audioStream track from track.stop(). removing from sdk.defauls', track);
        remove(track);
        stopTrack();
      };

      track.addEventListener('ended', _evt => {
        this.logger.warn('stopping defaults.audioStream track from track.onended. removing from sdk.defauls', track);
        remove(track);
      });
    });
  }

  private listenForStationEvents () {
    return this._streamingConnection._notifications.subscribe(
      `v2.users.${this._personDetails.id}.station`,
      (event) => {
        if (event.metadata.action === DISASSOCIATED_EVENT) {
          this.logger.info('station disassociated', {
            stationId: this.station?.id
          });
          this.station = null;
          this.emit('station', { action: 'Disassociated', station: null });
        } else if (event.metadata.action === ASSOCIATED_EVENT) {
          this.logger.info('station associated. fetching station', {
            stationId: event.eventBody.associatedStation.id
          });

          this._personDetails.station = event.eventBody;
          // we emit the associated station after it is loaded
          return this.fetchUsersStation();
        }
      }
    );
  }

  /**
   * Start a softphone session with the given peer or peers.
   *  `initialize()` must be called first.
   *
   * @param softphoneParams participant information for initiating a softphone session. See IStartSoftphoneSessionParams for more details.
   */
  async startSoftphoneSession (softphoneParams: Omit<IStartSoftphoneSessionParams, 'sessionType'>): Promise<{ id: string, selfUri: string }> {
    (softphoneParams as IStartSoftphoneSessionParams).sessionType = SessionTypes.softphone;
    return this.sessionManager.startSession((softphoneParams as IStartSoftphoneSessionParams));
  }
}

export default GenesysCloudWebrtcSdk;<|MERGE_RESOLUTION|>--- conflicted
+++ resolved
@@ -79,11 +79,7 @@
  */
 export class GenesysCloudWebrtcSdk extends (EventEmitter as { new(): StrictEventEmitter<EventEmitter, SdkEvents> }) {
   static readonly VERSION = '__GENESYS_CLOUD_WEBRTC_SDK_VERSION__';
-<<<<<<< HEAD
-  logger: ILogger;
-=======
   logger: Logger;
->>>>>>> 072e00fc
   sessionManager: SessionManager;
   media: SdkMedia;
   station: IStation | null;
