import { Observable, Subject, Subscription } from 'rxjs';
import { HeadsetEvents, VendorImplementation } from 'softphone-vendor-headsets';

import GenesysCloudWebrtcSdk from '../client';
import { ExpandedConsumedHeadsetEvents, HeadsetControlsChanged, HeadsetRejection, HeadsetRequest, ISdkHeadsetService, OrchestrationState } from './headset-types';
import { SdkHeadsetBase } from './sdk-headset-base';
import { SdkHeadsetServiceFake } from './sdk-headset-service-fake';
import { HeadsetControlsRejectionReason, HeadsetControlsRequestType, MediaMessageEvent, SessionTypes } from 'genesys-cloud-streaming-client';
import { SdkHeadsetService } from './sdk-headset-service';
import { HeadsetRequestType } from '../types/interfaces';

const REQUEST_PRIORITY: {[key in HeadsetControlsRequestType]: number} = {
  'mediaHelper': 30,
  'prioritized': 20,
  'standard': 10
};

const ORCHESTRATION_WAIT_TIME = 1500;

export class HeadsetProxyService implements ISdkHeadsetService {
  private currentHeadsetService: SdkHeadsetBase;
  private currentEventSubscription: Subscription;
  private headsetEventsSub: Subject<ExpandedConsumedHeadsetEvents>;
  private orchestrationWaitTimer: NodeJS.Timeout;
<<<<<<< HEAD
=======
  // TODO: PCM-2060 - remove this
>>>>>>> a205aca4
  private useHeadsetOrchestration = true;

  headsetEvents$: Observable<ExpandedConsumedHeadsetEvents>;
  orchestrationState: OrchestrationState = 'notStarted';

  constructor (protected sdk: GenesysCloudWebrtcSdk) {
    this.headsetEventsSub = new Subject();
    this.headsetEvents$ = this.headsetEventsSub.asObservable();
  }

  initialize () {
    if (this.sdk.isGuest) {
      return;
    }

    this.sdk._streamingConnection.messenger.on('mediaMessage', this.handleMediaMessage.bind(this));
    this.setUseHeadsets(!!this.sdk._config.useHeadsets);
  }

  // this is to be called externally to start/stop headsets, not internally
  setUseHeadsets (useHeadsets: boolean) {
    // TODO: PCM-2060 - remove this
<<<<<<< HEAD
    this.useHeadsetOrchestration = !!this.sdk._config.disableHeadsetControlsOrchestration;
=======
    this.useHeadsetOrchestration = !this.sdk._config.disableHeadsetControlsOrchestration;
>>>>>>> a205aca4

    // currently only softphone is supported
    const headsetsIsSupported = this.sdk._config.allowedSessionTypes.includes(SessionTypes.softphone);
    if (useHeadsets && !headsetsIsSupported) {
      this.sdk.logger.warn('setUseHeadsets was called with `true` but headsets are not supported in this configuration. Not activating headsets.');
      useHeadsets = false;
    }

    if (this.currentHeadsetService) {
      // if this is the real headset service, this will clean up the current device
      this.currentHeadsetService.updateAudioInputDevice(null);
    }

    if (this.currentEventSubscription) {
      this.currentEventSubscription.unsubscribe();
    }

    if (useHeadsets) {
      this.currentHeadsetService = new SdkHeadsetService(this.sdk);
      this.currentEventSubscription = this.currentHeadsetService.headsetEvents$.subscribe((event) => this.handleHeadsetEvent(event));
      this.setOrchestrationState('notStarted');

      // select sdk default device or system default if one exists
      const initialDeviceId = this.sdk._config.defaults.audioDeviceId ||
        (this.sdk.media.getAudioDevices().length && this.sdk.media.getAudioDevices()[0].deviceId);

      this.updateAudioInputDevice(initialDeviceId);
    } else {
      this.currentHeadsetService = new SdkHeadsetServiceFake(this.sdk);
    }
  }

  get currentSelectedImplementation (): VendorImplementation {
    return this.currentHeadsetService.currentSelectedImplementation;
  }

  private handleHeadsetEvent (event: ExpandedConsumedHeadsetEvents) {
    if (event.event === HeadsetEvents.deviceConnectionStatusChanged && event.payload === 'noVendor' && this.orchestrationState === 'alternativeClient') {
      return;
    }

    this.headsetEventsSub.next(event);
  }

  updateAudioInputDevice (newMicDeviceId: string): void {
    if (!this.sdk._config.useHeadsets) {
      return;
    }

    // if deviceId is falsey, we will pass it to the headset service so it deactivates the service
    //
    // updating the input device to a supported device triggers the activation of the headset controls so
    // we only want to update the device if we have headset controls
    // TODO: PCM-2060 - remove !this.useHeadsetOrchestration condition
    if (!newMicDeviceId || this.orchestrationState === 'hasControls' || !this.useHeadsetOrchestration) {
      return this.currentHeadsetService.updateAudioInputDevice(newMicDeviceId);
    }

    // if the device is a supported device and we don't have controls yet, start the orchestration and let
    // it assign the device afterwards
    const device = this.sdk.media.findCachedDeviceByIdAndKind(newMicDeviceId, 'audioinput');
    const isSupported = device && this.currentHeadsetService.deviceIsSupported({ micLabel: device.label });
    if (isSupported) {
      if (this.orchestrationState === 'notStarted' || this.orchestrationState === 'negotiating') {
        this.startHeadsetOrchestration(device);
      } else {
        this.setOrchestrationState('alternativeClient', true);
      }
    } else {
      // this can happen particularly during initialization where we might start negotiating a sys default
      // then change to an actual device. If this happens, we need to cancel the negotiation timer.
      if (this.orchestrationState === 'negotiating') {
        this.orchestrationState = 'notStarted';
        clearTimeout(this.orchestrationWaitTimer);
      }

      this.headsetEventsSub.next({ event: HeadsetEvents.deviceConnectionStatusChanged, payload: 'noVendor' });
    }
  }

  private async startHeadsetOrchestration (deviceToActiveOnSuccess: MediaDeviceInfo) {
    clearTimeout(this.orchestrationWaitTimer);
    this.setOrchestrationState('negotiating');

    this.orchestrationWaitTimer = setTimeout(() => {
      this.sdk.logger.info('No rejections received during orchestration, taking headsetCallControls');

      this.sendControlsChangedMessage(true);
      this.setOrchestrationState('hasControls');
      this.updateAudioInputDevice(deviceToActiveOnSuccess.deviceId);
    }, ORCHESTRATION_WAIT_TIME) as unknown as NodeJS.Timeout;

    this.sdk.logger.info('Starting headsetCallControls orchestration');

    const headsetControlsRequest: HeadsetRequest = {
      jsonrpc: '2.0',
      method: 'headsetControlsRequest',
      params: {
        requestType: this.sdk._config.headsetRequestType || 'standard'
      }
    };
    
    this.sdk._streamingConnection.messenger.broadcastMessage({
      mediaMessage: headsetControlsRequest
    });
  }

  private setOrchestrationState (state: OrchestrationState, forceUpdate = false) {
    // TODO: PCM-2060 - remove this
    if (!this.useHeadsetOrchestration) {
      return;
    }

    if (state === this.orchestrationState && !forceUpdate) {
      return;
    }
    
    this.sdk.logger.debug('Headset Orchestration state change', { oldState: this.orchestrationState, newState: state });

    if (state === 'alternativeClient') {
      clearTimeout(this.orchestrationWaitTimer);
    }

    this.orchestrationState = state;
    this.headsetEventsSub.next({
      event: HeadsetEvents.deviceConnectionStatusChanged,
      payload: this.orchestrationState
    });
  }

  // this fn handles xmpp messages needed to orchestrate which client/instance gets to have headset controls
  private handleMediaMessage (msg: MediaMessageEvent) {
    // TODO: PCM-2060 - remove !this.useHeadsetOrchestration condition
    if (!this.sdk._config.useHeadsets || !this.useHeadsetOrchestration) {
      return;
    }

    // I cant think of a case where we would care to handle the message if it is an echo from this client
    if (msg.fromMyClient) {
      return;
    }
    
    switch(msg.mediaMessage.method) {
      case 'headsetControlsRequest':
        this.handleHeadsetControlsRequest(msg);
        break;
      case 'headsetControlsRejection':
        this.handleHeadsetControlsRejection(msg);
        break;
      case 'headsetControlsChanged':
        this.handleHeadsetControlsChanged(msg);
        break;
    }
  }

  private getRequestPriority (requestType: HeadsetRequestType | string | undefined): number {
    let priority = REQUEST_PRIORITY[requestType];
    if (!priority) {
      this.sdk.logger.warn('Unable to resolve requestType priority, defaulting to standard', { requestType });
      priority = REQUEST_PRIORITY.standard;
    }

    return priority;
  }

  // in all these handlers we need to handle if we are receiving the message during negotiation or during a headset connected state
  private handleHeadsetControlsRequest (msg: MediaMessageEvent) {
    const mediaMessage = msg.mediaMessage as HeadsetRequest;
    this.sdk.logger.debug('Received headsetControlsRequest message', { requestType: mediaMessage.params.requestType });

    // if incoming request is lower priority, reject
    if (this.getRequestPriority(mediaMessage.params.requestType) < this.getRequestPriority(this.sdk._config.headsetRequestType)) {
      this.sendControlsRejectionMessage(msg, this.sdk._config.headsetRequestType === 'mediaHelper' ? 'mediaHelper' : 'priority');
    }

    // if incoming request is same or higher priority
    if (this.getRequestPriority(mediaMessage.params.requestType) >= this.getRequestPriority(this.sdk._config.headsetRequestType)) {
      // we are in the negotiating state, we want to yield
      if (this.orchestrationState === 'negotiating') {
        this.sdk.logger.info('Yielding headset controls to requestor', { requestType: mediaMessage.params.requestType });
        this.setOrchestrationState('alternativeClient');

      // if we have persistent connection enabled and we have an active call, reject
      } else if (this.sdk.station?.webRtcPersistentEnabled && this.sdk.sessionManager.getAllActiveSessions().filter(s => s.sessionType === 'softphone').length) {
        this.sendControlsRejectionMessage(msg, 'activeCall');
      }
    }
  }

  private handleHeadsetControlsRejection (msg: MediaMessageEvent) {
    const mediaMessage = msg.mediaMessage as HeadsetRejection;

    if (this.orchestrationState === 'negotiating') {
      this.sdk.logger.info('Received headsetControlsRejection message', { reason: mediaMessage.params.reason });
      this.setOrchestrationState('alternativeClient');
    }
  }

  private handleHeadsetControlsChanged (msg: MediaMessageEvent) {
    const mediaMessage = msg.mediaMessage as HeadsetControlsChanged;

    const hasControlOrWaitingForControl = (['hasControls', 'negotiating'] as OrchestrationState[]).includes(this.orchestrationState);

    // if some other client has taken control, we yield
    if (mediaMessage.params.hasControls && hasControlOrWaitingForControl) {
      this.currentHeadsetService.updateAudioInputDevice(null);

      if (this.orchestrationState === 'hasControls') {
        this.sendControlsChangedMessage(false);
      }

      this.setOrchestrationState('alternativeClient');
    }
  }

  private sendControlsRejectionMessage (request: MediaMessageEvent, reason: HeadsetControlsRejectionReason) {
    this.sdk._streamingConnection.messenger.broadcastMessage({
      mediaMessage: {
        jsonrpc: '2.0',
        method: 'headsetControlsRejection',
        params: {
          requestId: request.id,
          reason
        }
      }
    });
  }

  private sendControlsChangedMessage (hasControls: boolean) {
    this.sdk._streamingConnection.messenger.broadcastMessage({
      mediaMessage: {
        jsonrpc: '2.0',
        method: 'headsetControlsChanged',
        params: {
          hasControls
        }
      }
    });
  }

  showRetry (): boolean {
    return this.currentHeadsetService.showRetry();
  }

  retryConnection (micDeviceLabel: string): Promise<void> {
    return this.currentHeadsetService.retryConnection(micDeviceLabel);
  }

  setRinging (callInfo: { conversationId: string, contactName?: string }, hasOtherActiveCalls: boolean): Promise<void> {
    return this.currentHeadsetService.setRinging(callInfo, hasOtherActiveCalls);
  }

  outgoingCall (callInfo: { conversationId: string, contactName: string }): Promise<void> {
    return this.currentHeadsetService.outgoingCall(callInfo);
  }

  endCurrentCall (conversationId: string): Promise<void> {
    return this.currentHeadsetService.endCurrentCall(conversationId);
  }

  endAllCalls (): Promise<void> {
    return this.currentHeadsetService.endAllCalls();
  }
  
  answerIncomingCall (conversationId: string, autoAnswer: boolean): Promise<void> {
    return this.currentHeadsetService.answerIncomingCall(conversationId, autoAnswer);
  }

  rejectIncomingCall (conversationId: string, expectExistingConversation = true): Promise<void> {
    return this.currentHeadsetService.rejectIncomingCall(conversationId, expectExistingConversation);
  }

  setMute (isMuted: boolean): Promise<void> {
    return this.currentHeadsetService.setMute(isMuted);
  }

  setHold (conversationId: string, isHeld: boolean): Promise<void> {
    return this.currentHeadsetService.setHold(conversationId, isHeld);
  }
}<|MERGE_RESOLUTION|>--- conflicted
+++ resolved
@@ -22,10 +22,7 @@
   private currentEventSubscription: Subscription;
   private headsetEventsSub: Subject<ExpandedConsumedHeadsetEvents>;
   private orchestrationWaitTimer: NodeJS.Timeout;
-<<<<<<< HEAD
-=======
   // TODO: PCM-2060 - remove this
->>>>>>> a205aca4
   private useHeadsetOrchestration = true;
 
   headsetEvents$: Observable<ExpandedConsumedHeadsetEvents>;
@@ -48,11 +45,7 @@
   // this is to be called externally to start/stop headsets, not internally
   setUseHeadsets (useHeadsets: boolean) {
     // TODO: PCM-2060 - remove this
-<<<<<<< HEAD
-    this.useHeadsetOrchestration = !!this.sdk._config.disableHeadsetControlsOrchestration;
-=======
     this.useHeadsetOrchestration = !this.sdk._config.disableHeadsetControlsOrchestration;
->>>>>>> a205aca4
 
     // currently only softphone is supported
     const headsetsIsSupported = this.sdk._config.allowedSessionTypes.includes(SessionTypes.softphone);
