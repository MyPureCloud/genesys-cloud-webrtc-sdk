--- conflicted
+++ resolved
@@ -53,11 +53,7 @@
      * @param micLabel the label that matches the currently selected device
      * @returns Promise<void>
      */
-<<<<<<< HEAD
-    retryConnection (micLabel: string): Promise<void> {
-=======
     async retryConnection (micLabel: string): Promise<void> {
->>>>>>> e91ad7ed
         return micLabel && this.headsetLibrary.retryConnection(micLabel);
     }
 
