<<<<<<< HEAD
/* istanbul ignore file */
import { Observable, Subject } from 'rxjs';
=======
import { Observable, Subject, Subscription } from 'rxjs';
>>>>>>> bd33a2b3
import HeadsetService, { ConsumedHeadsetEvents, VendorImplementation } from 'softphone-vendor-headsets';

import GenesysCloudWebrtcSdk from '../client';

export interface ISdkHeadsetService {
  headsetEvents$: Observable<ConsumedHeadsetEvents>;
  currentSelectedImplementation: VendorImplementation;

  updateAudioInputDevice (newMicId: string): void;
  showRetry (): boolean;
  retryConnection (micLabel: string): Promise<void>;
  setRinging (callInfo: { conversationId: string, contactName?: string }, hasOtherActiveCalls: boolean): Promise<void>;
  outgoingCall (callInfo: { conversationId: string, contactName: string }): Promise<void>;
  endCurrentCall (conversationId: string): Promise<void>;
  endAllCalls (): Promise<void>;
  answerIncomingCall (conversationId: string, autoAnswer: boolean): Promise<void>;
  rejectIncomingCall (conversationId: string): Promise<void>;
  setMute (isMuted: boolean): Promise<void>;
  setHold (conversationId: string, isHeld: boolean): Promise<void>;
}

/* eslint-disable @typescript-eslint/no-unused-vars */
export abstract class SdkHeadsetBase implements ISdkHeadsetService {
  protected sdk: GenesysCloudWebrtcSdk;
  headsetEvents$: Observable<ConsumedHeadsetEvents>;

  /**
   * Gets the currently selected vendor implementation from the headset library
   * @params none
   * @returns VendorImplementation
   */
  get currentSelectedImplementation (): VendorImplementation { return null; /* no-op */ }

  constructor (sdk: GenesysCloudWebrtcSdk) {
    this.sdk = sdk;
  }

  /**
   * Updates the selected device and implementation within the headset library
   * @param newMicId ID associated with the newly selected device
   * @returns void
   */
  updateAudioInputDevice (_newMicId: string): void { /* no-op  */ }

  /**
   * Determines if the retry button is necessary to be rendered
   * @params none
   * @returns boolean
   */
  showRetry (): boolean { return false; /* no-op */ }

  /**
   * Attempts to reconnect to the selected vendor's SDK
   * @param micLabel the label that matches the currently selected device
   * @returns Promise<void>
   */
  async retryConnection (_micLabel: string): Promise<void> { /* no-op */ }

  /**
   * Calls the headset library's incomingCall function to signal to the device
   * to flash the answer call button's light to show an incoming call
   * @param callInfo an object containing the conversationId and possible
   * contactName for the incoming call that will be accepted or rejected
   * @param hasOtherActiveCalls boolean determining if there are other active calls
   * @returns Promise<void>
   */
  async setRinging (_callInfo: { conversationId: string, contactName?: string }, _hasOtherActiveCalls: boolean): Promise<void> { /* no-op */ }

  /**
   * Calls the headset library's outgoingCall function to signal to the device
   * to switch on the answer call button's light to show an active call
   * @param callInfo an object containing the conversationId and possible
   * contactName for the call that is outgoing
   * @returns Promise<void>
   */
  async outgoingCall (_callInfo: { conversationId: string, contactName: string }): Promise<void> { /* no-op */ }

  /**
   * Calls the headset library's endCall function to signal to the device
   * to switch off the answer call button's light to show the active call has ended
   * @param conversationId a string representing the conversation that needs to be ended
   * @returns Promise<void>
   */
  async endCurrentCall (_conversationId: string): Promise<void> { /* no-op */ }

  /**
   * Calls the headset library's endAllCalls() function to signal the device
   * to switch off the answer call button's light to show the active calls have all ended
   * @returns Promise<void>
   */
  async endAllCalls (): Promise<void> {/* no-op */ }

  /**
   * Calls the headset library's answerIncomingCall function to signal the device
   * to switch on the answer call button's light to show the call is now active
   * @param conversationId a string representing the incoming call that is being
   * answered
   * @returns Promise<void>
   */
  async answerIncomingCall (_conversationId: string, _autoAnswer: boolean): Promise<void> { /* no-op */ }

  /**
   * Calls the headset library's rejectIncomingCall function to signal the device
   * to switch on the answer call button's light to show the call has been rejected
   * @param conversationId a string representing the incoming call that is being
   * rejected
   * @returns Promise<void>
   */
  async rejectIncomingCall (_conversationId: string): Promise<void> { /* no-op */ }

  /**
   * Calls the headset library's setMute function to signal the device to switch on
   * or off (depending on the value of the passed in param) the mute call button's
   * light to show the call has been muted or unmuted respectively
   * @param isMuted boolean to show if the call should be muted(true) or unmuted(false)
   * @returns Promise<void>
   */
  async setMute (_isMuted: boolean): Promise<void> { /* no-op */ }

  /**
   * Calls the headset library's setHold function to signal the device to switch on
   * or off (depending on the value of the passed in param, isHeld) the hold call button's
   * light to show the call has been held or resumed respectively
   * @param conversationId string representing the call that is to be held or resumed
   * @param isHeld boolean to show if the call should be held(true) or resumed(false)
   * @returns Promise<void>
   */
  async setHold (_conversationId: string, _isHeld: boolean): Promise<void> { /* no-op */ }
  /* eslint-enable */
}

export class SdkHeadsetService extends SdkHeadsetBase {
  private headsetLibrary: HeadsetService;
  headsetEvents$: Observable<ConsumedHeadsetEvents>;

  constructor (sdk: GenesysCloudWebrtcSdk) {
    super(sdk);
    this.headsetLibrary = HeadsetService.getInstance({ logger: sdk.logger, appName: sdk._config.originAppName });
    this.headsetEvents$ = this.headsetLibrary.headsetEvents$;
    this.listenForSessionEvents();
    this.updateAudioInputDevice(this.sdk._config.defaults.audioDeviceId);
  }

  listenForSessionEvents (): void {
    this.sdk.on('cancelPendingSession', ({ conversationId }) => this.rejectIncomingCall(conversationId));
    this.sdk.on('sessionEnded', ({ conversationId }) => this.endCurrentCall(conversationId));
    this.sdk.on('pendingSession', ({ conversationId, autoAnswer }) => {
      if (!autoAnswer) {
        this.setRinging({ conversationId, contactName: null }, !!this.sdk.sessionManager.getAllActiveSessions().length);
      }
    });
  }

  /**
   * Updates the selected device and implementation within the headset library
   * @param newMicId ID associated with the newly selected device
   * @returns void
   */
  updateAudioInputDevice (newMicId: string): void {
    const completeDeviceInfo = this.sdk.media.findCachedDeviceByIdAndKind(newMicId, 'audioinput');
    this.headsetLibrary.activeMicChange(completeDeviceInfo?.label?.toLowerCase());
  }

  /**
   * Gets the currently selected vendor implementation from the headset library
   * @params none
   * @returns VendorImplementation
   */
  get currentSelectedImplementation (): VendorImplementation {
    return this.headsetLibrary.selectedImplementation;
  }

  /**
   * Determines if the retry button is necessary to be rendered
   * @params none
   * @returns boolean
   */
  showRetry (): boolean {
    const selectedImplementation = this.currentSelectedImplementation;
    if (selectedImplementation?.disableRetry) {
      return false;
    }

    return !!selectedImplementation
      && !selectedImplementation.isConnected
      && !selectedImplementation.isConnecting;
  }

  /**
   * Attempts to reconnect to the selected vendor's SDK
   * @param micLabel the label that matches the currently selected device
   * @returns Promise<void>
   */
  async retryConnection (micLabel: string): Promise<void> {
    return micLabel && this.headsetLibrary.retryConnection(micLabel);
  }

  /**
   * Calls the headset library's incomingCall function to signal to the device
   * to flash the answer call button's light to show an incoming call
   * @param callInfo an object containing the conversationId and possible
   * contactName for the incoming call that will be accepted or rejected
   * @param hasOtherActiveCalls boolean determining if there are other active calls
   * @returns Promise<void>
   */
  setRinging (callInfo: { conversationId: string, contactName?: string }, hasOtherActiveCalls: boolean): Promise<void> {
    return this.headsetLibrary.incomingCall(callInfo, hasOtherActiveCalls);
  }

  /**
   * Calls the headset library's outgoingCall function to signal to the device
   * to switch on the answer call button's light to show an active call
   * @param callInfo an object containing the conversationId and possible
   * contactName for the call that is outgoing
   * @returns Promise<void>
   */
  outgoingCall (callInfo: { conversationId: string, contactName: string }): Promise<void> {
    return this.headsetLibrary.outgoingCall(callInfo);
  }

  /**
   * Calls the headset library's endCall function to signal to the device
   * to switch off the answer call button's light to show the active call has ended
   * @param conversationId a string representing the conversation that needs to be ended
   * @returns Promise<void>
   */
  async endCurrentCall (conversationId: string): Promise<void> {
    if (conversationId) {
      return this.headsetLibrary.endCall(conversationId);
    }
  }

  /**
   * Calls the headset library's endAllCalls() function to signal the device
   * to switch off the answer call button's light to show the active calls have all ended
   * @returns Promise<void>
   */
  endAllCalls (): Promise<void> {
    return this.headsetLibrary.endAllCalls();
  }

  /**
   * Calls the headset library's answerIncomingCall function to signal the device
   * to switch on the answer call button's light to show the call is now active
   * @param conversationId a string representing the incoming call that is being
   * answered
   * @returns Promise<void>
   */
  answerIncomingCall (conversationId: string, autoAnswer: boolean): Promise<void> {
    return this.headsetLibrary.answerCall(conversationId, autoAnswer);
  }

  /**
   * Calls the headset library's rejectIncomingCall function to signal the device
   * to switch on the answer call button's light to show the call has been rejected
   * @param conversationId a string representing the incoming call that is being
   * rejected
   * @returns Promise<void>
   */
  rejectIncomingCall (conversationId: string): Promise<void> {
    return this.headsetLibrary.rejectCall(conversationId);
  }

  /**
   * Calls the headset library's setMute function to signal the device to switch on
   * or off (depending on the value of the passed in param) the mute call button's
   * light to show the call has been muted or unmuted respectively
   * @param isMuted boolean to show if the call should be muted(true) or unmuted(false)
   * @returns Promise<void>
   */
  setMute (isMuted: boolean): Promise<void> {
    return this.headsetLibrary.setMute(isMuted);
  }

  /**
   * Calls the headset library's setHold function to signal the device to switch on
   * or off (depending on the value of the passed in param, isHeld) the hold call button's
   * light to show the call has been held or resumed respectively
   * @param conversationId string representing the call that is to be held or resumed
   * @param isHeld boolean to show if the call should be held(true) or resumed(false)
   * @returns Promise<void>
   */
  setHold (conversationId: string, isHeld: boolean): Promise<void> {
    return this.headsetLibrary.setHold(conversationId, isHeld);
  }

}

export class SdkHeadsetServiceStub extends SdkHeadsetBase {
  _fakeObservable: Subject<ConsumedHeadsetEvents>;
  headsetEvents$: Observable<ConsumedHeadsetEvents>;

  constructor (sdk: GenesysCloudWebrtcSdk) {
    super(sdk);
    this._fakeObservable = new Subject();
    this.headsetEvents$ = this._fakeObservable.asObservable();
  }
}

export class HeadsetProxyService implements ISdkHeadsetService {
  private currentHeadsetService: SdkHeadsetBase;
  private currentEventSubscription: Subscription;
  private headsetEventsSub: Subject<ConsumedHeadsetEvents>;
  headsetEvents$: Observable<ConsumedHeadsetEvents>;

  constructor (protected sdk: GenesysCloudWebrtcSdk) {
    this.headsetEventsSub = new Subject();
    this.headsetEvents$ = this.headsetEventsSub.asObservable();
    this.setUseHeadsets(!!sdk._config.useHeadsets);
  }

  setUseHeadsets (useHeadsets: boolean) {
    if (this.currentHeadsetService) {
      // if this is the real headset service, this will clean up the current device
      this.currentHeadsetService.updateAudioInputDevice(null);
    }

    if (useHeadsets) {
      this.currentHeadsetService = new SdkHeadsetService(this.sdk);
    } else {
      this.currentHeadsetService = new SdkHeadsetServiceStub(this.sdk);
    }

    if (this.currentEventSubscription) {
      this.currentEventSubscription.unsubscribe();
    }

    // proxy events
    this.currentEventSubscription = this.currentHeadsetService.headsetEvents$.subscribe((event) => this.headsetEventsSub.next(event));
  }

  get currentSelectedImplementation (): VendorImplementation {
    return this.currentHeadsetService.currentSelectedImplementation;
  }

  updateAudioInputDevice (newMicDeviceId: string): void {
    return this.currentHeadsetService.updateAudioInputDevice(newMicDeviceId);
  }

  showRetry (): boolean {
    return this.currentHeadsetService.showRetry();
  }

  retryConnection (micDeviceLabel: string): Promise<void> {
    return this.currentHeadsetService.retryConnection(micDeviceLabel);
  }

  setRinging (callInfo: { conversationId: string, contactName?: string }, hasOtherActiveCalls: boolean): Promise<void> {
    return this.currentHeadsetService.setRinging(callInfo, hasOtherActiveCalls);
  }

  outgoingCall (callInfo: { conversationId: string, contactName: string }): Promise<void> {
    return this.currentHeadsetService.outgoingCall(callInfo);
  }

  endCurrentCall (conversationId: string): Promise<void> {
    return this.currentHeadsetService.endCurrentCall(conversationId);
  }

  endAllCalls (): Promise<void> {
    return this.currentHeadsetService.endAllCalls();
  }
  
  answerIncomingCall (conversationId: string, autoAnswer: boolean): Promise<void> {
    return this.currentHeadsetService.answerIncomingCall(conversationId, autoAnswer);
  }

  rejectIncomingCall (conversationId: string): Promise<void> {
    return this.currentHeadsetService.rejectIncomingCall(conversationId);
  }

  setMute (isMuted: boolean): Promise<void> {
    return this.currentHeadsetService.setMute(isMuted);
  }

  setHold (conversationId: string, isHeld: boolean): Promise<void> {
    return this.currentHeadsetService.setHold(conversationId, isHeld);
  }
}<|MERGE_RESOLUTION|>--- conflicted
+++ resolved
@@ -1,9 +1,4 @@
-<<<<<<< HEAD
-/* istanbul ignore file */
-import { Observable, Subject } from 'rxjs';
-=======
 import { Observable, Subject, Subscription } from 'rxjs';
->>>>>>> bd33a2b3
 import HeadsetService, { ConsumedHeadsetEvents, VendorImplementation } from 'softphone-vendor-headsets';
 
 import GenesysCloudWebrtcSdk from '../client';
