import { Observable, Subject } from 'rxjs';
import HeadsetService, { ConsumedHeadsetEvents, VendorImplementation } from 'softphone-vendor-headsets';

import GenesysCloudWebrtcSdk from '../client';

/* eslint-disable @typescript-eslint/no-unused-vars */
export abstract class SdkHeadsetBase {
  protected sdk: GenesysCloudWebrtcSdk;
  headsetEvents$: Observable<ConsumedHeadsetEvents>;

  /**
   * Gets the currently selected vendor implementation from the headset library
   * @params none
   * @returns VendorImplementation
   */
  get currentSelectedImplementation (): VendorImplementation { return null; /* no-op */ }

  constructor (sdk: GenesysCloudWebrtcSdk) {
    this.sdk = sdk;
  }

  /**
   * Updates the selected device and implementation within the headset library
   * @param newMicId ID associated with the newly selected device
   * @returns void
   */
  updateAudioInputDevice (_newMicId: string): void { /* no-op  */ }

  /**
   * Determines if the retry button is necessary to be rendered
   * @params none
   * @returns boolean
   */
  showRetry (): boolean { return false; /* no-op */ }

  /**
   * Attempts to reconnect to the selected vendor's SDK
   * @param micLabel the label that matches the currently selected device
   * @returns Promise<void>
   */
  async retryConnection (_micLabel: string): Promise<void> { /* no-op */ }

  /**
   * Calls the headset library's incomingCall function to signal to the device
   * to flash the answer call button's light to show an incoming call
   * @param callInfo an object containing the conversationId and possible
   * contactName for the incoming call that will be accepted or rejected
   * @param hasOtherActiveCalls boolean determining if there are other active calls
   * @returns Promise<void>
   */
  async setRinging (_callInfo: { conversationId: string, contactName?: string }, _hasOtherActiveCalls: boolean): Promise<void> { /* no-op */ }

  /**
   * Calls the headset library's outgoingCall function to signal to the device
   * to switch on the answer call button's light to show an active call
   * @param callInfo an object containing the conversationId and possible
   * contactName for the call that is outgoing
   * @returns Promise<void>
   */
  async outgoingCall (_callInfo: { conversationId: string, contactName: string }): Promise<void> { /* no-op */ }

  /**
   * Calls the headset library's endCall function to signal to the device
   * to switch off the answer call button's light to show the active call has ended
   * @param conversationId a string representing the conversation that needs to be ended
   * @returns Promise<void>
   */
  async endCurrentCall (_conversationId: string): Promise<void> { /* no-op */ }

  /**
   * Calls the headset library's endAllCalls() function to signal the device
   * to switch off the answer call button's light to show the active calls have all ended
   * @returns Promise<void>
   */
  async endAllCalls (): Promise<void> {/* no-op */ }

  /**
   * Calls the headset library's answerIncomingCall function to signal the device
   * to switch on the answer call button's light to show the call is now active
   * @param conversationId a string representing the incoming call that is being
   * answered
   * @returns Promise<void>
   */
  async answerIncomingCall (_conversationId: string): Promise<void> { /* no-op */ }

  /**
   * Calls the headset library's rejectIncomingCall function to signal the device
   * to switch on the answer call button's light to show the call has been rejected
   * @param conversationId a string representing the incoming call that is being
   * rejected
   * @returns Promise<void>
   */
  async rejectIncomingCall (_conversationId: string): Promise<void> { /* no-op */ }

  /**
   * Calls the headset library's setMute function to signal the device to switch on
   * or off (depending on the value of the passed in param) the mute call button's
   * light to show the call has been muted or unmuted respectively
   * @param isMuted boolean to show if the call should be muted(true) or unmuted(false)
   * @returns Promise<void>
   */
  async setMute (_isMuted: boolean): Promise<void> { /* no-op */ }

  /**
   * Calls the headset library's setHold function to signal the device to switch on
   * or off (depending on the value of the passed in param, isHeld) the hold call button's
   * light to show the call has been held or resumed respectively
   * @param conversationId string representing the call that is to be held or resumed
   * @param isHeld boolean to show if the call should be held(true) or resumed(false)
   * @returns Promise<void>
   */
  async setHold (_conversationId: string, _isHeld: boolean): Promise<void> { /* no-op */ }
  /* eslint-enable */
}

export class SdkHeadset extends SdkHeadsetBase {
  private headsetLibrary: HeadsetService;
  headsetEvents$: Observable<ConsumedHeadsetEvents>;

  constructor (sdk: GenesysCloudWebrtcSdk) {
    super(sdk);
    this.headsetLibrary = HeadsetService.getInstance({ logger: sdk.logger });
    this.headsetEvents$ = this.headsetLibrary.headsetEvents$;
<<<<<<< HEAD
    this._listenForSessionEvents();
  }

  _listenForSessionEvents (): void {
    this.sdk.on('cancelPendingSession', ({ conversationId }) => this.rejectIncomingCall(conversationId));
    this.sdk.on('sessionEnded', this._handleSessionEnded.bind(this));
    this.sdk.on('pendingSession',  this._handlePendingSession.bind(this));
  }

  _handleSessionEnded ({ conversationId }): void {
    this.endCurrentCall(conversationId);
  }

  _handlePendingSession ({ conversationId, autoAnswer }): void {
    if (!autoAnswer) {
      this.setRinging({ conversationId, contactName: null }, !!this.sdk.sessionManager.getAllActiveSessions().length);
    }
=======
    this.listenForSessionEvents();
  }

  listenForSessionEvents (): void {
    this.sdk.on('cancelPendingSession', ({ conversationId }) => this.rejectIncomingCall(conversationId));
    this.sdk.on('sessionEnded', ({ conversationId }) => this.endCurrentCall(conversationId));
    this.sdk.on('pendingSession', ({ conversationId, autoAnswer }) => {
      if (!autoAnswer) {
        this.setRinging({ conversationId, contactName: null }, !!this.sdk.sessionManager.getAllActiveSessions().length);
      }
    });
>>>>>>> cf645ac8
  }

  /**
   * Updates the selected device and implementation within the headset library
   * @param newMicId ID associated with the newly selected device
   * @returns void
   */
  updateAudioInputDevice (newMicId: string): void {
    const completeDeviceInfo = this.sdk.media.findCachedDeviceByIdAndKind(newMicId, 'audioinput');
    this.headsetLibrary.activeMicChange(completeDeviceInfo?.label?.toLowerCase());
  }

  /**
   * Gets the currently selected vendor implementation from the headset library
   * @params none
   * @returns VendorImplementation
   */
  get currentSelectedImplementation (): VendorImplementation {
    return this.headsetLibrary.selectedImplementation;
  }

  /**
   * Determines if the retry button is necessary to be rendered
   * @params none
   * @returns boolean
   */
  showRetry (): boolean {
    const selectedImplementation = this.currentSelectedImplementation;
    if (selectedImplementation?.disableRetry) {
      return false;
    }

    return !!selectedImplementation
      && !selectedImplementation.isConnected
      && !selectedImplementation.isConnecting;
  }

  /**
   * Attempts to reconnect to the selected vendor's SDK
   * @param micLabel the label that matches the currently selected device
   * @returns Promise<void>
   */
  async retryConnection (micLabel: string): Promise<void> {
    return micLabel && this.headsetLibrary.retryConnection(micLabel);
  }

  /**
   * Calls the headset library's incomingCall function to signal to the device
   * to flash the answer call button's light to show an incoming call
   * @param callInfo an object containing the conversationId and possible
   * contactName for the incoming call that will be accepted or rejected
   * @param hasOtherActiveCalls boolean determining if there are other active calls
   * @returns Promise<void>
   */
  setRinging (callInfo: { conversationId: string, contactName?: string }, hasOtherActiveCalls: boolean): Promise<void> {
    return this.headsetLibrary.incomingCall(callInfo, hasOtherActiveCalls);
  }

  /**
   * Calls the headset library's outgoingCall function to signal to the device
   * to switch on the answer call button's light to show an active call
   * @param callInfo an object containing the conversationId and possible
   * contactName for the call that is outgoing
   * @returns Promise<void>
   */
  outgoingCall (callInfo: { conversationId: string, contactName: string }): Promise<void> {
    return this.headsetLibrary.outgoingCall(callInfo);
  }

  /**
   * Calls the headset library's endCall function to signal to the device
   * to switch off the answer call button's light to show the active call has ended
   * @param conversationId a string representing the conversation that needs to be ended
   * @returns Promise<void>
   */
  async endCurrentCall (conversationId: string): Promise<void> {
    if (conversationId) {
      return this.headsetLibrary.endCall(conversationId);
    }
  }

  /**
   * Calls the headset library's endAllCalls() function to signal the device
   * to switch off the answer call button's light to show the active calls have all ended
   * @returns Promise<void>
   */
  endAllCalls (): Promise<void> {
    return this.headsetLibrary.endAllCalls();
  }

  /**
   * Calls the headset library's answerIncomingCall function to signal the device
   * to switch on the answer call button's light to show the call is now active
   * @param conversationId a string representing the incoming call that is being
   * answered
   * @returns Promise<void>
   */
  answerIncomingCall (conversationId: string): Promise<void> {
    return this.headsetLibrary.answerCall(conversationId);
  }

  /**
   * Calls the headset library's rejectIncomingCall function to signal the device
   * to switch on the answer call button's light to show the call has been rejected
   * @param conversationId a string representing the incoming call that is being
   * rejected
   * @returns Promise<void>
   */
  rejectIncomingCall (conversationId: string): Promise<void> {
    return this.headsetLibrary.rejectCall(conversationId);
  }

  /**
   * Calls the headset library's setMute function to signal the device to switch on
   * or off (depending on the value of the passed in param) the mute call button's
   * light to show the call has been muted or unmuted respectively
   * @param isMuted boolean to show if the call should be muted(true) or unmuted(false)
   * @returns Promise<void>
   */
  setMute (isMuted: boolean): Promise<void> {
    return this.headsetLibrary.setMute(isMuted);
  }

  /**
   * Calls the headset library's setHold function to signal the device to switch on
   * or off (depending on the value of the passed in param, isHeld) the hold call button's
   * light to show the call has been held or resumed respectively
   * @param conversationId string representing the call that is to be held or resumed
   * @param isHeld boolean to show if the call should be held(true) or resumed(false)
   * @returns Promise<void>
   */
  setHold (conversationId: string, isHeld: boolean): Promise<void> {
    return this.headsetLibrary.setHold(conversationId, isHeld);
  }

}


export class SdkHeadsetStub extends SdkHeadsetBase {
  _fakeObservable: Subject<ConsumedHeadsetEvents>;
  headsetEvents$: Observable<ConsumedHeadsetEvents>;

  constructor (sdk: GenesysCloudWebrtcSdk) {
    super(sdk);
    this._fakeObservable = new Subject();
    this.headsetEvents$ = this._fakeObservable.asObservable();
  }
}<|MERGE_RESOLUTION|>--- conflicted
+++ resolved
@@ -121,25 +121,6 @@
     super(sdk);
     this.headsetLibrary = HeadsetService.getInstance({ logger: sdk.logger });
     this.headsetEvents$ = this.headsetLibrary.headsetEvents$;
-<<<<<<< HEAD
-    this._listenForSessionEvents();
-  }
-
-  _listenForSessionEvents (): void {
-    this.sdk.on('cancelPendingSession', ({ conversationId }) => this.rejectIncomingCall(conversationId));
-    this.sdk.on('sessionEnded', this._handleSessionEnded.bind(this));
-    this.sdk.on('pendingSession',  this._handlePendingSession.bind(this));
-  }
-
-  _handleSessionEnded ({ conversationId }): void {
-    this.endCurrentCall(conversationId);
-  }
-
-  _handlePendingSession ({ conversationId, autoAnswer }): void {
-    if (!autoAnswer) {
-      this.setRinging({ conversationId, contactName: null }, !!this.sdk.sessionManager.getAllActiveSessions().length);
-    }
-=======
     this.listenForSessionEvents();
   }
 
@@ -151,7 +132,6 @@
         this.setRinging({ conversationId, contactName: null }, !!this.sdk.sessionManager.getAllActiveSessions().length);
       }
     });
->>>>>>> cf645ac8
   }
 
   /**
