/* eslint-disable-line @typescript-eslint/no-explicit-any */
import { GenesysCloudMediaSession, ISessionInfo, IPendingSession, JsonRpcMessage } from 'genesys-cloud-streaming-client';
import { JingleReason } from 'stanza/protocol';
import { Constants } from 'stanza';
import ILogger, { LogFormatterFn } from 'genesys-cloud-client-logger';

import { SdkError } from '../utils';
import { LogLevels, SessionTypes, JingleReasons, CommunicationStates } from './enums';
import { ConversationUpdate } from '../conversations/conversation-update';

export { ISessionInfo, IPendingSession };
// extend the emittable events
declare module 'genesys-cloud-streaming-client' {
  export interface SessionEvents {
    participantsUpdate: IParticipantsUpdate;
    activeVideoParticipantsUpdate: IOnScreenParticipantsUpdate;
    speakersUpdate: ISpeakersUpdate;
    incomingMedia: void;
    pinnedParticipant: { participantId: string | null };
    memberStatusUpdate: IMemberStatusMessage;
  }
}

export type KeyFrom<T extends { [key: string]: any }, key extends keyof T> = key;

/**
 * SDK configuration options for construction a new instance
 */
export interface ISdkConfig {
  /**
   * Domain to use.
   *
   * Optional: default is `mypurecloud.com`.
   *
   * Available Options:
   * ``` ts
   *  'mypurecloud.com',
   *  'mypurecloud.com.au',
   *  'mypurecloud.jp',
   *  'mypurecloud.de',
   *  'mypurecloud.ie',
   *  'usw2.pure.cloud',
   *  'cac1.pure.cloud',
   *  'euw2.pure.cloud',
   *  'apne2.pure.cloud'
   * ```
   */
  environment?: string;

  /**
   * Access token received from authentication.
   *  Required for authenticated users (aka agent).
   */
  accessToken?: string;

  /**
   * jwt providing limited functionality. For the time being,
   * this is limited to agent screen recording functionality.
   */
  jwt?: string;

  /**
   * Organization ID (aka the GUID).
   *  Required for unauthenticated users (aka guest).
   */
  organizationId?: string;

  /**
   * WebSocket Host.
   * Optional: defaults to `wss://streaming.{environment}`
   */
  wsHost?: string;

  /**
   * Auto connect incoming softphone sessions (ie. sessions
   *  coming from `sdk.on('sessionStarted', (evt))`. If set
   *  to `false`, the session will need to be manually accepted
   *  using `sdk.acceptSession({ conversationId })`.
   *
   * Optional: default `true`.
   */
  autoConnectSessions?: boolean;

  /**
   * If a propose for a screen recording is received *and* this client is configured to handle screen recording
   *   sessions, automatically call `acceptPendingSession()` for this request.
   *
   * Optional: default `false`.
   */
  autoAcceptPendingScreenRecordingRequests?: boolean;

  /**
   * The identifier that will go into the full jid. The jid will be constructed as {usersBareJid}/{jidResource}
   * This is helpful for identifying specific clients and considered advanced usage.
   */
  jidResource?: string;

  /**
   * Disable auto answering softphone calls. By default softphone calls will
   *  respect the `autoAnswer` flag passed in on the `pendingSession` session object.
   *  `autoAnswer` is always `true` for outbound calls and can also be set
   *  in the user's  phone settings.
   *
   * Optional: default `false`
   */
  disableAutoAnswer?: boolean;

  /**
   * Desired log level.
   * Available options:
   * ``` ts
   *  type LogLevels = 'log' | 'debug' | 'info' | 'warn' | 'error'
   * ```
   * Optional: defaults to `'info'`
   */
  logLevel?: LogLevels;

  /**
   * Secondary logger to use. Must implement the `ILogger` interface. Defaults to `console`.
   *
   * NOTE: The SDK will always use [GenesysCloudClientLogger](https://github.com/purecloudlabs/genesys-cloud-client-logger)
   *  which sends logs to the server (unless `optOutOfTelemetry` is `true`) and outputs them to the secondary logger
   * (ie. which ever logger was passed in using this config property).
   *
   * ``` ts
   * interface ILogger {
   *    log (message: string | Error, details?: any, skipServer?: boolean): void;
   *    debug (message: string | Error, details?: any, skipServer?: boolean): void;
   *    info (message: string | Error, details?: any, skipServer?: boolean): void;
   *    warn (message: string | Error, details?: any, skipServer?: boolean): void;
   *    error (message: string | Error, details?: any, skipServer?: boolean): void;
   * }
   * ```
   */
  logger?: ILogger;

  /**
   * Formatters for intercepting and handling log messages. See
   * https://github.com/purecloudlabs/genesys-cloud-client-logger#how-formatters-work for more information.
   * Note: These formatters also apply to logs that are generated by the embedded streaming client.
   */
  logFormatters?: LogFormatterFn[];

  /**
   * This is name of the app that is consuming the SDK. This field is optional and only
   *  used for logging purposes.
   */
  originAppName?: string;

  /**
   * This is the version of the app that is consuming the SDK. This field is optional and only
   *  used for logging purposes.
   */
  originAppVersion?: string;

  /**
   * This is an unique ID from the app that is consuming the SDK. This field is optional and only
   *  used for logging purposes to tie the consuming app client instance with the
   *  SDK's logger instance.
   */
  originAppId?: string;

  /**
   * Opt out of sending logs to the server. Logs are only sent to the server
   *  if a custom logger is _not_ provided. The default logger will
   *  send logs to the server unless this option is `true`
   *
   * Optional: default `false`
   */
  optOutOfTelemetry?: boolean;

  /**
   * Opt out of initializing the headset functionality included in the SDK.
   *  See the "Headset" documentation of the SDK for more details.
   *
   * Note: if `false`, a no-op stub will be used at `sdk.headset` to eliminate
   *  the need to "null" type check `sdk.headset` before using in code.
   *
   * Optional: default `true`
   */
  useHeadsets?: boolean;

  /**
   * Allowed session types the sdk instance should handle.
   *  Only session types listed here will be handled.
   * Available options passed in as an array:
   * ``` ts
   * enum SessionTypes {
   *    softphone = 'softphone',
   *    collaborateVideo = 'collaborateVideo',
   *    acdScreenShare = 'screenShare'
   * }
   * ```
   *
   * example:
   * ``` ts
   * import { SessionTypes } from 'genesys-cloud-webrtc-sdk';
   *
   * new GenesysCloudWebrtcSdk({
   *    allowedSessionTypes: [SessionTypes.collaborateVideo, SessionTypes.acdScreenShare],
   *    // other config options
   * });
   * ```
   *
   * Optional: defaults to all session types.
   */
  allowedSessionTypes?: SessionTypes[];

  /** defaults for various SDK functionality */
  defaults?: {

    /**
     * A default audio stream to accept softphone sessions with
     *  if no audio stream was used when accepting the session
     *  (ie: `sdk.acceptSession({ id: 'session-id', mediaStream })`)
     *
     * Warning: Firefox does not allow multiple microphone media tracks.
     *  using a default could cause the SDK to be unable to request any
     *  other audio device besides the active microphone - which would be the
     *  audio track on this default stream.
     *
     * Optional: no default
     */
    audioStream?: MediaStream;

    /**
     * HTML Audio Element to attach incoming audio streams to.
     *
     * Note: default behavior if this is not provided here or at
     *  `sdk.acceptSession()` is the sdk will create an
     *  HTMLAudioElement and append it to the DOM
     *
     * Optional: no default. (See note about default behavior)
     */
    audioElement?: HTMLAudioElement;

    /**
     * Volume for session that use audio
     *
     * Optional: defaults to 100
     */
    audioVolume?: number;

    /**
     * HTML Video Element to attach incoming video streams to.
     *  A video element is _required_ for accepting incoming video
     *  calls. If no video element is passed into `sdk.acceptSession()`,
     *  this default element will be used.
     *
     * Optional: no default
     */
    videoElement?: HTMLVideoElement;

    /**
     * Video resolution to default to when requesting
     *  video media.
     *
     * Note: if the resolution causes `getUserMedia()` to fail
     *  (which can happen sometimes in some browsers), the
     *  SDK will retry _without_ the resolution request.
     *  This means this setting may or may not be used if
     *  depending on the browser.
     *
     * Optional: no default.
     *
     * ConstrainULong interface:
     * ``` ts
     * type ConstrainULong = number | {
     *  exact?: number;
     *  ideal?: number;
     *  max?: number;
     *  min?: number;
     * }
     * ```
     */
    videoResolution?: IVideoResolution;

    /**
     * Automatic gain control is a feature in which a sound
     * source automatically manages changes in the volume
     * of its source media to maintain a steady overall volume level.
     *
     * Optional: defaluts to `true`.
     *
     * ConstrainBoolean interface:
     * ``` ts
     * type ConstrainBoolean = boolean | {
     *  exact?: boolean;
     *  ideal?: boolean;
     * }
     * ```
     */
    micAutoGainControl?: ConstrainBoolean;

    /**
     * Echo cancellation is a feature which attempts to prevent echo
     * effects on a two-way audio connection by attempting to reduce
     * or eliminate crosstalk between the user's output device and
     * their input device. For example, it might apply a filter that
     * negates the sound being produced on the speakers from being included
     * in the input track generated from the microphone.
     *
     * Optional: defaluts to `true`.
     *
     * ConstrainBoolean interface:
     * ``` ts
     * type ConstrainBoolean = boolean | {
     *  exact?: boolean;
     *  ideal?: boolean;
     * }
     * ```
     */
    micEchoCancellation?: ConstrainBoolean;

    /**
     * Noise suppression automatically filters the audio to remove or
     * at least reduce background noise, hum caused by equipment, and
     * the like from the sound before delivering it to your code.
     *
     * Optional: defaluts to `true`.
     *
     * ConstrainBoolean interface:
     * ``` ts
     * type ConstrainBoolean = boolean | {
     *  exact?: boolean;
     *  ideal?: boolean;
     * }
     * ```
     */
    micNoiseSuppression?: ConstrainBoolean;

    /**
     * Default video device ID to use when starting camera media.
     *  - `string` to request media for specified deviceId
     *  - `null|falsy` to request media system default device
     *
     * Optional: defaults to `null`
     */
    videoDeviceId?: string | null;

    /**
     * Default audio device ID to use when starting microphone media.
     *  - `string` to request media for specified deviceId
     *  - `null|falsy` to request media system default device
     *
     * Optional: defaults to `null`
     */
    audioDeviceId?: string | null;

    /**
     * Default output device ID to use when starting camera media.
     *  - `string` ID for output media device to use
     *  - `null|falsy` to request media system default device
     *
     * Note: Not all browsers support output devices. System default
     *  for output devices is always an empty string (ex: `''`)
     *
     * Optional: defaults to `null`
     */
    outputDeviceId?: string | null;

    /**
     * When `true` all audio tracks created via the SDK
     *  will have their volumes monitored and emited on
     *  `sdk.media.on('audioTrackVolume', evt)`.
     *  See `sdk.media` events for more details.
     * Optional: defaults to `false`
     */
    monitorMicVolume?: boolean;
  };
}

/**
 * if defaultAudioElement is provided, it will be used to play incoming call audio *unless* it already has a source in which case the sdk will create a temporary audio element for the call.
 * defaultAudioStream is the outgoing mediaStream for softphone calls. If not provided, one will be created during `acceptSession`. the sdk will not clean up provided streams
 */

export interface IPendingSessionActionParams {
  conversationId: string;

  /**
   * If you are using screen recording and softphone, you should use this since screen recordings have the same conversationId
   * as softphone sessions.
   */
  sessionType?: SessionTypes;
  /** boolean to show if the event needs to pass along to the headset */
  fromHeadset?: boolean
}

/**
 * Interface for defining the SDK's contract for requesting media.
 */
export interface IMediaRequestOptions {
  /**
   * Desired audio constraint
   * - `string` to request media from device
   * - `true` to request media from sdk default device
   * - `null` to request media from system default device
   * - `false` | `undefined` to not request/update this type of media
   */
  audio?: string | boolean | null;

  /**
   * Desired video constraint
   * - `string` to request media from device
   * - `true` to request media from sdk default device
   * - `null` to request media from system default device
   * - `false` | `undefined` to not request/update this type of media
   */
  video?: string | boolean | null;

  /**
   * Video resolution to request from getUserMedia.
   *
   * Default is SDK configured resolution. `false` will
   *  not any resolution including the sdk default
   */
  videoResolution?: IVideoResolution | false;

  /**
   * Video frame rate to request from getUserMedia. Example, if is set
   *  `videoFrameRate: { ideal: 45 }`then the translated
   *  constraint to `getUserMedia` will be
   *  `video: { frameRate: { ideal: 45 } }`
   *
   * Defaults to 30. `false` will explicitly not use any
   *  frameRate
   */
  videoFrameRate?: ConstrainDouble | false;

  /**
   * Flag to emit volume change events for audio tracks. If
   *  this is a `boolean` value, it will override the
   *  SDK default configuration of `monitorMicVolume`.
   *
   * If it is not a `boolean` (ie. left `undefined`) then
   *  the SDK default will be used
   *
   * Default is SDK config's `monitorMicVolume` value
   */
  monitorMicVolume?: boolean;

  /**
   * Session to associate logs to. It will also tie `audioTrackVolume`
   *  events to a sessionId if requesting audio
   *  with `monitorMicVolume = true`
   */
  session?: IExtendedMediaSession;

  /**
   * Flag to retry media (if available) when it fails. Example would
   *  be if a specific microphone is requested, but fails. With this
   *  falg set, it will try again with the SDK default microphone and/or
   *  the system default microphone
   */
  retryOnFailure?: boolean;

  /**
   * Flag to ignore media errors for one type if the other type succeeds.
   *  Example: if media is requested for audio & video, but audio fails –
   *  with this flag set, a warning will be logged for the failed audio
   *  but a valid stream will be returned with the successful video media.
   *
   * Notes:
   *  1. This setting is only taken into consideration if _both_ media
   *    types are requested. It has no effect if only one is requested.
   *  2. If using this flag, you may need to verify what tracks are
   *    received on the returned stream because it is not guaranteed
   *    that the stream will contain both types of media.
   *  3. If _both_ types of media fail, the error for the audio stream
   *    request will be thrown.
   */
  preserveMediaIfOneTypeFails?: boolean;

  /**
   * Option to pass in a uniqueID to be able to tie the media request
   *  with the actual getUserMedia (gUM) request made to the browser.
   *  See notes on `sdk.media.on('gumRequest', evt)` event.
   *
   * Note: if no uuid is passed in the SDK will create one and use it
   *  for the request.
   */
  uuid?: string | number;
}

/**
 * Interface for defining the default devices to use when constructing
 *  an SDK instance.
 */
export interface IMediaDeviceIds {
  /** `string` for video deviceId to use, `falsy` for system default */
  videoDeviceId?: string | null;
  /** `string` for microphone deviceId to use, `falsy` for system default */
  audioDeviceId?: string | null;
  /** `deviceId` for audio output, `falsy` for system default */
  outputDeviceId?: string | null;
}

/**
 * Interface for updating the default media settings an SDK instance.
 */
export interface IMediaSettings {
  /**
   * Automatic gain control is a feature in which a sound
   * source automatically manages changes in the volume
   * of its source media to maintain a steady overall volume level.
   *
   * ConstrainBoolean interface:
   * ``` ts
   * type ConstrainBoolean = boolean | {
   *  exact?: boolean;
   *  ideal?: boolean;
   * }
   * ```
   */
  micAutoGainControl?: ConstrainBoolean;

  /**
   * Echo cancellation is a feature which attempts to prevent echo
   * effects on a two-way audio connection by attempting to reduce
   * or eliminate crosstalk between the user's output device and
   * their input device. For example, it might apply a filter that
   * negates the sound being produced on the speakers from being included
   * in the input track generated from the microphone.
   *
   * ConstrainBoolean interface:
   * ``` ts
   * type ConstrainBoolean = boolean | {
   *  exact?: boolean;
   *  ideal?: boolean;
   * }
   * ```
   */
  micEchoCancellation?: ConstrainBoolean;

  /**
   * Noise suppression automatically filters the audio to remove or
   * at least reduce background noise, hum caused by equipment, and
   * the like from the sound before delivering it to your code.
   *
   * ConstrainBoolean interface:
   * ``` ts
   * type ConstrainBoolean = boolean | {
   *  exact?: boolean;
   *  ideal?: boolean;
   * }
   * ```
   */
  micNoiseSuppression?: ConstrainBoolean;

  /**
   * When `true` all audio tracks created via the SDK
   *  will have their volumes monitored and emited on
   *  `sdk.media.on('audioTrackVolume', evt)`.
   *  See `sdk.media` events for more details.
   */
  monitorMicVolume?: boolean;
}

/**
 * Interface for defining the SDK's contract for how to request media with specific deviceIds.
 */
export interface ISdkMediaDeviceIds {
  /**
   * Request video media in the following manner
   * - `string` for a specified deviceId,
   * - `true` for sdk default deviceId,
   * - `null` for system default device,
   * - `false|undefined` to not request video.
   */
  videoDeviceId?: string | boolean | null;
  /**
   * Request audio media in the following manner
   * - `string` for a specified deviceId,
   * - `true` for sdk default deviceId,
   * - `null` for system default device,
   * - `false|undefined` to not request audio.
   */
  audioDeviceId?: string | boolean | null;
}

export interface IUpdateOutgoingMedia extends ISdkMediaDeviceIds {
  conversationId?: string;
  /** session id (this _OR_ `session` is required) */
  session?: IExtendedMediaSession;
  /** stream with desired media */
  stream?: MediaStream;
}

export interface IAcceptSessionRequest extends ISdkMediaDeviceIds {
  conversationId: string;

  /**
   * this is optional, however if you have the sdk configured for screen recording
   * you will want to specify this since the sessions share a conversationId.
   */
  sessionType?: SessionTypes;

  /**
   * media stream to use on the session. if this is
   *  provided, no media will be requested.
   */
  mediaStream?: MediaStream;

  /**
   * metadata about screens and tracks. This is required for screen recording sessions
   */
  screenRecordingMetadatas?: ScreenRecordingMetadata[];

  /** audio element to attach incoming audio to. default is sdk `defaults.audioElement` */
  audioElement?: HTMLAudioElement;

  /** video element to attach incoming video to. default is sdk `defaults.videoElement` */
  videoElement?: HTMLVideoElement;
}

export interface IEndSessionRequest {
  /** conversation ID of the call to end */
  conversationId: string;
  /** the reason why the call was ended to determine if intentional or an error for example*/
  reason?: Constants.JingleReasonCondition;
  /** boolean to show if the event needs to pass along to the headset */
  fromHeadset?: boolean;
}

/**
 * Basics, not an exhaustive list
 */
export interface IPersonDetails {
  id: string;
  name: string;
  chat: {
    jabberId: string;
  };
  station?: {
    /* use this one */
    effectiveStation?: IStation;
    associatedStation?: IStation;
    lastAssociatedStation?: IStation;
    defaultStation?: IStation;
  }
}

export interface JWTDetails {
  data: {
    uid: string; // userId
    jid: string;
    gcbaid: string; // genesys cloud background assistant id
  };
  exp: number; // exp in seconds
  iat: number; // issued at time in seconds,
  iss: string; // issuer
  name: string; // users name
  org: string; // org id
}

export interface IOrgDetails {
  id: string;
  name: string;
}

export interface IStation {
  id: string;
  name: string;
  status: 'ASSOCIATED' | 'AVAILABLE';
  userId: string;
  webRtcUserId: string;
  type: 'inin_webrtc_softphone' | 'inin_remote';
  webRtcPersistentEnabled: boolean;
  webRtcForceTurn: boolean;
  webRtcCallAppearances: number;
  // webRtcMediaDscp: 46;
  // lineAppearanceId: string;
}

export interface ICustomerData {
  conversation: { id: string };
  sourceCommunicationId: string;
  jwt: string;
}

export function isCustomerData (data: { securityCode: string } | ICustomerData): data is ICustomerData {
  data = data as ICustomerData;
  return !!(data
    && data.conversation
    && data.conversation.id
    && data.sourceCommunicationId
    && data.jwt);
}

export function isSecurityCode (data: { securityCode: string } | ICustomerData): data is { securityCode: string } {
  return !!(
    data &&
    (data as { securityCode: string }).securityCode
  );
}
export interface IConversationParticipantFromEvent {
  id: string;
  purpose: string;
  userId: string;
  videos: Array<IParticipantVideo>;
  calls: Array<ICallStateFromParticipant>;
}

export interface IParticipantVideo {
  context: string;
  audioMuted: boolean;
  videoMuted: boolean;
  id: string;
  state: CommunicationStates;
  peerCount: number;
  sharingScreen: boolean;
}

export interface ICallStateFromParticipant {
  id: string;
  state: CommunicationStates;
  muted: boolean;
  confined: boolean;
  held: boolean;
  direction: 'inbound' | 'outbound';
  provider: string;
  errorInfo?: {
    code: string;
    message: string;
    messageWithParams: string;
    messageParams: { [key: string]: any }
  }
}

export interface IStoredConversationState {
  /**
   * Most recent conversation event received for this conversation
   */
  conversationUpdate: ConversationUpdate;
  /**
   * conversationId of this conversation
   */
  conversationId: string;
  /**
   * Webrtc session this conversation is using
   */
  session?: IExtendedMediaSession;
  /**
   * Most recent participant for the authenticated user
   */
  mostRecentUserParticipant?: IConversationParticipantFromEvent;
  /**
   * Most recent call start for the authenticated user
   */
  mostRecentCallState?: ICallStateFromParticipant;
}

export interface ISdkConversationUpdateEvent {
  /**
   * assumed conversationId of the activce conversation
   */
  activeConversationId: string;
  /**
   * All current softphone conversations
   */
  current: IStoredConversationState[];
  /**
   * Newly added softphone conversations
   */
  added: IStoredConversationState[];
  /**
   * Removed softphone conversations
   */
  removed: IStoredConversationState[];
}

export interface ISessionIdAndConversationId {
  sessionId?: string;
  conversationId?: string;
}

export interface IStartSessionParams extends ISdkMediaDeviceIds {
  sessionType: SessionTypes;
}

export interface IStartVideoSessionParams extends IStartSessionParams {
  jid: string;
  /** userJid to be used when inviting a user to a conference */
  inviteeJid?: string;
}

export interface ISessionMuteRequest {
  /** conversation id */
  conversationId: string;
  /** `true` to mute, `false` to unmute using default device */
  mute: boolean;
  /** boolean to show if the event needs to pass along to the headset */
  fromHeadset?: boolean;
  /** the desired deviceId to use when unmuting, `true` for sdk default, `null` for system default, `undefined` will attempt to use the sdk default device */
  unmuteDeviceId?: string | boolean | null;
}

export interface IConversationHeldRequest {
  /** conversation id */
  conversationId: string;
  /** `true` to place on hold, `false` to take off hold */
  held: boolean;
  /** boolean to show if the event needs to pass along to the headset */
  fromHeadset?: boolean;
}

/**
 * Most basic params for a call participant that come from the api: /api/v2/conversations/calls/{conversationId}
 * this is not an exhaustive list, just the ones we currently care about.
 * NOTE: the `participants` in the /api/v2/conversations/{conversationId} api are slightly different, e.g. no `user` object
 */
export interface IConversationParticipant {
  id: string;
  address: string;
  purpose: string;
  state: string;
  direction: string;
  userId?: string;
  muted: boolean;
  videoMuted?: boolean;
  confined: boolean;
}

export interface IExtendedMediaSession extends GenesysCloudMediaSession {
  id: string;
  originalRoomJid: string;
  conversationId: string;
  sessionType: SessionTypes;
  active: boolean;
  videoMuted?: boolean;
  audioMuted?: boolean;
  pcParticipant?: IConversationParticipant;
  _screenShareStream?: MediaStream;
  _outboundStream?: MediaStream;
  _outputAudioElement?: HTMLAudioElement & { sinkId?: string; setSinkId?: (deviceId: string) => Promise<any>; };
}

export interface IResolutionChange {
  requestedResolution: IVideoResolution,
  actualResolution: IVideoResolution,
  sessionId: string,
  conversationId: string,
  videoTrack: MediaStreamTrack
}

export interface VideoMediaSession extends IExtendedMediaSession {
  fromUserId?: string;
  sessionType: SessionTypes.collaborateVideo;
  startScreenShare?: () => Promise<void>;
  stopScreenShare?: () => Promise<void>;
  pinParticipantVideo?: (participantId: string) => Promise<void>;
  _resurrectVideoOnScreenShareEnd?: boolean;
  _lastParticipantsUpdate?: IParticipantsUpdate;
  _lastOnScreenUpdate?: IOnScreenParticipantsUpdate;
}

export interface ScreenRecordingMediaSession extends IExtendedMediaSession {
  sessionType: SessionTypes.screenRecording;
  screenMetadatas: ScreenRecordingMetadata[];
}

export interface ScreenRecordingMetadata {
  /**
   * The `MediaStreamTrack.id` associated with this screen.
   */
  trackId: string;

  /**
   * The id associated with the monitor/screen you are recording. This can often be found at
   * `MediaStreamTrack.getSettings().deviceId`.
   */
  screenId: string;

  /**
   * The left coordinate for this screen.
   */
  originX: number;

  /**
   * The bottom coordinatefor this screen. *NOTE: Windows and Mac sometimes switch where
   * they reference originY. This property is for playback purposes and a Y coordinate of
   * 0 should always represent the bottom of the screen.
   */
  originY: number;

  /**
   * The width of the screen.
   */
  resolutionX: number;

  /**
   * The height of the screen.
   */
  resolutionY: number;

  /**
   * This monitor is the system default/primary monitor where the start bar and/or dock lives.
   */
  primary: boolean;
}

export interface SubscriptionEvent {
  metadata: {
    correlationId: string;
  };
  topicName: string;
  eventBody: any;
}

export interface IParticipantsUpdate {
  conversationId: string;
  addedParticipants: IParticipantUpdate[];
  removedParticipants: IParticipantUpdate[];
  activeParticipants: IParticipantUpdate[];
}

export interface IParticipantUpdate {
  participantId: string;
  userId: string;
  sharingScreen: boolean;
  videoMuted: boolean;
  audioMuted: boolean;
}

export interface IOnScreenParticipantsUpdate {
  participants: Array<
    {
      userId: string;
    }
  >;
}

export interface ISpeakersUpdate {
  speakers: Array<
    {
      userId: string;
    }
  >;
}

export interface IJingleReason {
  condition: JingleReasons;
}

export interface SdkEvents {
  sdkError: SdkError;
  trace: (...args: any[]) => void;
  connected: (info: { reconnect: boolean }) => void;
  ready: void;
  disconnected: (info: any) => void;

  // session related stuff
  pendingSession: IPendingSession;
  sessionStarted: IExtendedMediaSession;
  sessionEnded: (session: IExtendedMediaSession, reason: JingleReason) => void;
  handledPendingSession: ISessionIdAndConversationId;
  cancelPendingSession: ISessionIdAndConversationId;
  conversationUpdate: ISdkConversationUpdateEvent;
  station: (event: { action: 'Associated' | 'Disassociated', station: IStation | null }) => void;
  concurrentSoftphoneSessionsEnabled: boolean; // lineAppearence > 1
  resolutionUpdated: IResolutionChange
}

/**
 * Events emitted on `sdk.media`
 */
export interface SdkMediaEvents {
  /**
   * Event emitted for microphone volume changes. Event includes the
   *  media track, volume average, if the mic is muted,
   *  and the sessionId (if available).
   *
   * The sessionId will only be available if the media was created
   *  with a `session` or `sessionId` passed into with the
   *  media request options (See `interface IMediaRequestOptions`).
   *
   * This will emit every `100ms` with the average volume during that
   *  time range.
   *
   * This event can be used to determine if a microphone is not picking
   *  up audio. Reasons for this can be the microphone is on "hardware mute"
   *  or the OS does not have microphone permissions for the given browser
   *  being used. Both of these reasons cannot be detected on the media track
   *  and can only be "guessed" based on no audio being picked up from the mic.
   */
  audioTrackVolume: (details: { track: MediaStreamTrack, volume: number, muted: boolean, sessionId?: string }) => void;

  /**
   * Event emitted whenever the media state changes.
   *  `event.eventType` will match the other event that
   *    is emitted on.
   *
   * Example: if the devices changed, the following will emit:
   *
   * `sdk.media.on('state', evt => // evt.eventType === 'devices')`
   *  which means that the `'devices'` event will also emit
   * `sdk.media.on('devices', evt => // same event)`
   */
  state: SdkMediaStateWithType;

  /**
   * Event when devices change. Devices are considered to
   *  change when:
   * 1. The devices are enumerated for the first time
   * 2. The devices are enumerated with `labels` (this
   *    can happen if enumerating devices after gaining
   *    media permissions)
   * 3. `sdk.media.enumerateDevices(true)` is called
   *    (which will always emit the devices again)
   * 4. The broswer fires the `devicechange` event
   *    (which will trigger the sdk to enumerate devices)
   *
   * Note: this will only fire when devices change.
   *  For example: if `sdk.media.enumerateDevices()` is
   *  called multiple times, `sdk.media.on('devices', evt)
   *  will only fire once _unless_ the devices are different
   *  on subsequent enumerations _or_ `true` is passed in
   *  (to force emission). This ensures `enumerateDevices()`
   *  can be called many times without the event emitting
   *  with duplicate data.
   *
   */
  devices: SdkMediaStateWithType;

  /**
   * Event when media permissions change. Values
   *  that trigger this event are any of the following
   *  in the ISdkMediaState:
   * ``` ts
   *  hasMicPermissions: boolean;
   *  hasCameraPermissions: boolean;
   *  micPermissionsRequested: boolean;
   *  cameraPermissionsRequested: boolean;
   * ```
   *
   * For example, when calling through to
   *  `sdk.media.requestMediaPermissions('audio')`, this
   *  event will emit two times:
   * 1. for `micPermissionsRequested` changing to `true`
   *  (which happens right before requesting `getUserMedia()`)
   *  event will emit two times:
   * 2. for `hasMicPermissions` changing to `true` or `false`
   *  depending on the outcome of the `getUserMedia()` request
   */
  permissions: SdkMediaStateWithType;

  /**
   * Event when the SDK makes a request to `navigator.mediaDevices.getUserMedia()`
   *  (gUM). Many browsers only allow requests to `gUM()` when the window is in
   *  focus. Use this event to monitor when media is requested to ensure that the
   *  window is in focus so the media request will complete.
   *
   * Note: if requesting both media types at the same time (`audio & video`), the
   *  SDK will make _two_ separate `gUM()` requests – one for each media type
   *  (see notes on `sdk.media.startMedia()`). This event will emit for _each_
   *  `gUM()` request. For this reason, it is recommended to utilize the
   *  `uuid` field of the `interface IMediaRequestOptions` to help track which
   *  `gUM()` requests were made by your application (see docs for `IMediaRequestOptions#uuid`).
   */
  gumRequest: ISdkGumRequest;
}

export type SdkMediaEventTypes = keyof Omit<SdkMediaEvents, 'audioTrackVolume' | 'gumRequest'>;

export type SdkMediaStateWithType = ISdkMediaState & {
  eventType: SdkMediaEventTypes;
};

export type MicVolumeEvent = Parameters<SdkMediaEvents['audioTrackVolume']>[0];

export type SdkMediaTypesToRequest = 'audio' | 'video' | 'none';
export interface ISdkMediaState {
  /** list of all available devices */
  devices: MediaDeviceInfo[];
  /**
   * list of all old devices. This will only
   *  differ from `devices` if `devices`
   *  changed. This is useful for diffing
   *  which devices changed
   */
  oldDevices: MediaDeviceInfo[];
  /** list of all available audio devices */
  audioDevices: MediaDeviceInfo[];
  /** list of all available video devices */
  videoDevices: MediaDeviceInfo[];
  /** list of all available output devices */
  outputDevices: MediaDeviceInfo[];
  /** whether the browser supports output devices */
  hasOutputDeviceSupport: boolean;
  /** does at least one audio device exist */
  hasMic: boolean;
  /** does at least one video device exist */
  hasCamera: boolean;
  /** does the sdk have browser permissions for audio/microphone */
  hasMicPermissions: boolean;
  /** does the sdk have browser permissions for video/camera */
  hasCameraPermissions: boolean;
  /** if permissions have been requested by the sdk */
  micPermissionsRequested: boolean;
  /** if permissions have been requested by the sdk */
  cameraPermissionsRequested: boolean;
}

/**
 * Event emitted when a `getUserMedia()` (gUM) request is made
 *  to the browser.
 */
export interface ISdkGumRequest {
  /**
   * The returned promise from the browser's
   *  `getUserMedia()` (gUM) request
   */
  gumPromise: Promise<MediaStream>;

  /**
   * The requested options passed to the SDK
   */
  mediaRequestOptions: IMediaRequestOptions;

  /**
   * The actual media constraints used to make the
   *  `getUserMedia()` (gUM) request.
   */
  constraints: MediaStreamConstraints;
}

export interface IStartSoftphoneSessionParams extends IStartSessionParams {
  /** phone number to dial */
  phoneNumber?: string;
  /** caller id phone number for outbound call */
  callerId?: string;
  /** caller id name for outbound call */
  callerIdName?: string;
  /** the queue ID to call on behalf of */
  callFromQueueId?: string;
  /** queue ID to call */
  callQueueId?: string;
  /** user ID to call */
  callUserId?: string;
  /** priority to assign to call if calling a queue */
  priority?: number;
  /** language skill ID to use for routing call if calling a queue */
  languageId?: string;
  /** skill IDs to use for routing if calling a queue */
  routingSkillsIds?: string[];
  /** list of existing conversations to merge into new ad-hoc conference */
  conversationIds?: string[];
  /** Used for starting conference calls with multiple participants. */
  participants?: ISdkSoftphoneDestination[];
  /** user to user information managed by SIP session app */
  uuiData?: string;
}

export interface ISdkSoftphoneDestination {
  /** address or phone number */
  address: string;
  name?: string;
  userId?: string;
  queueId?: string;
}

export interface IVideoResolution {
  width: ConstrainULong,
  height: ConstrainULong
}

<<<<<<< HEAD
export interface IMemberStatusMessage extends JsonRpcMessage {
  method: 'member.notify.status';
  params: {
    speakers?: VideoSpeakerStatus[];
    outgoingStreams?: OutgoingStreamStatus[];
    incomingStreams?: IncomingStreamStatus[];
  }
}

export interface VideoSpeakerStatus {
  /** memberId of the conference member. */
  id: string;

  activity: 'speaking' | 'inactive' | 'non-speech';

  /** Audio level, in dB, in the range of -127.0 to 0.0 with 0.0 being the loudest */
  level: number;

  /** true to indicate the conference member is being heard, false to indicate they are not currently in the audio mix */
  included: boolean;

  /** Contains IDs of the speaker  */
  appId: {

    /** The speaker's jabberId. */
    sourceJid: string;

    /** The speaker's participantId. */
    sourceParticipantId: string;

    /** The speaker's userId. */
    sourceUserId: string;
  }
}

export interface OutgoingStreamStatus {
  /** Stream ID of the outgoing stream (stream sent from member to MMS) */
  outgoingStreamId: string;

  /** Userids currently viewing this stream */
  viewers: string[];
}

export interface IncomingStreamStatus {
  /** Stream ID of the incoming stream on this member being described */
  sinkPinId: string;

  /** Track ID (from the SDP, local to this member) */
  sinkTrackId: string;

  /** Client ID of the source being sent to this stream */
  sourceId: string;

  /** Pin ID of the stream on the viewed member's client */
  sourcePinId: string;

  /** Track ID from the SDP of the viewed member's client */
  sourceTrackId: string;
  contentType: 'camera' | 'screenshare' | 'playback';
=======
export interface IActiveConversationDescription {
  conversationId: string;
  sessionId: string;
  sessionType: SessionTypes;
>>>>>>> ad45db72
}<|MERGE_RESOLUTION|>--- conflicted
+++ resolved
@@ -1165,7 +1165,6 @@
   height: ConstrainULong
 }
 
-<<<<<<< HEAD
 export interface IMemberStatusMessage extends JsonRpcMessage {
   method: 'member.notify.status';
   params: {
@@ -1225,10 +1224,9 @@
   /** Track ID from the SDP of the viewed member's client */
   sourceTrackId: string;
   contentType: 'camera' | 'screenshare' | 'playback';
-=======
+}
 export interface IActiveConversationDescription {
   conversationId: string;
   sessionId: string;
   sessionType: SessionTypes;
->>>>>>> ad45db72
 }