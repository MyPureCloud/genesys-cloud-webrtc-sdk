// The "private methods" of the client class.
// These are all invoked bound to an instance of the class, but are not exposed on the
// instance object.

const request = require('superagent');

const PC_AUDIO_EL_CLASS = '__pc-webrtc-inbound';

function buildUri (path, version = 'v2') {
  path = path.replace(/^\/+|\/+$/g, ''); // trim leading/trailing /
  return `https://api.${this._environment}/api/${version}/${path}`;
}

function buildAssetUri (path) {
  path = path.replace(/^\/+|\/+$/g, ''); // trim leading/trailing /
  return `https://apps.${this._environment}/${path}`;
}

function requestApi (path, { method, data, version, contentType } = {}) {
  let response = request[method || 'get'](buildUri.call(this, path, version))
    .set('Authorization', `Bearer ${this._accessToken}`)
    .type(contentType || 'json');

  return response.send(data); // trigger request
}

function rejectErr (message, details) {
  const error = new Error(message);
  error.details = details;
  this.logger.error(message, details);
  this.emit('error', details);
  throw error;
}

function setupStreamingClient () {
  const connectionOptions = {
    carrierPigeon: false,
    fetchGroupsOnConnect: false,
    fetchRosterOnConnect: false,
    focusV2: true,
    jidResource: 'purecloud-webrtc-sdk',
    rtcSessionSurvivability: true,
    authKey: this._accessToken,
    jid: this._personDetails.chat.jabberId,
    iceTransportPolicy: this._iceTransportPolicy,
    host: `https://realtime.${this._environment}`
  };

  this.logger.debug('Streaming client WebSocket connection options', connectionOptions);

  return new Promise((resolve) => {
    const staticAssetUri = buildAssetUri.call(this, '/static-realtime-js/realtime.js');
    const realtimeScript = document.createElement('script');
    realtimeScript.type = 'text/javascript';
    realtimeScript.async = true;
    realtimeScript.src = staticAssetUri;
    realtimeScript.onerror = (error) => {
      rejectErr.call(this, 'Failed to load PureCloud streaming client script', error);
    };
    realtimeScript.addEventListener('load', () => {
      const connection = new window.Realtime(connectionOptions);

      this._streamingConnection = connection;
      connection.on('connected', () => {
        this.logger.log('PureCloud streaming client connected');
      });
      connection.on('rtcIceServers', () => {
        this.logger.log('PureCloud streaming client ready for WebRTC calls');
        resolve();
      });
      connection.connect();
    });

    const head = document.head;
    head.appendChild(realtimeScript);
  });
}

function startMedia () {
  return this.pendingStream
    ? Promise.resolve(this.pendingStream)
    : window.navigator.mediaDevices.getUserMedia({ audio: true });
}

function createMediaElement () {
  const existing = document.querySelector(`.${PC_AUDIO_EL_CLASS}`);
  if (existing) {
    return existing;
  }
  const audio = document.createElement('audio');
  audio.classList.add(PC_AUDIO_EL_CLASS);
  audio.style = 'visibility: hidden';

  document.body.append(audio);
  return audio;
}

function attachMedia (stream) {
  let audioElement;
  if (this._pendingAudioElement) {
    audioElement = this._pendingAudioElement;
  } else {
    audioElement = createMediaElement();
  }
  audioElement.autoplay = true;
  audioElement.srcObject = stream;
}

function onSession (session) {
  this.logger.log('session', session);

  session.id = session.sid;
<<<<<<< HEAD
  session.conversationId = this._pendingSessions[session.id];
=======
  const pendingSessionInfo = this._pendingSessions[session.id];
  if (pendingSessionInfo) {
    session.conversationId = pendingSessionInfo.conversationId;
  }
>>>>>>> d3a683b0
  this._pendingSessions[session.id] = null;

  startMedia.call(this).then(stream => {
    this.logger.log('got media', stream);
    session.addStream(stream);

    if (session.streams.length === 1 && session.streams[0].getTracks().length > 0) {
      attachMedia.call(this, session.streams[0]);
    } else {
      session.on('peerStreamAdded', (session, stream) => {
        attachMedia.call(this, stream);
      });
    }

    if (this._autoConnectSessions) {
      session.accept();
    }

    session.on('terminated', this.emit.bind(this, 'sessionEnded', session));
    this.emit('sessionStarted', session);
  });
}

function onPendingSession (sessionInfo) {
  this.logger.log('pending session', sessionInfo);
  const sessionEvent = {
    id: sessionInfo.sessionId,
    autoAnswer: sessionInfo.autoAnswer,
    address: sessionInfo.fromJid.split('@')[0],
    conversationId: sessionInfo.conversationId
  };
  this.emit('pendingSession', sessionEvent);

  this._pendingSessions[sessionEvent.id] = sessionEvent;

  if (sessionInfo.autoAnswer) {
    this.acceptPendingSession(sessionInfo.sessionId);
  }
}

function replaceIceServers () {
  if (!this._customIceServersConfig) {
    return;
  }
  this._streamingConnection.sessionManager.iceServers = this._customIceServersConfig;
}

function proxyStreamingClientEvents () {
  // webrtc events
  const on = this._streamingConnection.on.bind(this._streamingConnection);
  on('requestIncomingRtcSession', onPendingSession.bind(this));
  on('incomingRtcSession', onSession.bind(this));
  on('rtcSessionError', this.emit.bind(this, 'error'));
  on('cancelIncomingRtcSession', session => this.emit('cancelPendingSession', session.sessionId));
  on('handledIncomingRtcSession', session => this.emit('handledPendingSession', session.sessionId));
  on('traceRtcSession', this.emit.bind(this, 'trace'));

  // other events
  on('error', this.emit.bind(this, 'error'));
  on('disconnected', () => this.emit('disconnected', 'Streaming API connection disconnected'));
  on('rtcIceServers', replaceIceServers.bind(this));
}

module.exports = {
  buildUri,
  requestApi,
  rejectErr,
  setupStreamingClient,
  proxyStreamingClientEvents
};<|MERGE_RESOLUTION|>--- conflicted
+++ resolved
@@ -110,14 +110,10 @@
   this.logger.log('session', session);
 
   session.id = session.sid;
-<<<<<<< HEAD
-  session.conversationId = this._pendingSessions[session.id];
-=======
   const pendingSessionInfo = this._pendingSessions[session.id];
   if (pendingSessionInfo) {
     session.conversationId = pendingSessionInfo.conversationId;
   }
->>>>>>> d3a683b0
   this._pendingSessions[session.id] = null;
 
   startMedia.call(this).then(stream => {
