--- conflicted
+++ resolved
@@ -92,7 +92,7 @@
   }
 
   getAllActiveSessions (): IExtendedMediaSession[] {
-    return Object.values<IExtendedMediaSession>(this.jingle.sessions as {key: IExtendedMediaSession})
+    return Object.values<IExtendedMediaSession>(this.jingle.sessions as { key: IExtendedMediaSession })
       .filter((session: IExtendedMediaSession) => session.state === 'active');
   }
 
@@ -143,15 +143,11 @@
     const { videoDeviceId, audioDeviceId } = options;
     const sessions = this.getAllActiveSessions();
 
-<<<<<<< HEAD
-    this.log(LogLevels.info, 'Updating outgoing deviceId(s) for all active sessions', {
+    this.log('info', 'Updating outgoing deviceId(s) for all active sessions', {
       sessionInfos: sessions.map(s => ({ sessionId: s.id, conversationId: s.conversationId })),
       videoDeviceId,
       audioDeviceId
     });
-=======
-    this.log('info', 'Updating outgoing deviceId(s) for all active sessions', { sessions: sessions.map(s => s.id), videoDeviceId, audioDeviceId });
->>>>>>> 0048b0dc
 
     const promises = sessions.map(session => {
       return this.updateOutgoingMedia({ session, videoDeviceId, audioDeviceId });
