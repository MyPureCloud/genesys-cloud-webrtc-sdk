import { GenesysCloudWebrtcSdk } from '../client';
import BaseSessionHandler from './base-session-handler';
import SoftphoneSessionHandler from './softphone-session-handler';
import { LogLevels, SessionTypes, SdkErrorTypes } from '../types/enums';
import { createAndEmitSdkError, logPendingSession } from '../utils';
import ScreenShareSessionHandler from './screen-share-session-handler';
import VideoSessionHandler from './video-session-handler';
import {
  IPendingSession,
  ISessionInfo,
  IEndSessionRequest,
  IStartSessionParams,
  IAcceptSessionRequest,
  ISessionMuteRequest,
  IUpdateOutgoingMedia,
  IStartVideoSessionParams,
  IStartVideoMeetingSessionParams,
  IExtendedMediaSession,
  IStartSoftphoneSessionParams,
  ISessionIdAndConversationId,
  IConversationHeldRequest,
  IPendingSessionActionParams,
  VideoMediaSession,
  IActiveConversationDescription
} from '../types/interfaces';
import { ConversationUpdate } from '../conversations/conversation-update';
import { SessionTypesAsStrings } from 'genesys-cloud-streaming-client';
import { Constants } from 'stanza';
import ScreenRecordingSessionHandler from './screen-recording-session-handler';
import { WebrtcExtensionAPI } from 'genesys-cloud-streaming-client/dist/es/webrtc';

const sessionHandlersToConfigure: any[] = [
  SoftphoneSessionHandler,
  VideoSessionHandler,
  ScreenShareSessionHandler,
  ScreenRecordingSessionHandler
];

export class SessionManager {
  sessionHandlers: BaseSessionHandler[];
  /* use conversationId to index to account for persistent connections */
  pendingSessions: IPendingSession[] = [];

  constructor (private sdk: GenesysCloudWebrtcSdk) {
    this.sessionHandlers = sessionHandlersToConfigure.map((ClassDef) => new ClassDef(this.sdk, this));
  }

  private log (level: LogLevels, message: any, details?: any): void {
    this.sdk.logger[level](message, details);
  }

  get webrtcSessions (): WebrtcExtensionAPI {
    return this.sdk._streamingConnection.webrtcSessions;
  }

  async addAllowedSessionType (sessionType: SessionTypes): Promise<void> {
    const handler = this.getSessionHandler({ sessionType });
    handler.disabled = false;
  }

  async removeAllowedSessionType (sessionType: SessionTypes): Promise<void> {
    const handler = this.getSessionHandler({ sessionType });
    handler.disabled = true;
  }

  handleConversationUpdate (update: ConversationUpdate): void {
    const sessions = this.getAllSessions();

    /* let each enabled handler process updates */
    this.sessionHandlers
      .filter(handler => !handler.disabled)
      .forEach(handler =>
        handler.handleConversationUpdate(update, sessions.filter(s => s.sessionType === handler.sessionType))
      );
  }

  getPendingSession (params: { conversationId?: string, sessionId?: string, sessionType?: SessionTypes | SessionTypesAsStrings }): IPendingSession | undefined {
    const session = this.pendingSessions
      .find(s => {
        // if sessionId is provided use that exclusively
        if (params.sessionId) {
          return s.id === params.sessionId;
        }

        let matchesSessionType = true;
        if (params.sessionType) {
          matchesSessionType = s.sessionType === params.sessionType;
        }

        return matchesSessionType && s.conversationId === params.conversationId
      });

    return session;
  }

  removePendingSession (params: ISessionIdAndConversationId | IPendingSession): void {
    const pendingSession = this.getPendingSession(params);

    if (!pendingSession) {
      this.sdk.logger.warn('failed to find pendingSession to remove', params);
      return;
    }

    this.pendingSessions = this.pendingSessions.filter(s => s !== pendingSession);
  }

  getSession (params: { conversationId: string, sessionType?: SessionTypes, searchScreenRecordingSessions?: boolean }): IExtendedMediaSession {

    let sessionTypesToSearch: SessionTypes[];

    if (params.sessionType) {
      sessionTypesToSearch = [params.sessionType];
    } else {
      const sessionTypes = { ...SessionTypes };

      if (!params.searchScreenRecordingSessions) {
        delete sessionTypes[SessionTypes.screenRecording]
      }

      sessionTypesToSearch = Object.values(sessionTypes);
    }

    let session = this.getAllSessions()
      .find((s: IExtendedMediaSession) => sessionTypesToSearch.includes(s.sessionType) && s.conversationId === params.conversationId);

    // search fake/shared softphone sessions
    if (!session && sessionTypesToSearch.includes(SessionTypes.softphone)) {
      const softphoneHandler = this.getSessionHandler({ sessionType: SessionTypes.softphone }) as SoftphoneSessionHandler;

      session = Object.values(softphoneHandler.conversations).find((c) => c.conversationId === params.conversationId)?.session;
    }

    if (!session) {
      throw createAndEmitSdkError.call(this.sdk, SdkErrorTypes.session, 'Unable to find session', params);
    }

    return session;
  }

  getSessionBySessionId (sessionId: string): IExtendedMediaSession {
    return this.getAllSessions().find(s => s.id === sessionId);
  }

  getAllActiveSessions (): IExtendedMediaSession[] {
    return this.webrtcSessions.getAllSessions()
      .filter((session) => session.state === 'active') as IExtendedMediaSession[];
  }

  getAllActiveConversations (): IActiveConversationDescription[] {
    return [].concat(...this.sessionHandlers.map(handler => handler.getActiveConversations()));
  }

  getAllSessions (): IExtendedMediaSession[] {
    return this.webrtcSessions.getAllSessions() as IExtendedMediaSession[];
  }

  getSessionHandler (params: { sessionInfo?: ISessionInfo, sessionType?: SessionTypes | SessionTypesAsStrings, jingleSession?: any }): BaseSessionHandler {
    let handler: BaseSessionHandler;
    if (params.sessionType) {
      handler = this.sessionHandlers.find((handler) => handler.sessionType == params.sessionType);
    } else {
      const fromJid = (params.sessionInfo && params.sessionInfo.fromJid) || (params.jingleSession && params.jingleSession.peerID);

      if (!fromJid) {
        throw createAndEmitSdkError.call(this.sdk, SdkErrorTypes.generic, 'getSessionHandler was called without any identifying information', params);
      }

      handler = this.sessionHandlers.find((handler) => handler.shouldHandleSessionByJid(fromJid));
    }

    if (!handler) {
      throw createAndEmitSdkError.call(this.sdk, SdkErrorTypes.session, 'Failed to find session handler for session', params);
    }

    return handler;
  }

  async startSession (startSessionParams: IStartSessionParams | IStartVideoSessionParams | IStartVideoMeetingSessionParams | IStartSoftphoneSessionParams): Promise<any> {
    if (!this.sdk.connected) {
      throw createAndEmitSdkError.call(this.sdk, SdkErrorTypes.session, 'A session cannot be started as streaming client is not yet connected', { sessionType: startSessionParams.sessionType });
    }
    const handler = this.getSessionHandler({ sessionType: startSessionParams.sessionType });

    if (handler.disabled) {
      throw createAndEmitSdkError.call(this.sdk, SdkErrorTypes.generic, 'Cannot start a session with a disabled session handler', { startSessionParams, allowedSessionTypes: this.sdk._config.allowedSessionTypes });
    }

    return handler.startSession(startSessionParams);
  }

  /**
   * Update the outgoing media for a session.
   *
   * @param options for updating outgoing media
   */
  async updateOutgoingMedia (options: IUpdateOutgoingMedia): Promise<any> {
    const session = options.session || this.getSession({ conversationId: options.conversationId });
    const handler = this.getSessionHandler({ jingleSession: session });

    return handler.updateOutgoingMedia(session, options);
  }

  async updateOutgoingMediaForAllSessions (options?: Pick<IUpdateOutgoingMedia, 'audioDeviceId' | 'videoDeviceId'>): Promise<any> {
    const opts = options || {
      videoDeviceId: this.sdk._config.defaults.videoDeviceId,
      audioDeviceId: this.sdk._config.defaults.audioDeviceId
    };

    const sessions = this.getAllActiveSessions();

    this.log('info', 'Updating outgoing deviceId(s) for all active sessions', {
      sessionInfos: sessions.map(s => ({ sessionId: s.id, conversationId: s.conversationId, sessionType: s.sessionType })),
      videoDeviceId: opts.videoDeviceId,
      audioDeviceId: opts.audioDeviceId
    });

    const promises = sessions.map(session => {
      return this.updateOutgoingMedia({
        session,
        videoDeviceId: opts.videoDeviceId,
        audioDeviceId: opts.audioDeviceId
      });
    });
    return Promise.all(promises);
  }

  updateAudioVolume (volume: number): void {
    const sessions = this.getAllActiveSessions();
    this.log('info', 'Updating volume for all active sessions', {
      sessionInfos: sessions.map(s => ({ sessionId: s.id, conversationId: s.conversationId })),
      volume
    });

    sessions.forEach((session) => {
      const handler = this.getSessionHandler({ jingleSession: session });
      handler.updateAudioVolume(session, volume);
    });
  }

  async updateOutputDeviceForAllSessions (outputDeviceId: string | boolean | null): Promise<any> {
    const sessions = this.getAllActiveSessions().filter(s => s.sessionType !== SessionTypes.acdScreenShare);
    const _outputDeviceId = this.sdk.media.getValidDeviceId('audiooutput', outputDeviceId, ...sessions) || '';
    const ids = sessions.map(s => ({ sessionId: s.id, conversationId: s.conversationId, sessionType: s.sessionType }));

    if (typeof outputDeviceId === 'string' && _outputDeviceId !== outputDeviceId) {
      this.log('warn', 'Output deviceId not found. Not updating output media', { sessions: ids, outputDeviceId });
      return;
    }

    this.log('info', 'Updating output deviceId for all active sessions', {
      sessions: ids,
      outputDeviceId: _outputDeviceId
    });

    const promises = sessions.map(session => {
      const handler = this.getSessionHandler({ jingleSession: session });
      return handler.updateOutputDevice(session, _outputDeviceId);
    });

    return Promise.all(promises);
  }

  async addOrReplaceTrackOnSession (track: MediaStreamTrack, session: IExtendedMediaSession): Promise<void> {
    const handler = this.getSessionHandler({ jingleSession: session });
    await handler.addReplaceTrackToSession(session, track);
  }

  /**
   * Event handler for pending webrtc-sessions.
   * @param sessionInfo pending webrtc-session info
   */
  async onPropose (sessionInfo: ISessionInfo): Promise<void> {
    const handler = this.getSessionHandler({ sessionInfo });

    if (handler.disabled) {
      return;
    }

    logPendingSession(this.sdk.logger, 'onPendingSession', sessionInfo);

    const { conversationId, sessionType } = sessionInfo;
    const existingSession = this.getPendingSession({ conversationId, sessionType });

    if (existingSession) {
      if (existingSession.sessionId !== sessionInfo.sessionId) {
        this.log('info', `found an existingSession matching propose's conversationId, updating existingSession.sessionId to match`,
          { existingSessionId: existingSession.sessionId, proposeSessionId: sessionInfo.sessionId, conversationId: sessionInfo.conversationId});
        existingSession.sessionId = sessionInfo.sessionId;
        existingSession.id = sessionInfo.id;

        if (existingSession.accepted) {
          this.log('info', `updated existingSession was already accepted, "proceeding" again`, { sessionId: sessionInfo.sessionId, conversationId: sessionInfo.conversationId });
          return handler.proceedWithSession(existingSession);
        }
      }
      logPendingSession(this.sdk.logger, 'duplicate session invitation, ignoring', sessionInfo);
      return;
    }

    const pendingSession: IPendingSession = {
      id: sessionInfo.sessionId,
      sessionId: sessionInfo.sessionId,
      autoAnswer: sessionInfo.autoAnswer,
      conversationId: sessionInfo.conversationId,
      sessionType: handler.sessionType,
      originalRoomJid: sessionInfo.originalRoomJid,
      fromUserId: sessionInfo.fromUserId,
      toJid: sessionInfo.toJid,
      fromJid: sessionInfo.fromJid,
<<<<<<< HEAD
      meetingId: sessionInfo.meetingId
=======
      privAnswerMode: sessionInfo.privAnswerMode
>>>>>>> 4bcb1178
    };

    this.pendingSessions.push(pendingSession);

    await handler.handlePropose(pendingSession);
  }

  /**
   * If we get this event from streaming-client, that means the session was
   *  canceled. We no longer care if it was a LA of 1 session or not
   *  because streaming-client will only emit events for actual sessions
   *  and not our psuedo-events we emit for LA of 1 conversation
   *  events.
   * @param sessionId session id canceled by streaming client
   */
  onCancelPendingSession (sessionId: string, conversationId?: string): void {
    const pendingSession = this.getPendingSession({ sessionId, conversationId });
    if (!pendingSession) {
      return;
    }

    this.sdk.emit('cancelPendingSession', { sessionId, conversationId: pendingSession.conversationId });
    this.removePendingSession(pendingSession);
  }

  /**
   * If we get this event from streaming-client, that means the session was
   *  canceled. We no longer care if it was a LA of 1 session or not
   *  because streaming-client will only emit events for actual sessions
   *  and not our psuedo-events we emit for LA of 1 conversation
   *  events.
   * @param sessionId session id canceled by streaming client
   */
  onHandledPendingSession (sessionId: string, conversationId?: string): void {
    const pendingSession = this.getPendingSession({ sessionId, conversationId });
    if (!pendingSession) {
      return;
    }

    this.sdk.emit('handledPendingSession', { sessionId, conversationId: pendingSession.conversationId });
    this.removePendingSession(pendingSession);
  }

  async proceedWithSession (params: IPendingSessionActionParams): Promise<void> {
    const pendingSession = this.getPendingSession(params);

    if (!pendingSession) {
      throw createAndEmitSdkError.call(this.sdk, SdkErrorTypes.session, 'Could not find a pendingSession matching accept params', { params });
    }

    const sessionHandler = this.getSessionHandler({ sessionType: pendingSession.sessionType });

    await sessionHandler.proceedWithSession(pendingSession);
  }

  async rejectPendingSession (params: IPendingSessionActionParams): Promise<void> {
    const pendingSession = this.getPendingSession(params);

    if (!pendingSession) {
      throw createAndEmitSdkError.call(this.sdk, SdkErrorTypes.session, 'Could not find a pendingSession', { params });
    }

    const sessionHandler = this.getSessionHandler({ sessionType: pendingSession.sessionType });

    await sessionHandler.rejectPendingSession(pendingSession);
  }

  async onSessionInit (session: IExtendedMediaSession) {
    const sessionHandler = this.getSessionHandler({ jingleSession: session });

    if (sessionHandler.disabled) {
      return;
    }

    session.sessionType = sessionHandler.sessionType;
    return sessionHandler.handleSessionInit(session);
  }

  async acceptSession (params: IAcceptSessionRequest): Promise<any> {
    if (!params || !params.conversationId) {
      throw createAndEmitSdkError.call(this.sdk, SdkErrorTypes.invalid_options, 'A conversationId is required for acceptSession');
    }

    const session = this.getSession({ conversationId: params.conversationId, sessionType: params.sessionType, searchScreenRecordingSessions: true });

    if (session._alreadyAccepted) {
      this.log('info', 'acceptSession called for session that was already accepted, not accepting again.', { sessionId: session.id, conversationId: session.conversationId });
      return;
    }

    session._alreadyAccepted = true;
    
    const sessionHandler = this.getSessionHandler({ jingleSession: session });
    return sessionHandler.acceptSession(session, params);
  }

  async endSession (params: IEndSessionRequest) {
    const conversationId = params.conversationId;
    if (!conversationId) {
      throw createAndEmitSdkError.call(this.sdk, SdkErrorTypes.session, 'Unable to end session: must provide a conversationId.');
    }

    const session = this.getSession(params);

    const sessionHandler = this.getSessionHandler({ jingleSession: session });

    return sessionHandler.endSession(conversationId, session, params.reason);
  }

  async forceTerminateSession (sessionId: string, reason?: Constants.JingleReasonCondition) {
    const session = this.getAllSessions().find((s: IExtendedMediaSession) => s.id === sessionId);

    if (!session) {
      throw createAndEmitSdkError.call(this.sdk, SdkErrorTypes.generic, 'Failed to find session by sessionId', { sessionId });
    }

    const handler = this.getSessionHandler({ sessionType: session.sessionType });
    return handler.forceEndSession(session, reason);
  }

  async setVideoMute (params: ISessionMuteRequest): Promise<void> {
    const session = this.getSession({ conversationId: params.conversationId });

    const handler = this.getSessionHandler({ sessionType: session.sessionType });
    await handler.setVideoMute(session, params);
  }

  async setAudioMute (params: ISessionMuteRequest): Promise<void> {
    const session = this.getSession({ conversationId: params.conversationId });

    const handler = this.getSessionHandler({ sessionType: session.sessionType });
    await handler.setAudioMute(session, params);
  }

  async setConversationHeld (params: IConversationHeldRequest): Promise<void> {
    const session = this.getSession({ conversationId: params.conversationId });

    const handler = this.getSessionHandler({ sessionType: session.sessionType });
    await handler.setConversationHeld(session, params);
  }

  async validateOutgoingMediaTracks () {
    const sessions = this.getAllActiveSessions();
    const { videoDevices, audioDevices, outputDevices, hasOutputDeviceSupport } = this.sdk.media.getState();
    const updates = new Map<string, { video?: boolean, audio?: boolean }>();
    const promises = [];

    let updateOutputDeviceForAllSessions = false;

    /* find all sessions that ned to be updated */
    for (const session of sessions) {
      const trackIdsToIgnore: string[] = [];
      /* if we have a video session with a screenShareStream */
      if ((session as VideoMediaSession)._screenShareStream) {
        trackIdsToIgnore.push(...(session as VideoMediaSession)._screenShareStream.getTracks().map((track) => track.id));
      }

      session.peerConnection.getSenders()
        .filter((sender) => sender.track && !trackIdsToIgnore.includes(sender.track.id))
        .map(s => s.track)
        .forEach(track => {
          /* senders won't be using output devices so we don't need to worry about those */
          const deviceExists = !!(track.kind === 'video' ? videoDevices : audioDevices).find(
            d => d.label === track.label && d.kind.slice(0, 5) === track.kind
          );
          if (deviceExists) {
            this.log('debug', 'sessions outgoing track still has available device',
              { conversationId: session.conversationId, sessionId: session.id, sessionType: session.sessionType, kind: track.kind, deviceLabel: track.label });
            return;
          }

          const currVal: { video?: boolean, audio?: boolean } = updates.get(session.id) || {};
          currVal[track.kind] = true;
          updates.set(session.id, currVal);

          this.log('info', 'session lost media device and will attempt to switch devices',
            { conversationId: session.conversationId, sessionId: session.id, sessionType: session.sessionType, kind: track.kind, deviceLabel: track.label });
        });

      /* check output device */
      if (hasOutputDeviceSupport && session._outputAudioElement) {
        const deviceExists = outputDevices.find(
          d => d.deviceId === session._outputAudioElement.sinkId
        );

        if (!deviceExists) {
          updateOutputDeviceForAllSessions = true;

          this.log('info', 'session lost output device and will attempt to switch device',
            { conversationId: session.conversationId, sessionId: session.id, kind: 'output', sessionType: session.sessionType });
        }
      }
    }

    /* if there are not sessions to updated, log and we are done */
    if (!updates.size && !updateOutputDeviceForAllSessions) {
      this.log('debug', 'no active sessions have outgoing tracks that need to have the device updated',
        { sessionIds: sessions.map(s => s.id) });
      return;
    }

    /* update the sessions */
    for (const [sessionId, mediaToUpdate] of updates) {
      const jingleSession = this.getSessionBySessionId(sessionId)
      const opts: IUpdateOutgoingMedia = { session: jingleSession };
      const handler = this.getSessionHandler({ jingleSession });

      /* if our video needs to be updated */
      if (mediaToUpdate.video) {
        /* if we have devices, let the sdk figure out which to switch to */
        if (videoDevices.length) {
          opts.videoDeviceId = true;
        } else {
          this.log('warn', 'no available video devices to switch to. setting video to mute for session',
            { conversationId: jingleSession.conversationId, sessionId, kind: 'video', sessionType: jingleSession.sessionType });
          promises.push(
            handler.setVideoMute(jingleSession, { mute: true, conversationId: jingleSession.conversationId })
          );
        }
      }

      /* if our audio needs to be updated */
      if (mediaToUpdate.audio) {
        if (audioDevices.length) {
          opts.audioDeviceId = true;
        } else {
          this.log('warn', 'no available audio devices to switch to. setting audio to mute for session',
            { conversationId: jingleSession.conversationId, sessionId, kind: 'audio', sessionType: jingleSession.sessionType });
          promises.push(
            handler.setAudioMute(jingleSession, { mute: true, conversationId: jingleSession.conversationId })
          );

          const senders = handler.getSendersByTrackType(jingleSession, 'audio')
            .filter((sender) => sender.track);

          senders.forEach((sender) => {
            sender.track.stop();
            promises.push(handler.removeMediaFromSession(jingleSession, sender));
            jingleSession._outboundStream.removeTrack(sender.track);
          });
        }
      }

      /* update outgoing media */
      if (opts.videoDeviceId || opts.audioDeviceId) {
        promises.push(this.sdk.updateOutgoingMedia(opts));
      }
    }

    /* if the output device needs to change, update all sessions */
    if (updateOutputDeviceForAllSessions) {
      promises.push(
        this.updateOutputDeviceForAllSessions(true)
      );
    }

    return Promise.all(promises);
  }
}<|MERGE_RESOLUTION|>--- conflicted
+++ resolved
@@ -307,11 +307,8 @@
       fromUserId: sessionInfo.fromUserId,
       toJid: sessionInfo.toJid,
       fromJid: sessionInfo.fromJid,
-<<<<<<< HEAD
+      privAnswerMode: sessionInfo.privAnswerMode,
       meetingId: sessionInfo.meetingId
-=======
-      privAnswerMode: sessionInfo.privAnswerMode
->>>>>>> 4bcb1178
     };
 
     this.pendingSessions.push(pendingSession);
