--- conflicted
+++ resolved
@@ -176,7 +176,7 @@
    * @param options for updating outgoing media
    */
   async updateOutgoingMedia (options: IUpdateOutgoingMedia): Promise<any> {
-    const session = options.session || this.getSession({ sessionId: options.sessionId });
+    const session = options.session || this.getSession({ sessionId: options.sessionId, conversationId: options.conversationId });
     const handler = this.getSessionHandler({ jingleSession: session });
 
     return handler.updateOutgoingMedia(session, options);
@@ -495,11 +495,7 @@
           this.log('warn', 'no available audio devices to switch to. setting audio to mute for session',
             { conversationId: jingleSession.conversationId, sessionId, kind: 'audio', sessionType: jingleSession.sessionType });
           promises.push(
-<<<<<<< HEAD
             handler.setAudioMute(jingleSession, { mute: true, conversationId: jingleSession.conversationId })
-=======
-            handler.setAudioMute(jingleSession, { mute: true, sessionId })
->>>>>>> 4e55f320
           );
 
           const senders = handler.getSendersByTrackType(jingleSession, 'audio')
