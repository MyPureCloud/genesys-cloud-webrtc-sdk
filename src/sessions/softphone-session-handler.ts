--- conflicted
+++ resolved
@@ -58,11 +58,7 @@
 
     const callState = this.getCallStateFromParticipant(participant);
     if (!callState) {
-<<<<<<< HEAD
-      return this.log('debug', "user participant's call state not found on the conversation update. not processing", { update, participant }, true);
-=======
-      return this.log('debug', "user participant's call state not found on the conversation update", { update, participant }, { skipServer: true });
->>>>>>> 61bda60a
+      return this.log('debug', "user participant's call state not found on the conversation update. not processing", { update, participant }, { skipServer: true });
     }
 
     /* if we get here it means it was a softphone conversation event */
@@ -271,8 +267,8 @@
     callState: ICallStateFromParticipant
   ) {
     createAndEmitSdkError.call(
-      this.sdk, 
-      SdkErrorTypes.call, 
+      this.sdk,
+      SdkErrorTypes.call,
       'Call error has occurred',
       { errorInfo: callState.errorInfo, conversationId: update.id }
     );
