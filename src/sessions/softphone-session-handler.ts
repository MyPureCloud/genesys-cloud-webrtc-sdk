--- conflicted
+++ resolved
@@ -3,13 +3,21 @@
 import { Constants } from 'stanza';
 
 import BaseSessionHandler from './base-session-handler';
-<<<<<<< HEAD
-import { IPendingSession, IAcceptSessionRequest, ISessionMuteRequest, IConversationParticipant, IExtendedMediaSession, IUpdateOutgoingMedia, IStartSoftphoneSessionParams, IConversationParticipantFromEvent, ICallStateFromParticipant, IStoredConversationState, ISdkConversationUpdateEvent, IConversationHeldRequest } from '../types/interfaces';
+import {
+  IPendingSession,
+  IAcceptSessionRequest,
+  ISessionMuteRequest,
+  IConversationParticipant,
+  IExtendedMediaSession,
+  IUpdateOutgoingMedia,
+  IStartSoftphoneSessionParams,
+  IConversationParticipantFromEvent,
+  ICallStateFromParticipant,
+  IStoredConversationState,
+  ISdkConversationUpdateEvent,
+  IConversationHeldRequest
+} from '../types/interfaces';
 import { SessionTypes, SdkErrorTypes, JingleReasons, CommunicationStates } from '../types/enums';
-=======
-import { IPendingSession, IAcceptSessionRequest, ISessionMuteRequest, IConversationParticipant, IExtendedMediaSession, IUpdateOutgoingMedia, IStartSoftphoneSessionParams } from '../types/interfaces';
-import { SessionTypes, SdkErrorTypes } from '../types/enums';
->>>>>>> 4e55f320
 import { attachAudioMedia, logDeviceChange, createUniqueAudioMediaElement } from '../media/media-utils';
 import { requestApi, isSoftphoneJid, createAndEmitSdkError } from '../utils';
 import { ConversationUpdate } from '../conversations/conversation-update';
@@ -344,11 +352,7 @@
 
     let stream = params.mediaStream || this.sdk._config.defaults.audioStream;
     if (!stream) {
-<<<<<<< HEAD
-      this.log('info', 'No mediaStream provided, starting media', { conversationId: session.conversationId, sessionId: session.id });
-=======
-      this.log('debug', 'No mediaStream provided, starting media', { conversationId: session.conversationId, sessionId: session.id, sessionType: session.sessionType });
->>>>>>> 4e55f320
+      this.log('info', 'No mediaStream provided, starting media', { conversationId: session.conversationId, sessionId: session.id, sessionType: session.sessionType });
       stream = await this.sdk.media.startMedia({
         audio: this.sdk.media.getValidSdkMediaRequestDeviceId(params.audioDeviceId),
         session
@@ -368,11 +372,7 @@
       element = createUniqueAudioMediaElement();
       session.once('terminated', () => {
         if (session._outputAudioElement === element) {
-<<<<<<< HEAD
-          this.log('debug', 'session ended and was using a unique audio element. removing from DOM', { sessionId: session.id, conversationId: session.conversationId });
-=======
           this.log('debug', 'session ended and was using a unique audio element. removing from DOM', { sessionId: session.id, conversationId: session.conversationId, sessionType: session.sessionType });
->>>>>>> 4e55f320
           session._outputAudioElement.parentNode.removeChild(session._outputAudioElement);
         }
       });
@@ -484,21 +484,12 @@
     }
   }
 
-<<<<<<< HEAD
   async endSessionFallback (session: IExtendedMediaSession, reason?: Constants.JingleReasonCondition): Promise<void> {
-    this.log('info', 'Attempting to end session directly', { sessionId: session.id, conversationId: session.conversationId });
+    this.log('info', 'Attempting to end session directly', { sessionId: session.id, conversationId: session.conversationId, sessionType: session.sessionType, reason });
     try {
       await super.endSession(session, reason);
-    } catch (err) {
-      throw createAndEmitSdkError.call(this.sdk, SdkErrorTypes.session, 'Failed to end session directly', { conversationId: session.conversationId, error: err });
-=======
-  async endSessionFallback (session: IExtendedMediaSession): Promise<void> {
-    this.log('info', 'Attempting to end session directly', { sessionId: session.id, conversationId: session.conversationId, sessionType: session.sessionType });
-    try {
-      await super.endSession(session);
     } catch (error) {
       throw createAndEmitSdkError.call(this.sdk, SdkErrorTypes.session, 'Failed to end session directly', { conversationId: session.conversationId, sessionId: session.id, sessionType: session.sessionType, error });
->>>>>>> 4e55f320
     }
   }
 
@@ -579,24 +570,31 @@
     this.log('info', 'setting audio mute state', {
       params,
       sessionId: session.id,
-      conversationId
+      conversationId,
+      sessionType: session.sessionType
     });
 
     try {
-<<<<<<< HEAD
       const userParticipant = await this.getUserParticipantFromConversationId(conversationId);
 
       return await this.patchPhoneCall(conversationId, userParticipant.id, { muted: params.mute });
-    } catch (err) {
-      throw createAndEmitSdkError.call(this.sdk, SdkErrorTypes.generic, 'Failed to set audioMute', { conversationId, params, err });
+    } catch (error) {
+      throw createAndEmitSdkError.call(this.sdk, SdkErrorTypes.generic, 'Failed to set audioMute', {
+        conversationId: session.conversationId,
+        sessionId: session.id,
+        sessionType: session.sessionType,
+        params,
+        error
+      });
     }
   }
 
   async setConversationHeld (session: IExtendedMediaSession, params: IConversationHeldRequest) {
     this.log('info', 'setting conversation "held" state', {
-      params,
+      conversationId: session.conversationId,
       sessionId: session.id,
-      conversationId: session.conversationId
+      sessionType: session.sessionType,
+      params
     });
 
     try {
@@ -607,21 +605,14 @@
         userParticipant.id,
         { held: params.held }
       );
-    } catch (err) {
+    } catch (error) {
       throw createAndEmitSdkError.call(this.sdk, SdkErrorTypes.generic, 'Failed to set held state', {
-        conversationId: session.conversationId, params, err
-      });
-=======
-      this.log('info', 'Muting audio', { conversationId: session.conversationId, sessionId: session.id, sessionType: session.sessionType });
-      const participant = await this.getParticipantForSession(session);
-
-      await requestApi.call(this.sdk, `/conversations/calls/${session.conversationId}/participants/${participant.id}`, {
-        method: 'patch',
-        data: JSON.stringify({ muted: params.mute })
-      });
-    } catch (error) {
-      throw createAndEmitSdkError.call(this.sdk, SdkErrorTypes.generic, 'Failed to set audioMute', { conversationId: session.conversationId, sessionId: session.id, sessionType: session.sessionType, params, error });
->>>>>>> 4e55f320
+        conversationId: session.conversationId,
+        sessionId: session.id,
+        sessionType: session.sessionType,
+        params,
+        error
+      });
     }
   }
 
@@ -632,13 +623,8 @@
   }
 
   async startSession (params: IStartSoftphoneSessionParams): Promise<{ id: string, selfUri: string }> {
-<<<<<<< HEAD
-    this.log('info', 'Creating softphone call from SDK', { conversationIds: params.conversationIds });
-    let response = await requestApi.call(this.sdk, `/conversations/calls`, {
-=======
     this.log('info', 'Creating softphone call from SDK', { conversationIds: params.conversationIds, sessionType: this.sessionType });
     const response = await requestApi.call(this.sdk, `/conversations/calls`, {
->>>>>>> 4e55f320
       method: 'post',
       data: JSON.stringify(params)
     });
