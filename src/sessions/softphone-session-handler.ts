--- conflicted
+++ resolved
@@ -110,11 +110,11 @@
     const isPrivAnswerAuto = pendingSession.privAnswerMode === 'Auto';
     const eagerConnectionEstablishmentMode = this.sdk._config.eagerPersistentConnectionEstablishment;
     const logInfo = { sessionId: pendingSession?.id, conversationId: pendingSession.conversationId };
-    
+
     if (isPrivAnswerAuto) {
       this.log('info', 'received a propose with privAnswerMode=true', logInfo);
     }
-    
+
     // if eagerPersistentConnectionEstablishment==='none' then we want to completely swallow the propose
     const shouldIgnorePrivAnswerPropose = isPrivAnswerAuto && eagerConnectionEstablishmentMode === 'none';
     if (shouldIgnorePrivAnswerPropose) {
@@ -127,15 +127,8 @@
     // we want to emit the pendingSession event in all cases except when eagerConnectionEstablishmentMode === auto and this is a privAnswerMode call
     if (!shouldAutoAnswerPrivately) {
       await super.handlePropose(pendingSession);
-<<<<<<< HEAD
     } else {
       return await this.proceedWithSession(pendingSession);
-=======
-    } else if (shouldAutoAnswerPrivately) {
-      if (shouldAutoAnswerPrivately) {
-        return await this.proceedWithSession(pendingSession);
-      }
->>>>>>> 75cdee6a
     }
 
     // calls will can be marked as auto-answer or priv-answer-mode: Auto, but never both
@@ -818,7 +811,7 @@
       this.log('warn', 'peerConnection is disconnected, canceling attempt to hold', { sessionId: session.id, conversationId: session.conversationId, sessionType: session.sessionType });
       return;
     }
-    
+
     this.log('info', 'setting conversation "held" state', {
       conversationId: session.conversationId,
       sessionId: session.id,
