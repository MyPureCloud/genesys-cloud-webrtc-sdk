import { differenceBy, intersection } from 'lodash';

import {
  IPendingSession,
  IAcceptSessionRequest,
  ISessionMuteRequest,
  IJingleSession,
  IParticipantUpdate,
  IParticipantsUpdate,
  IOnScreenParticipantsUpdate,
  ISpeakersUpdate,
  IConversationParticipant,
  IMediaRequestOptions,
  IStartVideoSessionParams
} from '../types/interfaces';
import BaseSessionHandler from './base-session-handler';
import { SessionTypes, LogLevels, SdkErrorTypes, CommunicationStates } from '../types/enums';
import { createNewStreamWithTrack, startMedia, startDisplayMedia, getEnumeratedDevices } from '../media-utils';
import { throwSdkError, requestApi, isVideoJid, isPeerVideoJid } from '../utils';
import { ConversationUpdate } from '../types/conversation-update';

/**
 * speakers is an array of audio track ids sending audio
 */
export interface IMediaChangeEvent {
  eventBody: {
    id: string,
    participants: IMediaChangeEventParticipant[],
    speakers: string[]
  };
  metadata: {
    CorrelationId: string
  };
}

/**
 * sinks represents outgoing paths for this track. For example, if we have a track that looks like { id: "1", mediaType: "audio", sinks: ["a", "b"] }
 * then we know that the audio of track "1" can be heard on tracks "a" and "b". Another way to say this is whichever participants are receiving
 * tracks "a" or "b" are hearing this participant
 */
export interface IMediaChangeEventParticipant {
  communicationId: string;
  userId: string;
  tracks: {
    id: string,
    mediaType: 'audio' | 'video',
    sinks?: string[]
  }[];
}

export default class VideoSessionHandler extends BaseSessionHandler {
  requestedSessions: { [roomJid: string]: boolean } = {};

  sessionType = SessionTypes.collaborateVideo;

  shouldHandleSessionByJid (jid: string): boolean {
    return isVideoJid(jid);
  }

  findLocalParticipantInConversationUpdate (conversationUpdate: ConversationUpdate): IConversationParticipant {
    const participant = conversationUpdate.participants.find((p) => p.userId === this.sdk._personDetails.id);

    if (!participant) {
      this.log(LogLevels.warn, 'Failed to find current user in the conversation update');
      return null;
    }

    return {
      address: null,
      confined: null,
      direction: null,
      id: participant.id,
      state: participant.videos[0].state,
      purpose: participant.purpose,
      userId: participant.userId,
      muted: participant.videos[0].audioMuted,
      videoMuted: participant.videos[0].videoMuted
    };
  }

  handleConversationUpdate (session: IJingleSession, conversationUpdate: ConversationUpdate): void {
    super.handleConversationUpdate(session, conversationUpdate);
    session.pcParticipant = this.findLocalParticipantInConversationUpdate(conversationUpdate);

    const activeVideoParticipants: IParticipantUpdate[] = conversationUpdate.participants
      .filter((pcParticipant) => {
        if (!pcParticipant.videos || !pcParticipant.videos.length) {
          return false;
        }

        return pcParticipant.videos.find((video) => video.state === CommunicationStates.connected);
      })
      .map((pcParticipant) => {
        const activeVideo = pcParticipant.videos.find((video) => video.state === CommunicationStates.connected);

        const participantUpdate: IParticipantUpdate = {
          participantId: pcParticipant.id,
          userId: pcParticipant.userId,
          audioMuted: activeVideo.audioMuted,
          videoMuted: activeVideo.videoMuted,
          sharingScreen: activeVideo.sharingScreen
        };

        return participantUpdate;
      });

    const lastUpdate: IParticipantsUpdate = session._lastParticipantsUpdate || {} as any;
    const lastActiveParticipants = lastUpdate.activeParticipants || [];

    const addedParticipants = differenceBy(activeVideoParticipants, lastActiveParticipants, 'participantId');
    const removedParticipants = differenceBy(lastActiveParticipants, activeVideoParticipants, 'participantId');

    const update: IParticipantsUpdate = {
      activeParticipants: activeVideoParticipants,
      addedParticipants,
      removedParticipants,
      conversationId: conversationUpdate.id
    };

    session._lastParticipantsUpdate = update;
    session.emit('participantsUpdate', update);
  }

  updateParticipantsOnScreen (session: IJingleSession, mediaUpdateEvent: IMediaChangeEvent) {
    const incomingVideoTrackIds = session.pc.getReceivers()
      .filter((receiver) => receiver.track && receiver.track.kind === 'video')
      .map((receiver) => receiver.track.id);

    const onScreenParticipants: Array<{ userId: string }> = [];
    mediaUpdateEvent.eventBody.participants.forEach((updateParticipant: IMediaChangeEventParticipant) => {
      const matchingVideoTracks = updateParticipant.tracks
        .filter((track) => track.mediaType === 'video')
        .filter((track) => {
          const intersectingTracks = intersection(track.sinks, incomingVideoTrackIds);
          return intersectingTracks.length;
        });

      if (matchingVideoTracks.length) {
        onScreenParticipants.push({ userId: updateParticipant.userId });
      }
    });

    const lastUpdate: IOnScreenParticipantsUpdate = session._lastOnScreenUpdate || { participants: [] } as any;

    // send out an update if the onScreenParticipants count or items changed
    if (lastUpdate.participants.length === onScreenParticipants.length) {
      const changed = differenceBy(lastUpdate.participants, onScreenParticipants, 'userId').length ||
        differenceBy(lastUpdate.participants, onScreenParticipants, 'userId').length;

      if (!changed) {
        return;
      }
    }

    const update: IOnScreenParticipantsUpdate = {
      participants: onScreenParticipants
    };

    session._lastOnScreenUpdate = update;
    session.emit('activeVideoParticipantsUpdate', update);
  }

  updateSpeakers (session: IJingleSession, mediaUpdateEvent: IMediaChangeEvent) {
    const incomingVideoTrackIds = session.pc.getReceivers()
      .filter((receiver) => receiver.track && receiver.track.kind === 'audio')
      .map((receiver) => receiver.track.id);

    const speakingParticipants: Array<{ userId: string }> = [];
    mediaUpdateEvent.eventBody.participants.forEach((updateParticipant: IMediaChangeEventParticipant) => {
      const matchingAudioTracks = updateParticipant.tracks
        .filter((track) => track.mediaType === 'audio')
        .filter((track) => {
          const intersectingTracks = intersection(track.sinks, incomingVideoTrackIds);
          return intersectingTracks.length;
        });

      if (matchingAudioTracks.length) {
        speakingParticipants.push({ userId: updateParticipant.userId });
      }
    });

    const update: ISpeakersUpdate = {
      speakers: speakingParticipants
    };

    session.emit('speakersUpdate', update);
  }

  // triggers a propose from the backend
  async startSession (startParams: IStartVideoSessionParams): Promise<{ conversationId: string }> {
    let participant: { address: string };

    if (startParams.inviteeJid) {
      participant = { address: startParams.inviteeJid };
    } else {
      participant = { address: this.sdk._personDetails.chat.jabberId };
    }

    const data = JSON.stringify({
      roomId: startParams.jid,
      participant
    });

    this.requestedSessions[startParams.jid] = true;

    try {
      const response = await requestApi.call(this.sdk, `/conversations/videos`, {
        method: 'post',
        data
      });

      return { conversationId: response.body.conversationId };
    } catch (err) {
      delete this.requestedSessions[startParams.jid];
      this.log(LogLevels.error, 'Failed to request video session', err);
      return Promise.reject(err);
    }
  }

  async handlePropose (pendingSession: IPendingSession): Promise<void> {
    // if we requested the session dont emit a pending session
    if (this.requestedSessions[pendingSession.originalRoomJid]) {
      this.log(LogLevels.debug, 'Propose received for requested video session, accepting automatically', pendingSession);
      delete this.requestedSessions[pendingSession.originalRoomJid];
      await this.proceedWithSession(pendingSession);
      return;
    }

    if (isPeerVideoJid(pendingSession.address)) {
      this.log(LogLevels.info, 'Propose received for incoming peer video', pendingSession);
    } else {
      this.log(LogLevels.debug, 'Propose received for a video session that is not a peer session and wasn\'t started by this client, ignoring.', pendingSession);
      return;
    }
    await super.handlePropose(pendingSession);
  }

  async handleSessionInit (session: IJingleSession): Promise<any> {
    session.startScreenShare = this.startScreenShare.bind(this, session);
    session.stopScreenShare = this.stopScreenShare.bind(this, session);
    session.pinParticipantVideo = this.pinParticipantVideo.bind(this, session);

    return super.handleSessionInit(session);
  }

  // doc: acceptSession requires a video and audio element either provided or default
  async acceptSession (session: IJingleSession, params: IAcceptSessionRequest): Promise<any> {
    const audioElement = params.audioElement || this.sdk._config.defaultAudioElement;
    if (!audioElement) {
      throwSdkError.call(this.sdk, SdkErrorTypes.invalid_options, 'acceptSession for video requires an audioElement to be provided or in the default config', { conversationId: session.conversationId });
    }

    const videoElement = params.videoElement || this.sdk._config.defaultVideoElement;
    if (!videoElement) {
      throwSdkError.call(this.sdk, SdkErrorTypes.invalid_options, 'acceptSession for video requires a videoElement to be provided or in the default config', { conversationId: session.conversationId });
    }

    let stream = params.mediaStream;
    if (!stream) {
      const devices = await getEnumeratedDevices(this.sdk);
      const mediaParams: IMediaRequestOptions = {
        audio: params.audioDeviceId || true,
        video: params.videoDeviceId || true,
        session
      };

      if (!devices.videoDevices.length) {
        mediaParams.video = false;
      }

      if (!devices.audioDevices.length) {
        mediaParams.audio = false;
      }

      stream = await startMedia(this.sdk, mediaParams);
    }

    session._outboundStream = stream;

    await this.sdk._streamingConnection.notifications.subscribe(`v2.conversations.${session.conversationId}.media`, this.handleMediaChangeEvent.bind(this, session));

    await this.addMediaToSession(session, stream, false);

    // make sure we have an audio and video sender so we don't have to renego later
    this.setupTransceivers(session);

    const attachParams = { audioElement, videoElement };
    if (session.tracks.length) {
      session.tracks.forEach((track) => {
        this.log(LogLevels.info, 'Incoming track', { track, conversationId: session.conversationId });
        const el = this.attachIncomingTrackToElement(track, attachParams);
        if (el instanceof HTMLAudioElement) session._outputAudioElement = el;
      });
      session.emit('incomingMedia');
    } else {
      session.on('peerTrackAdded', (session: IJingleSession, track: MediaStreamTrack) => {
        this.log(LogLevels.info, 'Incoming track', { track, conversationId: session.conversationId });
        const el = this.attachIncomingTrackToElement(track, attachParams);
        if (el instanceof HTMLAudioElement) session._outputAudioElement = el;
        session.emit('incomingMedia');
      });
    }

    await super.acceptSession(session, params);
    this.setInitialMuteStates(session);
  }

  setInitialMuteStates (session: IJingleSession): void {
    const userId = this.sdk._personDetails.id;

    const videoSender = session.pc.getSenders().find((sender) => sender.track && sender.track.kind === 'video');
    if (!videoSender || !videoSender.track.enabled) {
      session.videoMuted = true;
      this.log(LogLevels.info, 'Sending initial video mute', { conversationId: session.conversationId });
      session.mute(userId, 'video');
    }

    const audioSender = session.pc.getSenders().find((sender) => sender.track && sender.track.kind === 'audio');
    if (!audioSender || !audioSender.track.enabled) {
      session.audioMuted = true;
      this.log(LogLevels.info, 'Sending initial audio mute', { conversationId: session.conversationId });
      session.mute(userId, 'audio');
    }
  }

  setupTransceivers (session: IJingleSession) {
    // not supported in edge at time of writing https://developer.mozilla.org/en-US/docs/Web/API/RTCPeerConnection/addTransceiver
    if (!session.pc.pc.addTransceiver) {
      this.log(LogLevels.warn, 'addTransceiver not supported, video experience may be sub optimal', { conversationId: session.conversationId });
      return;
    }

    const videoTransceiver = session.pc.pc.getTransceivers().find(transceiver => transceiver.receiver.track && transceiver.receiver.track.kind === 'video');
    if (!videoTransceiver) {
      session.pc.pc.addTransceiver('video', { direction: 'sendrecv' });
    } else {
      videoTransceiver.direction = 'sendrecv';
    }

    const audioTransceiver = session.pc.pc.getTransceivers().find(transceiver => transceiver.receiver.track && transceiver.receiver.track.kind === 'audio');
    if (!audioTransceiver) {
      session.pc.pc.addTransceiver('audio', { direction: 'sendrecv' });
    } else {
      audioTransceiver.direction = 'sendrecv';
    }
  }

  async endSession (session: IJingleSession) {
    await this.sdk._streamingConnection.notifications.unsubscribe(`v2.conversations.${session.conversationId}.media`);
    await super.endSession(session);
    session.pc.getSenders().map((sender) => {
      if (sender.track) {
        sender.track.stop();
      }
    });
  }

  async setVideoMute (session: IJingleSession, params: ISessionMuteRequest, skipServerUpdate?: boolean) {
    const replayMuteRequest = !!session.videoMuted === !!params.mute;

    if (replayMuteRequest) {
      this.log(LogLevels.warn, 'Replaying video mute request since the local state already matches the requested state', { conversationId: session.conversationId });
    }

    const userId = this.sdk._personDetails.id;

    // if we are going to mute, we need to remove/end the existing camera track
    if (params.mute) {
      // get the first video track
      const track = session._outboundStream.getVideoTracks().find(t => t);

      if (!track) {
        this.log(LogLevels.warn, 'Unable to find outbound camera track', { sessionId: session.id, conversationId: session.conversationId });
      } else {
        const sender = this.getSendersByTrackType(session, 'video')
          .find((sender) => sender.track && sender.track.id === track.id);

        if (sender) {
          await this.removeMediaFromSession(session, sender.track);
        }

        track.stop();
        session._outboundStream.removeTrack(track);
      }

      if (!skipServerUpdate) {
        session.mute(userId, 'video');
      }

      // if we are unmuting, we need to get a new camera track and add that to the session
    } else {
      this.log(LogLevels.info, 'Creating new video track', { conversationId: session.conversationId });

      // look for a device to use, else use default
<<<<<<< HEAD
      const stream = await startMedia(this.sdk, { video: params.unmuteDeviceId === undefined ? true : params.unmuteDeviceId, session });
=======
      const track = (await startMedia(this.sdk, { video: params.unmuteDeviceId === undefined ? true : params.unmuteDeviceId })).getVideoTracks()[0];
>>>>>>> 689f1366

      // add track to session
      await this.addReplaceTrackToSession(session, track);

      // add sync track to local outbound referrence
      session._outboundStream.addTrack(track);

      if (!skipServerUpdate) {
        session.unmute(userId, 'video');
      }
    }

    session.videoMuted = !!params.mute;
  }

  async setAudioMute (session: IJingleSession, params: ISessionMuteRequest) {
    const replayMuteRequest = !!session.audioMuted === !!params.mute;

    // if conversation is already muted, we wont get an update so dont wait for one
    if (replayMuteRequest) {
      this.log(LogLevels.warn, 'Replaying audio mute request since the local state already matches the requested state', { conversationId: session.conversationId });
    }

    const userId = this.sdk._personDetails.id;

    const outgoingTracks = this.getSendersByTrackType(session, 'audio').map(sender => sender.track);

    outgoingTracks.forEach((track) => {
      this.log(LogLevels.info, `${params.mute ? 'Muting' : 'Unmuting'} audio track`, { trackId: track.id, conversationId: session.conversationId });
      track.enabled = !params.mute;
    });

    if (params.mute) {
      if (!outgoingTracks.length) {
        this.log(LogLevels.warn, 'Unable to find any outgoing audio tracks to mute', { sessionId: session.id, conversationId: session.conversationId });
      } else {
        session.mute(userId, 'audio');
      }
    } else {
      // make sure there's audio to unmute. if not, create it.
      if (!outgoingTracks.length) {
        this.log(LogLevels.info, 'No outoing audio to unmute, creating and adding media to session', { sessionId: session.id, conversationId: session.conversationId });

        // if params.unmuteDeviceId is `undefined`, use sdk defaults
<<<<<<< HEAD
        const stream = await startMedia(this.sdk, { audio: params.unmuteDeviceId === undefined ? true : params.unmuteDeviceId, session });
        await this.addMediaToSession(session, stream, false);
=======
        const track = (await startMedia(this.sdk, { audio: params.unmuteDeviceId === undefined ? true : params.unmuteDeviceId })).getAudioTracks()[0];
        await this.addReplaceTrackToSession(session, track);
>>>>>>> 689f1366
      }

      session.unmute(userId, 'audio');
    }

    session.audioMuted = !!params.mute;

    // if they passed in an unmute device id, we will switch to that device (if we unmuted audio)
    if (params.unmuteDeviceId !== undefined && !session.audioMuted) {
      this.log(LogLevels.info, 'switching mic device', { sessionId: session.id, conversationId: session.conversationId });

      await this.sdk.updateOutgoingMedia({ audioDeviceId: params.unmuteDeviceId });
    }
  }

  handleMediaChangeEvent (session: IJingleSession, event: IMediaChangeEvent) {
    this.updateParticipantsOnScreen(session, event);
    this.updateSpeakers(session, event);
  }

  async startScreenShare (session: IJingleSession) {
    session._resurrectVideoOnScreenShareEnd = !session.videoMuted;
    try {
      this.log(LogLevels.info, 'Starting screen media', { sessionId: session.id, conversationId: session.conversationId });

      const stream = await startDisplayMedia();
      session._screenShareStream = stream;

      await this.addReplaceTrackToSession(session, stream.getVideoTracks()[0]);

      if (!session.videoMuted) {
        await this.setVideoMute(session, { id: session.id, mute: true }, true);
      }

      stream.getTracks().forEach((track: MediaStreamTrack) => {
        track.addEventListener('ended', this.stopScreenShare.bind(this, session));
      });

      this.sessionManager.webrtcSessions.notifyScreenShareStart(session);
    } catch (err) {
      if (!err) {
        return this.log(LogLevels.info, 'screen selection cancelled', { conversationId: session.conversationId });
      }

      throwSdkError.call(this.sdk, SdkErrorTypes.generic, 'Failed to start screen share', { conversationId: session.conversationId, error: err });
    }
  }

  async stopScreenShare (session: IJingleSession): Promise<void> {
    if (!session._screenShareStream) {
      this.log(LogLevels.error, 'No screen share stream to stop', { conversationId: session.conversationId });
      return;
    }

    const track = session._screenShareStream.getVideoTracks()[0];
    const sender = session.pc.getSenders().find(sender => sender.track && sender.track.id === track.id);

    if (session._resurrectVideoOnScreenShareEnd) {
      this.log(LogLevels.info, 'Restarting video track', { conversationId: session.conversationId });
      await this.setVideoMute(session, { id: session.id, mute: false }, true);
    } else {
      await sender.replaceTrack(null);
    }

    track.stop();

    this.sessionManager.webrtcSessions.notifyScreenShareStop(session);
  }

  async pinParticipantVideo (session: IJingleSession, participantId?: string) {
    if (!session.pcParticipant) {
      throwSdkError.call(this.sdk, SdkErrorTypes.session, 'Unable to pin participant video. Local participant is unknown.', { conversation: session.conversationId, participantId });
    }

    const uri = `/conversations/videos/${session.conversationId}/participants/${session.pcParticipant.id}/pin`;

    // default to unpin
    let method = 'delete';
    let data: string;

    if (participantId) {
      method = 'post';
      data = JSON.stringify({
        targetParticipantId: participantId,
        streamType: 'video'
      });

      this.log(LogLevels.info, 'Pinning video for participant', { conversationId: session.conversationId, participantId });
    } else {
      this.log(LogLevels.info, 'Unpinning all participants', { conversationId: session.conversationId, participantId });
    }

    try {
      await requestApi.call(this.sdk, uri, { method, data });
      session.emit('pinnedParticipant', { participantId: participantId || null });
    } catch (err) {
      throwSdkError.call(this.sdk, SdkErrorTypes.generic, 'Request to pin video failed', { conversationId: session.conversationId, error: err });
    }
  }

  attachIncomingTrackToElement (
    track: MediaStreamTrack,
    { audioElement, videoElement }: { audioElement?: HTMLAudioElement, videoElement?: HTMLVideoElement }
  ): HTMLAudioElement | HTMLVideoElement {
    let element = audioElement;

    if (track.kind === 'video') {
      element = videoElement;
      element.muted = true;
    }

    element.autoplay = true;
    element.srcObject = createNewStreamWithTrack(track);
    return element;
  }
}<|MERGE_RESOLUTION|>--- conflicted
+++ resolved
@@ -392,11 +392,9 @@
       this.log(LogLevels.info, 'Creating new video track', { conversationId: session.conversationId });
 
       // look for a device to use, else use default
-<<<<<<< HEAD
-      const stream = await startMedia(this.sdk, { video: params.unmuteDeviceId === undefined ? true : params.unmuteDeviceId, session });
-=======
-      const track = (await startMedia(this.sdk, { video: params.unmuteDeviceId === undefined ? true : params.unmuteDeviceId })).getVideoTracks()[0];
->>>>>>> 689f1366
+      const track = (
+        await startMedia(this.sdk, { video: params.unmuteDeviceId === undefined ? true : params.unmuteDeviceId, session })
+      ).getVideoTracks()[0];
 
       // add track to session
       await this.addReplaceTrackToSession(session, track);
@@ -441,13 +439,10 @@
         this.log(LogLevels.info, 'No outoing audio to unmute, creating and adding media to session', { sessionId: session.id, conversationId: session.conversationId });
 
         // if params.unmuteDeviceId is `undefined`, use sdk defaults
-<<<<<<< HEAD
-        const stream = await startMedia(this.sdk, { audio: params.unmuteDeviceId === undefined ? true : params.unmuteDeviceId, session });
-        await this.addMediaToSession(session, stream, false);
-=======
-        const track = (await startMedia(this.sdk, { audio: params.unmuteDeviceId === undefined ? true : params.unmuteDeviceId })).getAudioTracks()[0];
+        const track = (
+          await startMedia(this.sdk, { audio: params.unmuteDeviceId === undefined ? true : params.unmuteDeviceId, session })
+        ).getAudioTracks()[0];
         await this.addReplaceTrackToSession(session, track);
->>>>>>> 689f1366
       }
 
       session.unmute(userId, 'audio');
