import { JingleReason } from 'stanza/protocol';
import { Constants } from 'stanza';
import { GenesysCloudWebrtcSdk } from '../client';
import { LogLevels, SessionTypes, SdkErrorTypes, JingleReasons } from '../types/enums';
import { SessionManager } from './session-manager';
import { checkHasTransceiverFunctionality, logDeviceChange } from '../media/media-utils';
import { createAndEmitSdkError, logPendingSession } from '../utils';
import { ConversationUpdate } from '../types/conversation-update';
import {
  IPendingSession,
  IStartSessionParams,
  IAcceptSessionRequest,
  ISessionMuteRequest,
  IExtendedMediaSession,
  IUpdateOutgoingMedia
} from '../types/interfaces';

type ExtendedHTMLAudioElement = HTMLAudioElement & {
  setSinkId (deviceId: string): Promise<undefined>;
};

export default abstract class BaseSessionHandler {
  disabled = true;
  abstract sessionType: SessionTypes;

  constructor (protected sdk: GenesysCloudWebrtcSdk, protected sessionManager: SessionManager) { }

  abstract shouldHandleSessionByJid (jid: string): boolean;

  protected log (level: LogLevels, message: any, details?: any, skipServer?: boolean): void {
    this.sdk.logger[level].call(this.sdk.logger, message, details, skipServer);
  }

  handleConversationUpdate (session: IExtendedMediaSession, update: ConversationUpdate) {
    this.log('info', 'conversation update received', { conversationId: session.conversationId, update });
  }

  async startSession (sessionStartParams: IStartSessionParams): Promise<any> {
    throw createAndEmitSdkError.call(this.sdk, SdkErrorTypes.not_supported, `sessionType ${sessionStartParams.sessionType} can only be started using the genesys cloud api`, { sessionStartParams });
  }

  async handlePropose (pendingSession: IPendingSession): Promise<any> {
    pendingSession.sessionType = this.sessionType;
    logPendingSession(this.sdk.logger, 'handling propose', pendingSession);
    this.sdk.emit('pendingSession', pendingSession);
  }

  async proceedWithSession (session: IPendingSession): Promise<any> {
    this.log('info', 'proceeding with proposed session', { conversationId: session.conversationId, sessionId: session.id });
    this.sessionManager.webrtcSessions.acceptRtcSession(session.id);
  }

  async rejectPendingSession (session: IPendingSession): Promise<any> {
    this.log('info', 'rejecting propose', { conversationId: session.conversationId });
    this.sessionManager.webrtcSessions.rejectRtcSession(session.id);
  }

  async handleSessionInit (session: IExtendedMediaSession): Promise<any> {
    session.id = session.sid;

    const pendingSession = this.sessionManager.getPendingSession(session.id);
    if (pendingSession) {
      session.conversationId = session.conversationId || pendingSession.conversationId;
      session.fromUserId = pendingSession.fromUserId;
      session.originalRoomJid = pendingSession.originalRoomJid;
    }
    this.sessionManager.removePendingSession(session.id);

    try {
      this.log('info', 'handling session init', { sessionId: session.id, conversationId: session.conversationId });
    } catch (e) {
      // don't let log errors ruin a session
    }

    this.sdk._streamingConnection.webrtcSessions.rtcSessionAccepted(session.id);

    session.pc.addEventListener('negotiationneeded', this._warnNegotiationNeeded.bind(this, session));

    session.on('connectionState' as any, (state: string) => {
      this.log('info', 'connection state change', { state, conversationId: session.conversationId, sid: session.sid });
    });

    session.on('terminated', this.onSessionTerminated.bind(this, session));
    this.sdk.emit('sessionStarted', session);
  }

  onSessionTerminated (session: IExtendedMediaSession, reason: JingleReason): void {
    this.log('info', 'handling session terminated', { conversationId: session.conversationId, reason, sessionId: session.id });
    this.endTracks(session._outboundStream);
    session._screenShareStream?.getTracks().forEach((t: MediaStreamTrack) => t.stop());
    this.sdk.emit('sessionEnded', session, reason);
  }

  async acceptSession (session: IExtendedMediaSession, params: IAcceptSessionRequest): Promise<any> {
    const logExtras: any = {
      sessionType: session.sessionType,
      conversationId: session.conversationId,
      sessionId: session.id,
      params
    };
    const outputDeviceId = this.sdk._config.defaults.outputDeviceId || '';
    const isSupported = this.sdk.media.getState().hasOutputDeviceSupport;

    /* if we have an audio element _and_ are in a supported browser */
    if (session._outputAudioElement && isSupported) {
      /* tslint:disable-next-line:no-floating-promises */
      (session._outputAudioElement as ExtendedHTMLAudioElement).setSinkId(outputDeviceId);
      logExtras.hasOutputDeviceSupport = isSupported;
      logExtras.outputDeviceId = outputDeviceId;
    }

    this.log('info', 'accepting session', logExtras);
    return session.accept();
  }

  async endSession (session: IExtendedMediaSession, reason?: Constants.JingleReasonCondition): Promise<void> {
<<<<<<< HEAD
    this.log('info', 'ending session', { conversationId: session.conversationId, sessionId: session.id });
=======
    this.log('info', 'ending session', { sessionId: session.id, conversationId: session.conversationId, reason });
>>>>>>> 4968ff04

    return new Promise<void>((resolve) => {
      session.once('terminated', (reason) => {
        resolve();
      });
      session.end(reason);
    });
  }

  async setVideoMute (session: IExtendedMediaSession, params: ISessionMuteRequest): Promise<any> {
    throw createAndEmitSdkError.call(this.sdk, SdkErrorTypes.not_supported, `Video mute not supported for sessionType ${session.sessionType}`, {
      conversationId: session.conversationId,
      sessionId: session.id,
      params
    });
  }

  async setAudioMute (session: IExtendedMediaSession, params: ISessionMuteRequest): Promise<any> {
    throw createAndEmitSdkError.call(this.sdk, SdkErrorTypes.not_supported, `Audio mute not supported for sessionType ${session.sessionType}`, {
      conversationId: session.conversationId,
      sessionId: session.id,
      params
    });
  }

  /**
   * Update the outgoing media for a session.
   *
   * @param session to update
   * @param options for updating outgoing media
   */
  async updateOutgoingMedia (session: IExtendedMediaSession, options: IUpdateOutgoingMedia): Promise<any> {
    logDeviceChange(this.sdk, session, 'calledToChangeDevices', {
      requestedNewMediaStream: options.stream,
      requestedVideoDeviceId: options.videoDeviceId,
      requestedAudioDeviceId: options.audioDeviceId
    });

    if (!options.stream &&
      (typeof options.videoDeviceId === 'undefined' && typeof options.audioDeviceId === 'undefined')) {
      throw createAndEmitSdkError.call(this.sdk, SdkErrorTypes.invalid_options, 'Options are not valid to update outgoing media', {
        videoDeviceId: options.videoDeviceId,
        audioDeviceId: options.audioDeviceId,
        conversationId: session.conversationId,
        sessionId: session.id
      });
    }

    const updateVideo = (options.stream || options.videoDeviceId !== undefined) && !session.videoMuted;
    const updateAudio = options.stream || options.audioDeviceId !== undefined;
    let stream: MediaStream = options.stream;

    const outboundStream = session._outboundStream;
    const destroyMediaPromises: Promise<any>[] = [];
    const trackIdsToIgnore = [];
    const trackKindsToIgnore = [];

    /* if we have a video session */
    if (session._screenShareStream) {
      trackIdsToIgnore.push(...session._screenShareStream.getTracks().map((track) => track.id));
    }

    /*
      if we aren't updating a media type, leave the existing track(s) alone
      also true if our video is on mute, we don't need to touch it
    */
    if (!updateAudio) trackKindsToIgnore.push('audio');
    if (!updateVideo) trackKindsToIgnore.push('video');

    const senders = session.pc.getSenders()
      .filter((sender) =>
        sender.track &&
        !(
          trackIdsToIgnore.includes(sender.track.id) ||
          trackKindsToIgnore.includes(sender.track.kind)
        )
      );

    /*
      stop media first because FF does not allow more than one audio/video track
      AND stop the media in case we are using system default because chrome will not let you switch
      system default devices _while_ you have an active media track with the old system default
    */
    let fromVideoTrack: MediaStreamTrack;
    let fromAudioTrack: MediaStreamTrack;

    senders.forEach(sender => {
      if (sender.track.kind === 'video') {
        fromVideoTrack = sender.track;
      } else {
        fromAudioTrack = sender.track;
      }
      sender.track.stop();
      destroyMediaPromises.push(sender.replaceTrack(null));
    });

    await Promise.all(destroyMediaPromises);

    const newStartMediaContraints = {
      audio: options.audioDeviceId,
      /* if video is muted, we don't want to request it */
      video: !session.videoMuted && options.videoDeviceId,
      session
    };

    /* Allow null because it is the system default. If false or undefined, do not request media. */
    if (!stream && (newStartMediaContraints.audio || newStartMediaContraints.video) || (newStartMediaContraints.audio === null || newStartMediaContraints.video === null)) {
      try {
        stream = await this.sdk.media.startMedia(newStartMediaContraints);
      } catch (e) {
        /*
          In FF, if the user does not grant us permissions for the new media,
          we need to update the mute states on the session. The implementing
          app will need to handle the error and react appropriately
        */
        if (e.name === 'NotAllowedError') {
          /*
            at this point, there is no active media so we just need to tell the server we are muted
            realistically, the implementing app should kick them out of the conference
          */
          let audioMute = Promise.resolve();
          let videoMute = Promise.resolve();

          const userId = this.sdk._personDetails.id;
          if (updateAudio) {
            this.log('warn', 'User denied media permissions. Sending mute for audio', { sessionId: session.id, conversationId: session.conversationId });
            audioMute = session.mute(userId as any, 'audio');
          }
          if (updateVideo) {
            this.log('warn', 'User denied media permissions. Sending mute for video', { sessionId: session.id, conversationId: session.conversationId });
            videoMute = session.mute(userId as any, 'video');
          }

          await Promise.all([audioMute, videoMute]);
        }
        /* don't need to emit this error because `startMedia()` did */
        throw e;
      }
    }
    /* If new media is not started, stream is undefined and there are no tracks. */
    if (stream) {
      /* if our session has video on mute, make sure our stream does not have a video track (mainly checking any passed in stream)  */
      stream.getTracks().forEach(track => {
        if (session.videoMuted && track.kind === 'video') {
          this.log('warn', 'Not using video track from stream because the session has video on mute', {
            trackId: track.id,
            sessionId: session.id,
            conversationId: session.conversationId
          });
          track.stop();
          stream.removeTrack(track);
        }
      });

      /* just in case the system default is changing, we need to tell this log function what was the
        previous device being used (since it won't show up in the enumerated device list anymore) */
      logDeviceChange(this.sdk, session, 'changingDevices', {
        fromVideoTrack: fromVideoTrack,
        fromAudioTrack: fromAudioTrack,
        toVideoTrack: stream.getVideoTracks()[0],
        toAudioTrack: stream.getAudioTracks()[0]
      });

      const newMediaPromises: Promise<any>[] = stream.getTracks().map(async track => {
        await this.addReplaceTrackToSession(session, track);
        outboundStream.addTrack(track);

        /* if we are switching audio devices, we need to check mute state (video is checked earlier) */
        if (track.kind === 'audio' && session.audioMuted) {
          await this.sdk.setAudioMute({ sessionId: session.id, mute: true, unmuteDeviceId: options.audioDeviceId });
        }
      });

      await Promise.all(newMediaPromises);
    }

    /* prune tracks not being sent */
    session._outboundStream.getTracks().forEach((track) => {
      const hasSender = session.pc.getSenders().find((sender) => sender.track && sender.track.id === track.id);

      if (!hasSender) {
        this.endTracks(track);
        session._outboundStream.removeTrack(track);
      }
    });
    logDeviceChange(this.sdk, session, 'successfullyChangedDevices');
  }

  updateAudioVolume (session: IExtendedMediaSession, volume: number) {
    const element = session._outputAudioElement;
    if (!element) {
      return;
    }

    // DOMElement volume should be between 0 and 1
    element.volume = (volume / 100);
  }

  async updateOutputDevice (session: IExtendedMediaSession, deviceId: string): Promise<void> {
    logDeviceChange(this.sdk, session, 'calledToChangeDevices', { requestedOutputDeviceId: deviceId });
    const el: ExtendedHTMLAudioElement = session._outputAudioElement as ExtendedHTMLAudioElement;

    if (!el) {
      this.log('warn', 'Cannot update audio output because there is no attached audio element to the session', { sessionId: session.id, conversationId: session.conversationId });
      return;
    }

    if (typeof el.setSinkId === 'undefined') {
      const err = 'Cannot set sink id in unsupported browser';
      throw createAndEmitSdkError.call(this.sdk, SdkErrorTypes.not_supported, err, { conversationId: session.conversationId, sessionId: session.id });
    }

    logDeviceChange(this.sdk, session, 'changingDevices', { requestedOutputDeviceId: deviceId });
    return el.setSinkId(deviceId).then(() => logDeviceChange(this.sdk, session, 'successfullyChangedDevices'));
  }

  /**
   * Add new media to a session. Will attempt to use tracksBasedActions if possible.
   * @param session jingle media session
   * @param stream local MediaStream to add to session
   * @param allowLegacyStreamBasedActionsFallback if false, an error will be thrown if track based actions are not supported
   */
  async addMediaToSession (session: IExtendedMediaSession, stream: MediaStream): Promise<void> {
    const promises: any[] = [];
    if (checkHasTransceiverFunctionality()) {
      this.log('info', 'Using track based actions', { conversationId: session.conversationId });
      stream.getTracks().forEach(t => {
        this.log('debug', 'Adding track to session', { track: t, conversationId: session.conversationId });
        promises.push(session.pc.addTrack(t));
      });
    } else {
      const errMsg = 'Track based actions are required for this session but the client is not capable';
      throw createAndEmitSdkError.call(this.sdk, SdkErrorTypes.generic, errMsg, { conversationId: session.conversationId });
    }

    await Promise.all(promises);
  }

  /**
   * Will try and replace a track of the same kind if possible, otherwise it will add the track
   */
  async addReplaceTrackToSession (session: IExtendedMediaSession, track: MediaStreamTrack): Promise<void> {
    // find a transceiver with the same kind of track
    const transceiver = session.pc.getTransceivers().find(t => {
      return t.receiver.track?.kind === track.kind || t.sender.track?.kind === track.kind;
    });

    let sender: RTCRtpSender;

    if (transceiver) {
      await transceiver.sender.replaceTrack(track);
      sender = transceiver.sender;
    } else {
      // the stream parameter is documented as *optional* but it is not so we will just provide a fake one
      await session.addTrack(track, new MediaStream());
      sender = session.pc.getSenders().find(sender => sender.track && sender.track.id === track.id);
    }

    if (sender.track.kind === 'audio') {
      return;
    }

    const { height, width, frameRate } = sender.track.getSettings();
    await sender.track.applyConstraints({
      width: {
        ideal: width
      },
      height: {
        ideal: height
      },
      frameRate: {
        ideal: frameRate
      }
    });
  }

  _warnNegotiationNeeded (session: IExtendedMediaSession): void {
    this.log('error', 'negotiation needed and not supported', { conversationId: session.conversationId, sessionId: session.id });
  }

  removeMediaFromSession (session: IExtendedMediaSession, sender: RTCRtpSender): Promise<void> {
    this.log('debug', 'Removing track from session', { sender, conversationId: session.conversationId, sessionId: session.id });
    return sender.replaceTrack(null);
  }

  getSendersByTrackType (session: IExtendedMediaSession, kind: 'audio' | 'video'): RTCRtpSender[] {
    return session.pc.getSenders().filter(sender => {
      return sender.track && sender.track.kind === kind;
    });
  }

  getReceiversByTrackType (session: IExtendedMediaSession, kind: 'audio' | 'video'): RTCRtpReceiver[] {
    return session.pc.getReceivers().filter(receiver => {
      return receiver.track && receiver.track.kind === kind;
    });
  }

  endTracks (streamOrTrack?: MediaStream | MediaStreamTrack): void {
    if (!streamOrTrack) return;

    let tracks = (streamOrTrack instanceof MediaStream) ? streamOrTrack.getTracks() : [streamOrTrack];

    /* if we have live default audio, we don't want to end it */
    const defaultAudio = (this.sdk._config.defaults.audioStream?.getAudioTracks() || [])
      .filter(t => t && t.readyState === 'live');

    if (defaultAudio.length) {
      tracks = tracks.filter(track => !defaultAudio.find(audioTrack => audioTrack.id === track.id));
    }

    tracks.forEach(t => t.stop());
  }
}<|MERGE_RESOLUTION|>--- conflicted
+++ resolved
@@ -114,11 +114,7 @@
   }
 
   async endSession (session: IExtendedMediaSession, reason?: Constants.JingleReasonCondition): Promise<void> {
-<<<<<<< HEAD
-    this.log('info', 'ending session', { conversationId: session.conversationId, sessionId: session.id });
-=======
     this.log('info', 'ending session', { sessionId: session.id, conversationId: session.conversationId, reason });
->>>>>>> 4968ff04
 
     return new Promise<void>((resolve) => {
       session.once('terminated', (reason) => {
