--- conflicted
+++ resolved
@@ -34,11 +34,7 @@
   }
 
   handleConversationUpdate (session: IExtendedMediaSession, update: ConversationUpdate) {
-<<<<<<< HEAD
-    this.log('info', 'conversation update received', { conversationId: update.id, update, sessionConversationId: session?.conversationId, sessionId: session?.id });
-=======
-    this.log('info', 'conversation update received', { conversationId: session.conversationId, sessionId: session.id, sessionType: session.sessionType, update });
->>>>>>> 4e55f320
+    this.log('info', 'conversation update received', { conversationId: update.id, update, sessionConversationId: session?.conversationId, sessionId: session?.id, sessionType: session.sessionType });
   }
 
   async startSession (sessionStartParams: IStartSessionParams): Promise<any> {
@@ -57,11 +53,7 @@
   }
 
   async rejectPendingSession (session: IPendingSession): Promise<any> {
-<<<<<<< HEAD
-    this.log('info', 'rejecting propose', { conversationId: session.conversationId, sessionId: session.id });
-=======
     this.log('info', 'rejecting propose', { conversationId: session.conversationId, sessionId: session.id, sessionType: session.sessionType });
->>>>>>> 4e55f320
     this.sessionManager.webrtcSessions.rejectRtcSession(session.id);
   }
 
@@ -126,11 +118,7 @@
   }
 
   async endSession (session: IExtendedMediaSession, reason?: Constants.JingleReasonCondition): Promise<void> {
-<<<<<<< HEAD
-    this.log('info', 'ending session', { conversationId: session.conversationId, sessionId: session.id });
-=======
     this.log('info', 'ending session', { sessionId: session.id, conversationId: session.conversationId, reason, sessionType: session.sessionType });
->>>>>>> 4e55f320
 
     return new Promise<void>((resolve) => {
       session.once('terminated', (reason) => {
