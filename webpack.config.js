--- conflicted
+++ resolved
@@ -47,17 +47,8 @@
       })
     ],
     resolve: {
-<<<<<<< HEAD
-      extensions: ['.ts', '.js', '.cjs', '.mjs', /* '.json' */]
-=======
       extensions: ['.ts', '.js', '.cjs', '.mjs', '.json']
->>>>>>> 2e31c307
     },
-    // resolve: {
-    //   alias: {
-    //     'purecloud-streaming-client': path.join(__dirname, './node_modules/purecloud-streaming-client/dist/streaming-client.cjs')
-    //   }
-    // },
     module: {
       rules: [
         {
@@ -67,9 +58,7 @@
             /\bcore-js\b/,
             /\bwebpack\/buildin\b/,
           ],
-          // exclude: /(node_modules)/, // \/(!?[purecloud\-streaming\-client])/,
-          // include: /node_modules\/purecloud\-streaming\-client/,
-          loader: ['babel-loader', 'ts-loader'],
+          loader: ['babel-loader'/* , 'ts-loader' */],
           // query: {
           //   presets: ['@babel/preset-env']
           // }
