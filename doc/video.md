# WebRTC Video Conference SDK

This SDK supports creating or joining video conferences. Much of the initialization and call controls
are done using the public API, but are abstracted being api's in this sdk. There is currently no such
thing as an alerting or incoming video call. All video sessions are treated as a conference to which
a user must join manually.

## API

See the full list of the [APIs], [methods], and [events].

## Usage

> *Note: video conferencing does not support guest users.*

Once you have an initialized instance of the WebrtcSdk, you can join or create a conference in the following manner:

#### Example Usage

``` javascript
// set up needed events
sdk.on('sessionStarted', function (session) => {
  // accept session
  if (session.sessionType === 'collaborateVideo') {
    const audioElement = document.getElementById('vid-audio');
    const videoElement = document.getElementById('vid-video');

    const sessionEventsToLog = [ 'participantsUpdate', 'activeVideoParticipantsUpdate', 'speakersUpdate' ];
    sessionEventsToLog.forEach((eventName) => {
      session.on(eventName, (e) => console.info(eventName, e));
    });
    sdk.acceptSession({ id: session.id, audioElement, videoElement });
  }
});
await sdk.startVideoConference(roomJid);
```

At this point, you should be in the conference and able to see and hear others. Here are the various events
and functions that are relevant to video conferences.

#### Relevant Events

`session.on('participantsUpdate', (IParticipantsUpdate) => {})` - This event will happen whenever a conversation update event is received.
The most common cases are, but not limited to:
  - Participants joining or leaving the conference
  - Participants muting or unmuting video or audio
  - Participants sharing or unsharing a screen

``` typescript
interface IParticipantsUpdate {
  conversationId: string;
  addedParticipants: IParticipantUpdate[];
  removedParticipants: IParticipantUpdate[];
  activeParticipants: IParticipantUpdate[];
}

interface IParticipantUpdate {
  participantId: string; // id corresponding to the participant on the conversation,
  userId: string,
  sharingScreen: boolean; // whether or not the onScreenParticipant is sharing their screen,
  videoMuted: boolean,
  audioMuted: boolean
}
```


`session.on('activeVideoParticipantsUpdate', (IOnScreenParticipantsUpdate) => {})` - This event will happen when
the server switches who is visible on the screen. This will likely happen every time someone new speaks.

> *Note: this user may not be providing video or that video could be muted. It is up to the
> implementing party to show something else such as an avatar or profile picture in such instances.*

``` typescript
interface IOnScreenParticipantsUpdate {
  participantsOnScreen: [
    {
      userId: string,
    }
  ]
}
```

`session.on('speakersUpdate', (ISpeakersUpdate) => {}))` - This event tells who is making noise in the conference.

``` typescript
interface ISpeakersUpdate {
  speakers: [
    {
      userId: string;
    }
  ]
}
```

#### Adding Screen Share to the Conference

`session.startScreenShare()` - Prompts for a screen to share then shares that with the other
participants upon confirmation.

*Note: at this time, screen sharing while also sending video with the camera is not supported.
If you are sending video with the camera when you `startScreenShare`, the camera track will
be cleaned up and replaced with a track presenting your screen. When ending screen share, if
a camera track was cleaned up during `startScreenShare` a new one will be created to replace the screen share track.*

`session.stopScreenShare()` - Ends the active outgoing screen share.

<<<<<<< HEAD
[APIs]: index.md#api
[methods]: index.md#methods
[events]: index.md#events
=======
#### Pinning participants video

You can pin a participant's video or screenshare which will disable the video switching when other participants talk.

`session.pinParticipantVideo(participantId: string)` - Locks video to the provided video conference participant. If `participantId` is `null`
or `undefined`, any currently pinned participants will be removed and will switch automatically when speaking. *Note: participantIds can
be found in the `participantsUpdate` event.*
>>>>>>> 1dedb828
<|MERGE_RESOLUTION|>--- conflicted
+++ resolved
@@ -104,11 +104,6 @@
 
 `session.stopScreenShare()` - Ends the active outgoing screen share.
 
-<<<<<<< HEAD
-[APIs]: index.md#api
-[methods]: index.md#methods
-[events]: index.md#events
-=======
 #### Pinning participants video
 
 You can pin a participant's video or screenshare which will disable the video switching when other participants talk.
@@ -116,4 +111,7 @@
 `session.pinParticipantVideo(participantId: string)` - Locks video to the provided video conference participant. If `participantId` is `null`
 or `undefined`, any currently pinned participants will be removed and will switch automatically when speaking. *Note: participantIds can
 be found in the `participantsUpdate` event.*
->>>>>>> 1dedb828
+
+[APIs]: index.md#api
+[methods]: index.md#methods
+[events]: index.md#events