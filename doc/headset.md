# Genesys Cloud WebRTC SDK Headset Utility

## SDK Headset Index
* [Purpose of SdkHeadset]
* [SdkHeadset]
    * [Example usage]
    * [Properties]
    * [Methods]
    * [Events]


## Purpose of SdkHeadset
The SdkHeadset namespace connects directly to the [new headset library](https://github.com/purecloudlabs/softphone-vendor-headsets) that allows device call controls from at this moment three headset vendors. Plantronics/Poly, Sennheiser/EPOS and Jabra. It makes it possible for events from the headset to be properly handled and reflected in consuming apps. It also allows events from consuming apps to be properly reflected in the headset itself. This ensures the states of both the devices and consuming apps are always in sync

--------

## SdkHeadset

### Example Usage

``` ts
/* async function for demonstration */
async function testAnswerCall () {
    /* This function handles a fromHeadset event. This will not cause the headset library to be called */
    sdk.acceptPendingSession('123456789', 'softphone', true);
}
async function testMuteCall () {
    /* This function handles a from app event. This will cause the headset library to be called */
    sdk.setAudioMute ('123456789', 'softphone', false | undefined);
}
/* Examples of listening for events from the headset */
sdk.headset.headsetEvents.subscribe(value: {
    event: EmittedHeadsetEvents,
    payload: {
        name: string,
        event: {`object containing various items from the headset`},
        isMuted: boolean,
        holdRequested: boolean,
        isConnected: boolean,
        isConnecting: boolean,
        callback: Function,
        toggle?: boolean,
        code?: string
    }
} => {
    switch (value.event) {
        case 'deviceAnsweredCall':
            sdk.acceptPendingSession();
            break;
        case 'deviceEndedCall':
            sdk.endSession();
            break;
        case 'deviceMuteStatusChanged':
            sdk.setAudioMute(value.payload.isMuted);
            break;
        case 'deviceHoldStatusChanged':
            sdk.setConversationHold(value.payload.holdRequested, value.payload.toggle);
            break;
        case 'deviceRejectedCall':
            sdk.rejectPendingSession(value.payload.conversationId);
            break;
        case 'webHidPermissionRequested':
            anyNecessaryFunctions(value.payload.callback);
            break;
        case 'deviceConnectionStatusChanged':
            console.log({
                isConnecting: value.payload.isConnecting,
                isConnected: value.payload.isConnected
            })
            anyNecessaryFunctions(value.payload.isConnected, value.payload.isConnecting)
            break;
        default:
        // console.log('some other event');
    }
}
```
<<<<<<< HEAD
### Properties
#### `currentSelectedImplementation`
The currently selected implementation from the headset library. See the [Vendor Implementation interface](https://github.com/purecloudlabs/softphone-vendor-headsets/blob/master/react-app/src/library/services/vendor-implementations/vendor-implementation.ts) for available properties and functions.
=======

### Properties

#### `currentSelectedImplementation`
The currently selected implementation from the headset library. See the [Vendor Implementation interface](https://github.com/purecloudlabs/softphone-vendor-headsets/blob/master/react-app/src/library/services/vendor-implementations/vendor-implementation.ts) for available properties and functions.

>>>>>>> e91ad7ed
### Methods
#### `updateAudioInputDevice()`
Function that will update what the active mic is in the headset library. This passes the newly selected mic label into the headset library where it will check to see which (if any) of the currently supported implementations will be a best fit for the new device. This function should be called any time a new audio device is selected.
This function is currently called from `client.ts` if a new audio device is selected through the function `sdk.updateDefaultDevices()`.
This function will call through `sdk.media.findCachedDeviceByIdAndKind(newMicId)` which takes in the newly selected device's ID and will return the device's complete information including the necessary device label
After receiving the complete device information, it will send the device's label to the headset library through `this.headsetLibrary.activeMicChange(completeDeviceInfo.label.toLowerCase())`
Declaration:
``` ts
    updateAudioInputDevice (newMicId: string) : void;
```
Params:
* `newMicId: string` - The ID of the newly selected device sent from the `client.ts`
Returns: void
<<<<<<< HEAD
=======

>>>>>>> e91ad7ed
#### `showRetry()`
Function that determines if a "show retry" button should be shown on screen to allow the user to attempt to reconnect to their selected vendor and the corresponding implementation. The show retry button should show up if:
1. The selected implementation has disabled retry capabilities
2. The selected device is not supported (i.e. there is no matching implementation - `!selectedImplementation`)
3. The selected implementation is not connected (`!selectedImplementation.isConnected`)
4. The selected implementation is not connecting (`!selectedImplementation.isConnecting`)
Declaration:
``` ts
    showRetry (): boolean;
```
Params: none
Returns: a boolean value determining if a the show retry button is required
#### `retryConnection()`
Function to retry connection to the selected implementation. It takes in the label of the microphone device in question and calls the `connect(label)` function of the corresponding implementation only if the passed in label is not undefined.
<<<<<<< HEAD
=======

>>>>>>> e91ad7ed
Declaration:
``` ts
    retryConnection (micLabel: string): void;
```
Params:
* `micLabel`: string - The label of the device in question to ensure proper functionality when being passed into the `connect` function
Returns: void
#### `setRinging()`
Function that calls the headset library's `incomingCall(callInfo, hasOtherActiveCalls)` function. This will signal to the headset device to flash the answer call button's light to show an incoming call
Declaration:
``` ts
    setRinging(callInfo: { conversationId: string, contactName?: string }, hasOtherActiveCalls: boolean): Promise<void>;
```
Params:
* `callInfo: {conversationId: string, contactName?: string}` - The conversationId and (possibly) contactName for the call that is incoming and needs to be answered/rejected
* `hasOtherActiveCalls: boolean` - Boolean to determine if the user has other active calls going on
Returns: a Promise containing `void`
#### `outgoingCall()`
Function that calls the headset library's `outgoingCall(callInfo)` function. This will signal to the headset device to switch on the answer call button's light to show an active call whether or not the recipient picks up. If the recipient rejects, the headset light should turn off.
Declaration:
``` ts
    outgoingCall(callInfo: { conversationId: string, contactName?: string }): Promise<void>;
```
Params:
* `callInfo: {conversationId: string, contactName?: string}` - The conversationId and (possibly) contactName for the call that is outgoing
Returns: a Promise containing `void`
#### `endCurrentCall()`
Function that calls the headset library's `endCall(conversationId)` function ONLY IF a conversationId was passed in. If no conversationId was passed in, that means there is no active call so nothing needs to end. This signals the headset device to switch off the answer call button's light to show the active call has ended.
Declaration:
``` ts
    endCurrentCall(conversationId: string): Promise<void>;
```
Params:
* `conversationId: string` - The conversationId of the call that needs to be ended
Returns: a Promise containing `void`
#### `endAllCalls()`
Function that calls the headset library's `endAllCalls()` function. This will end not only the current call but all other active calls. This signals the headset device to switch off the answer call buttons's light to show the active calls have all ended
Declaration:
``` ts
    endAllCalls(): Promise<void>;
```
Params: none
Returns: a Promise containing `void`
#### `answerIncomingCalls()`
Function that calls the headset library's `answerIncomingCall(conversationId)` function. This signals the headset device to switch on the answer call button's light to show the call is now active
Declaration:
``` ts
    answerIncomingCall(conversationId: string): Promise<void>;
```
Params:
* `conversationId: string` - The conversationId of the call that needs to be answered
Returns: a Promise containing `void`
<<<<<<< HEAD
#### `rejectIncomingCall()`
Function that calls the headset library's `rejectCall(conversationId)` function. This signals the headset device to switch off the answer call button's ringing (flashing) light to show the call was rejected and therefore not active.
=======

#### `rejectIncomingCall()`
Function that calls the headset library's `rejectCall(conversationId)` function. This signals the headset device to switch off the answer call button's ringing (flashing) light to show the call was rejected and therefore not active.

>>>>>>> e91ad7ed
Declaration:
``` ts
    rejectIncomingCall(conversationId: string): Promise<void>;
```
<<<<<<< HEAD
Params:
* `conversationId: string` - The conversationId of the call that needs to be answered
Returns: a Promise containing `void`
=======

Params:
* `conversationId: string` - The conversationId of the call that needs to be answered

Returns: a Promise containing `void`

>>>>>>> e91ad7ed
#### `setMute()`
Function that calls the headset library's `setMute(isMuted)` function. This signals the headset device to switch on or off (depending on the value of `isMuted`) the mute call button's light to show the call has been muted or unmuted respectively
Declaration:
``` ts
    setMute(isMuted: boolean): Promise<void>;
```
Params:
* `isMuted: boolean` - value to determine if the device is now muted or unmuted
Returns: a Promise containing `void`
#### `setHold()`
Function that calls the headset library's `setHold(conversationId, isHeld)` function. This signals the headset device to switch on or off (depending the value of `isHeld`) the hold call button's light to show the call has been held or resumed respectively
Declaration:
``` ts
    setHold(conversationId: string, isHeld: boolean): Promise<void>;
```
Params:
* `conversationId: string` - The conversationId of the call that needs to be held or resumed
* `isHeld: boolean` - value to determine if the device is now on hold or resumed
Returns: a Promise containing `void`
--------
### Events
The SDK Headset Utility does not explicitly emit events itself. It uses [RxJS observables](https://rxjs.dev/guide/observable) to emit the events which are then subscribed to within the consuming app. It listens for changes and fires functions that correspond to the events
### `deviceAnsweredCall`
Event emitted when a user presses the answer call button during an incoming call on their selected device. The event includes the event `name` as it is interpretted by the headset and a collection of items that may help with logging (`event`). It can also potentially have a `code` that corresponds to the event.
Declaration:
``` ts
    sdk.headset.headsetEvents.subscribe(event: {
        event: 'deviceAnsweredCall',
        payload: {
            name: string,
            code?: string,
            event: { `containing various items mostly for logging purposes` }
        }
    } => {
        if (event.event === 'deviceAnsweredCall') {
            sdk.acceptPendingSession();
        }
    })
```
Value of event:
* `event: EmittedHeadsetEvents` - string value emitted by the headset library to determine what event had just occurred
* `payload:` - object containing
    * `name: string` - Name of the recent event as interpretted by the headset device
    * `event`: { containing various items mostly for logging purposes}
    * `code?: string` - Optional: A string value of a number that represents the action that was just taken. Not all vendors supply a code which is why it is only optional
#### `deviceEndedCall`
Event emitted when a user presses the answer call button while in an active call on their selected device. The event includes the event `name` as it is interpretted by the headset and a collection of items that may help with logging (`event`). It can also potentially have a `code` that corresponds to the event.
Declaration:
``` ts
    sdk.headset.headsetEvents.subscribe(event: {
        event: 'deviceEndedCall',
        payload: {
            name: string,
            event: { `containing various items mostly for logging purposes` },
            code?: string
        } => {
            if (event.event === 'deviceEndedCall') {
                sdk.endSession({ conversationId });
            }
        }
    })
```
Value of event:
* `event: EmittedHeadsetEvents` - string value emitted by the headset library to determine what event had just occurred
* `payload:` - object containing
    * `name: string` - Name of the recent event as interpretted by the headset device
    * `event`: { containing various items mostly for logging purposes}
    * `code?: string` - Optional: A string value of a number that represents the action that was just taken. Not all vendors supply a code which is why it is only optional
#### `deviceMuteStatusChanged`
Event emitted when a user presses the mute call button on their selected device. It doesn't matter if the device state is currently muted or unmuted, this event will be emitted with the _OPPOSITE_ value. For example, if the headset is currently muted, it will emit the event with the corresponding value to unmute the device. The event includes the event `name` as it is interpretted by the headset and a collection of items that may help with logging (`event`). It also comes with a value known as `isMuted` which determines the event is trying to mute or unmute the call. It can also potentially have a `code` that corresponds to the event.
Declaration:
``` ts
    sdk.headset.headsetEvents.subscribe(event: {
        event: 'deviceMuteStatusChanged',
        payload: {
            name: string,
            event: { `containing various items mostly for logging purposes` },
            isMuted: boolean,
            code?: string
        } => {
            if (event.event === 'deviceMuteStatusChanged') {
                sdk.setAudioMute(event.payload.isMuted);
            }
        }
    })
```
Value of event:
* `event: EmittedHeadsetEvents` - string value emitted by the headset library to determine what event had just occurred
* `payload:` - object containing
    * `name: string` - Name of the recent event as interpretted by the headset device
    * `event`: { containing various items mostly for logging purposes}
    * `isMuted: boolean` - the value determining if the event is to mute (`true`) or unmute (`false`) the device
    * `code?: string` - Optional: A string value of a number that represents the action that was just taken. Not all vendors supply a code which is why it is only optional
#### `deviceHoldStatusChanged`
Event emitted when a user presses the hold call button on their selected device. It doesn't matter if the device state is currently on hold or not, this event will be emitted with the _OPPOSITE_ value. For example, if the headset is currently on hold, it will emit the event with the corresponding value to resume the call. The event includes the event `name` as it is interpretted by the headset and a collection of items that may help with logging (`event`). It also comes with a value known as `holdRequested` which determines the event is trying to hold or resume the call. It will also have an optional value for `toggle`. It can also potentially have a `code` that corresponds to the event.
Declaration:
``` ts
    sdk.headset.headsetEvents.subscribe(event: {
        event: 'deviceHoldStatusChanged',
        payload: {
            name: string,
            event: { `containing various items mostly for logging purposes` },
            holdRequested: boolean,
            toggle?: boolean
            code?: string
        } => {
            if (event.event === 'deviceHoldStatusChanged') {
                sdk.setConversationHold(event.payload.holdRequested, event.payload.toggle);
            }
        }
    })
```
Value of event:
* `event: EmittedHeadsetEvents` - string value emitted by the headset library to determine what event had just occurred
* `payload:` - object containing
    * `name: string` - Name of the recent event as interpretted by the headset device
    * `event`: { containing various items mostly for logging purposes}
    * `holdRequested: boolean` - the value determining if the event is to hold (`true`) or resume (`false`) the call
    * `code?: string` - Optional: A string value of a number that represents the action that was just taken. Not all vendors supply a code which is why it is only optional
#### `webHidPermissionRequested`
This is a special event that is only necessary for specific devices. Certain devices (such as Jabra) support a technology known as [WebHID](https://developer.mozilla.org/en-US/docs/Web/API/WebHID_API) that requires additional permissions in order to use the call controls. This event is emitted when a WebHID enabled device is selected. The event includes a `callback` function that is required in order to achieve additional permissions for WebHID
Declaration:
``` ts
    sdk.headset.headsetEvents.subscribe(event: {
        event: 'webHidPermissionRequested',
        payload: {
            callback: Function
        } => {
            if (event.event === 'webHidPermissionRequested') {
                event.payload.body.callback();
                /* Please note: The above example will not work as is. You can't trigger the WebHID callback by simply calling, it must be triggered through user interaction such as clicking a button */
            }
        }
    })
```
Value of event:
* `event: EmittedHeadsetEvents` - string value emitted by the headset library to determine what event had just occurred
* `payload:` - object containing
    * `callback: Function` - the passed in function that will help achieve additional permissions for WebHID devices
#### `deviceConnectionStatusChanged`
Event emitted when a device implementation's connection status changes in some way. This can be the flags of `isConnected` or `isConnecting` changing in any way. These flags are also included with the events payload.
Declaration:
``` ts
    sdk.headset.headsetEvents.subscribe(event: {
        event: 'deviceConnectionStatusChanged',
        payload: {
            isConnected: boolean,
            isConnecting: boolean
        } => {
            if (event.event === 'deviceConnectionStatusChanged') {
                correspondingFunctionToHandleConnectionChange({event.payload.isConnected, event.payload.isConnecting});
            }
        }
    })
```
Value of event:
* `event: EmittedHeadsetEvents` - string value emitted by the headset library to determine what event had just occurred
* `payload:` - object containing
    * `isConnected: boolean` - if the vendor implementation is fully connected
    * `isConnecting: boolean` - if the vendor implementation is in the process of connecting
[Purpose of SdkHeadset]: #purpose-of-sdkheadset
[SdkHeadset]: #sdkheadset
[Example usage]: #example-usage
[Properties]: #properties
[Methods]: #methods
[Events]: #events<|MERGE_RESOLUTION|>--- conflicted
+++ resolved
@@ -74,18 +74,9 @@
     }
 }
 ```
-<<<<<<< HEAD
 ### Properties
 #### `currentSelectedImplementation`
 The currently selected implementation from the headset library. See the [Vendor Implementation interface](https://github.com/purecloudlabs/softphone-vendor-headsets/blob/master/react-app/src/library/services/vendor-implementations/vendor-implementation.ts) for available properties and functions.
-=======
-
-### Properties
-
-#### `currentSelectedImplementation`
-The currently selected implementation from the headset library. See the [Vendor Implementation interface](https://github.com/purecloudlabs/softphone-vendor-headsets/blob/master/react-app/src/library/services/vendor-implementations/vendor-implementation.ts) for available properties and functions.
-
->>>>>>> e91ad7ed
 ### Methods
 #### `updateAudioInputDevice()`
 Function that will update what the active mic is in the headset library. This passes the newly selected mic label into the headset library where it will check to see which (if any) of the currently supported implementations will be a best fit for the new device. This function should be called any time a new audio device is selected.
@@ -99,10 +90,6 @@
 Params:
 * `newMicId: string` - The ID of the newly selected device sent from the `client.ts`
 Returns: void
-<<<<<<< HEAD
-=======
-
->>>>>>> e91ad7ed
 #### `showRetry()`
 Function that determines if a "show retry" button should be shown on screen to allow the user to attempt to reconnect to their selected vendor and the corresponding implementation. The show retry button should show up if:
 1. The selected implementation has disabled retry capabilities
@@ -117,10 +104,6 @@
 Returns: a boolean value determining if a the show retry button is required
 #### `retryConnection()`
 Function to retry connection to the selected implementation. It takes in the label of the microphone device in question and calls the `connect(label)` function of the corresponding implementation only if the passed in label is not undefined.
-<<<<<<< HEAD
-=======
-
->>>>>>> e91ad7ed
 Declaration:
 ``` ts
     retryConnection (micLabel: string): void;
@@ -173,31 +156,20 @@
 Params:
 * `conversationId: string` - The conversationId of the call that needs to be answered
 Returns: a Promise containing `void`
-<<<<<<< HEAD
+
 #### `rejectIncomingCall()`
 Function that calls the headset library's `rejectCall(conversationId)` function. This signals the headset device to switch off the answer call button's ringing (flashing) light to show the call was rejected and therefore not active.
-=======
-
-#### `rejectIncomingCall()`
-Function that calls the headset library's `rejectCall(conversationId)` function. This signals the headset device to switch off the answer call button's ringing (flashing) light to show the call was rejected and therefore not active.
-
->>>>>>> e91ad7ed
+
 Declaration:
 ``` ts
     rejectIncomingCall(conversationId: string): Promise<void>;
 ```
-<<<<<<< HEAD
+
 Params:
 * `conversationId: string` - The conversationId of the call that needs to be answered
-Returns: a Promise containing `void`
-=======
-
-Params:
-* `conversationId: string` - The conversationId of the call that needs to be answered
-
-Returns: a Promise containing `void`
-
->>>>>>> e91ad7ed
+
+Returns: a Promise containing `void`
+
 #### `setMute()`
 Function that calls the headset library's `setMute(isMuted)` function. This signals the headset device to switch on or off (depending on the value of `isMuted`) the mute call button's light to show the call has been muted or unmuted respectively
 Declaration:
