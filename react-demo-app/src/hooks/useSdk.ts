--- conflicted
+++ resolved
@@ -1,17 +1,13 @@
 import {
   GenesysCloudWebrtcSdk, IExtendedMediaSession,
   ISdkConfig,
-<<<<<<< HEAD
-  ISdkConversationUpdateEvent, ISdkGumRequest, SdkMediaStateWithType,
-  SessionTypes, ISessionIdAndConversationId, MemberStatusMessage, VideoMediaSession, IParticipantsUpdate
-=======
   ISdkConversationUpdateEvent,
   SessionTypes,
   ISessionIdAndConversationId,
   SdkMediaStateWithType,
-  ISdkGumRequest,
   IExtendedMediaSession
->>>>>>> 8e493940
+  ISdkConversationUpdateEvent, ISdkGumRequest, SdkMediaStateWithType,
+  SessionTypes, ISessionIdAndConversationId, MemberStatusMessage, VideoMediaSession, IParticipantsUpdate
 } from 'genesys-cloud-webrtc-sdk';
 import { v4 } from 'uuid';
 import { useDispatch } from 'react-redux';
@@ -24,7 +20,9 @@
 import { setSdk } from '../features/sdkSlice';
 import { updateGumRequests, updateMediaState } from '../features/devicesSlice';
 import { useSelector } from 'react-redux';
-<<<<<<< HEAD
+import { IPendingSession } from 'genesys-cloud-streaming-client';
+import { RootState } from '../types/store';
+import { MinimalSdk } from '../types/sdk';
 import { RequestApiOptions, IPendingSession } from 'genesys-cloud-streaming-client';
 import { RootState, AppDispatch } from "../store.ts";
 import {
@@ -33,11 +31,6 @@
   setActiveParticipants, setUsersTalking,
   updateConversationMediaStreams
 } from "../features/videoConversationsSlice.ts";
-=======
-import { IPendingSession } from 'genesys-cloud-streaming-client';
-import { RootState } from '../types/store';
-import { MinimalSdk } from '../types/sdk';
->>>>>>> 8e493940
 
 interface IAuthData {
   token: string;
@@ -51,14 +44,9 @@
 
 export default function useSdk() {
   let webrtcSdk: GenesysCloudWebrtcSdk;
-<<<<<<< HEAD
   const dispatch = useDispatch<AppDispatch>();
 
   const sdk: GenesysCloudWebrtcSdk = useSelector((state: RootState) => state.sdk.sdk);
-=======
-  const dispatch = useDispatch();
-  const sdk = useSelector((state: RootState) => state.sdk.sdk);
->>>>>>> 8e493940
 
   async function initWebrtcSDK(authData: IAuthData) {
     const options: ISdkConfig = {
@@ -113,25 +101,14 @@
   function handlePendingSession(pendingSession: IPendingSession): void {
     dispatch(updatePendingSessions(pendingSession));
   }
-
   // If a pendingSession was cancelled or handled, we can remove it from our state.
-<<<<<<< HEAD
   function handleCancelPendingSession(pendingSession: ISessionIdAndConversationId): void {
     dispatch(removePendingSession(pendingSession));
-  }
-
-  function handledPendingSession(pendingSession: ISessionIdAndConversationId): void {
-    dispatch(removePendingSession(pendingSession));
-    dispatch(storeHandledPendingSession(pendingSession))
-=======
-  function handleCancelPendingSession(sessionInfo: ISessionIdAndConversationId): void {
-    dispatch(removePendingSession(sessionInfo));
   }
 
   function handledPendingSession(sessionInfo: ISessionIdAndConversationId): void {
     dispatch(removePendingSession(sessionInfo));
     dispatch(storeHandledPendingSession(sessionInfo))
->>>>>>> 8e493940
   }
 
   async function handleSessionStarted(session: IExtendedMediaSession) {
@@ -225,13 +202,9 @@
     return sdk.startVideoConference(roomJid);
   }
 
-<<<<<<< HEAD
   function startVideoMeeting(roomJid: string): Promise<{ conversationId: string; }> {
     return sdk.startVideoMeeting(roomJid);
   }
-=======
-  function handleSessionEnded() {}
->>>>>>> 8e493940
 
   function handleSessionEnded(_session: IExtendedMediaSession) {
   }
@@ -250,7 +223,6 @@
     if (!sdk) return;
     sdk.endSession({ conversationId });
   }
-
   async function toggleAudioMute(mute: boolean, conversationId: string): Promise<void> {
     if (!sdk) return;
     await sdk.setAudioMute({ mute, conversationId });
@@ -265,18 +237,11 @@
     await sdk.setConversationHeld({ held, conversationId });
   }
 
-<<<<<<< HEAD
   function handleMediaStateChange(mediaState: SdkMediaStateWithType): void {
     dispatch(updateMediaState(mediaState));
   }
 
   function handleGumRequest(_gumRequest: ISdkGumRequest): void {
-=======
-  function handleMediaStateChange(state: SdkMediaStateWithType): void {
-    dispatch(updateMediaState(state));
-  }
-  function handleGumRequest(_request: ISdkGumRequest): void {
->>>>>>> 8e493940
     dispatch(updateGumRequests());
   }
 
@@ -287,28 +252,18 @@
       updateActiveSessions: true,
     });
   }
-
   function enumerateDevices(): void {
     if (!sdk) return;
     sdk.media.enumerateDevices(true);
   }
-<<<<<<< HEAD
-
-  function requestDevicePermissions(type: IMediaTypes): void {
-    sdk.media.requestMediaPermissions(type);
+  function requestDevicePermissions(type: string): void {
+    if (!sdk) return;
+    sdk.media.requestMediaPermissions(type as 'audio' | 'video' | 'both');
   }
 
   function updateAudioVolume(volume: number): void {
+    if (!sdk) return;
     sdk.updateAudioVolume(volume);
-=======
-  function requestDevicePermissions(type: string): void {
-    if (!sdk) return;
-    sdk.media.requestMediaPermissions(type as 'audio' | 'video' | 'both');
-  }
-  function updateAudioVolume(volume: string): void {
-    if (!sdk) return;
-    sdk.updateAudioVolume(parseInt(volume));
->>>>>>> 8e493940
   }
 
   async function destroySdk(): Promise<void> {
@@ -320,13 +275,8 @@
   async function updateOnQueueStatus(onQueue: boolean): Promise<void> {
     if (!sdk || !sdk._http || !sdk._config || !sdk._personDetails) return;
     const systemPresences = await sdk._http.requestApi(`systempresences`, {
-<<<<<<< HEAD
-      method: 'get',
-      host: sdk._config.environment || 'inindca.com',
-=======
       method: 'get' as const,
       host: sdk._config.environment || '',
->>>>>>> 8e493940
       authToken: sdk._config.accessToken
     });
 
@@ -337,15 +287,9 @@
     } else {
       presenceDefinition = presences.find((p: { name: string; }) => p.name === 'AVAILABLE')
     }
-<<<<<<< HEAD
-    const requestOptions: RequestApiOptions = {
-      method: 'patch',
-      host: sdk._config.environment || 'inindca.com',
-=======
     const requestOptions = {
       method: 'patch' as const,
       host: sdk._config.environment || '',
->>>>>>> 8e493940
       authToken: sdk._config.accessToken,
       data: JSON.stringify({ presenceDefinition })
     };
@@ -354,18 +298,13 @@
   }
 
   function disconnectPersistentConnection(): void {
-<<<<<<< HEAD
+    if (!sdk) return;
     const sessions = sdk.sessionManager.getAllActiveSessions().filter((session: IExtendedMediaSession) => session.sessionType === SessionTypes.softphone);
     sessions.forEach((session: IExtendedMediaSession) => sdk.forceTerminateSession(session.id));
   }
 
   function getSession(conversationId: string): VideoMediaSession {
     return sdk.sessionManager.getSession({ conversationId }) as VideoMediaSession;
-=======
-    if (!sdk) return;
-    const sessions = sdk.sessionManager.getAllActiveSessions().filter((session: IExtendedMediaSession) => session.sessionType === SessionTypes.softphone);
-    sessions.forEach((session: IExtendedMediaSession) => sdk.forceTerminateSession(session.id));
->>>>>>> 8e493940
   }
 
   return {
