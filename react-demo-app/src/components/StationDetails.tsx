import { useState } from "react";
import { useSelector } from 'react-redux';
import Card from "./Card";
import { GuxTable } from 'genesys-spark-components-react';
<<<<<<< HEAD
import { RootState } from "../store.ts";

export default function StationDetails() {
  const sdk = useSelector((state: RootState) => state.sdk.sdk);
  const [stationDetails] = useState(sdk.station);
=======
import { RootState } from '../types/store';

export default function StationDetails() {
  const sdk = useSelector((state: RootState) => state.sdk.sdk);
  const [stationDetails] = useState(sdk?.station);
>>>>>>> 8e493940


  return (
    <>
      <Card className="station-details-container">
        <h3>Station Details</h3>
        <GuxTable>
          <table className="station-details-table" slot="data">
            <thead>
              <tr>
                <th>Name</th>
                <th>ID</th>
                <th>Status</th>
                <th>Type</th>
                <th>Line Appearance</th>
                <th>Persistent Connection</th>
                <th>FORCE TURN</th>
              </tr>
            </thead>
            <tbody>
              <tr>
                <td>{stationDetails?.name}</td>
                <td>{stationDetails?.id}</td>
                <td>{stationDetails?.status}</td>
                <td>{stationDetails?.type}</td>
                <td>{stationDetails?.webRtcCallAppearances?.toString()}</td>
                <td>{stationDetails?.webRtcPersistentEnabled?.toString()}</td>
                <td>{stationDetails?.webRtcForceTurn?.toString()}</td>
              </tr>
            </tbody>
          </table>
        </GuxTable>
      </Card>
    </>
  );
}<|MERGE_RESOLUTION|>--- conflicted
+++ resolved
@@ -2,19 +2,11 @@
 import { useSelector } from 'react-redux';
 import Card from "./Card";
 import { GuxTable } from 'genesys-spark-components-react';
-<<<<<<< HEAD
-import { RootState } from "../store.ts";
-
-export default function StationDetails() {
-  const sdk = useSelector((state: RootState) => state.sdk.sdk);
-  const [stationDetails] = useState(sdk.station);
-=======
 import { RootState } from '../types/store';
 
 export default function StationDetails() {
   const sdk = useSelector((state: RootState) => state.sdk.sdk);
   const [stationDetails] = useState(sdk?.station);
->>>>>>> 8e493940
 
 
   return (
