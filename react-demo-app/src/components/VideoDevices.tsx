--- conflicted
+++ resolved
@@ -2,16 +2,11 @@
 import useSdk from '../hooks/useSdk';
 import { useSelector } from 'react-redux';
 import Card from './Card';
-<<<<<<< HEAD
-import { RootState } from "../store.ts";
-=======
 import { RootState } from '../types/store';
->>>>>>> 8e493940
 
 export default function VideoDevices() {
   const { updateDefaultDevices } = useSdk();
   const deviceState = useSelector((state: RootState) => state.devices.currentState);
-<<<<<<< HEAD
   const sdk = useSelector((state: RootState) => state.sdk.sdk);
 
   // We have to do this to set Device defaults on boot
@@ -20,8 +15,6 @@
   if (sdk && deviceState.videoDevices.length && !sdk._config.defaults?.videoDeviceId) {
     updateDefaultDevices({ videoDeviceId: selectedDeviceId });
   }
-=======
->>>>>>> 8e493940
 
   function generateVideoDevices() {
     if (deviceState.videoDevices.length) {
@@ -29,11 +22,7 @@
         <GuxDropdown
           value={selectedDeviceId}
           onInput={(e) =>
-<<<<<<< HEAD
             updateDefaultDevices({ videoDeviceId: e.currentTarget.value })
-=======
-            updateDefaultDevices({ videoDeviceId: (e.target as HTMLSelectElement).value })
->>>>>>> 8e493940
           }
         >
           <GuxListbox>
