import { useState, useEffect } from 'react';
import useSdk from '../hooks/useSdk';
import './ActiveConversationsTable.css';
import { GuxButton, GuxTable, GuxRadialLoading } from 'genesys-spark-components-react';
import { useSelector } from 'react-redux';
import Card from './Card';
<<<<<<< HEAD
import { RootState } from "../store.ts";


export default function ActiveConversationsTable() {
  const conversations = useSelector(
=======
import { RootState } from '../types/store';
import { IStoredConversationState } from 'genesys-cloud-webrtc-sdk';


export default function ActiveConversationsTable() {
  const conversationsObj = useSelector(
>>>>>>> 8e493940
    (state: RootState) => state.conversations.activeConversations
  );
  const conversations = Object.values(conversationsObj);
  const { endSession, toggleAudioMute, toggleHoldState } = useSdk();
  const [holdLabels, setHoldLabels ] = useState<Array<string | JSX.Element>>([]);
  const [muteLabels, setMuteLabels ] = useState<Array<string | JSX.Element>>([]);

  useEffect(() => {
    if (conversations.length) {
<<<<<<< HEAD
      setHoldLabels(conversations.map((convo) => convo.mostRecentCallState?.held ? 'Unhold' : 'Hold'));
      setMuteLabels(conversations.map((convo) => convo.mostRecentCallState?.muted ? 'Unmute' : 'Mute'));
=======
      setHoldLabels(conversations.map((convo: IStoredConversationState) => convo.mostRecentCallState?.held ? 'Unhold' : 'Hold'));
      setMuteLabels(conversations.map((convo: IStoredConversationState) => convo.mostRecentCallState?.muted ? 'Unmute' : 'Mute'));
>>>>>>> 8e493940
    }
  }, [conversations]);

  async function toggleConversationHold(index: number): Promise<void> {
    const updatedHoldLabels = [...holdLabels];
    updatedHoldLabels[index] = <GuxRadialLoading context='input' screenreaderText='Loading...'></GuxRadialLoading>;
    setHoldLabels(updatedHoldLabels);
    try {
<<<<<<< HEAD
      await toggleHoldState(!conversations[index].mostRecentCallState!.held, conversations[index].conversationId)
      updatedHoldLabels[index] = conversations[index].mostRecentCallState!.held ? 'Unhold' : 'Hold';
=======
      await toggleHoldState(!conversations[index].mostRecentCallState?.held, conversations[index].conversationId)
      updatedHoldLabels[index] = conversations[index].mostRecentCallState?.held ? 'Unhold' : 'Hold';
>>>>>>> 8e493940
      setHoldLabels(updatedHoldLabels);
    } catch(err) {
      console.error(err);
    }
  }

  async function toggleConversationMute(index: number): Promise<void> {
    const updatedMuteLabels = [...muteLabels];
    updatedMuteLabels[index] = <GuxRadialLoading context='input' screenreaderText='Loading...'></GuxRadialLoading>;
    setMuteLabels(updatedMuteLabels);
    try {
<<<<<<< HEAD
      await toggleAudioMute(!conversations[index].mostRecentCallState!.muted, conversations[index].conversationId)
      updatedMuteLabels[index] = conversations[index].mostRecentCallState!.muted ? 'Unmute' : 'Mute';
=======
      await toggleAudioMute(!conversations[index].mostRecentCallState?.muted, conversations[index].conversationId)
      updatedMuteLabels[index] = conversations[index].mostRecentCallState?.muted ? 'Unmute' : 'Mute';
>>>>>>> 8e493940
      setMuteLabels(updatedMuteLabels);
    } catch(err) {
      console.error(err);
    }
  }

  function generateActiveConversationsTable() {
    if (!conversations.length) {
      return (<p>No active sessions.</p>);
    }
    return (
      <>
        <GuxTable>
          <table slot='data' className="active-convo-table">
            <thead>
              <tr>
                <th>Conversation ID</th>
                <th>Session ID</th>
                <th>Session State</th>
                <th>Session Type</th>
                <th>Direction</th>
                <th>Call State</th>
                <th>Hold</th>
                <th>Mute</th>
                <th>End</th>
              </tr>
            </thead>
            <tbody>
              {conversations.map((convo: IStoredConversationState, index: number) => (
                <tr key={convo.conversationId}>
                  <td>{convo.conversationId}</td>
                  <td>{convo.session?.id}</td>
                  <td>{convo.session?.state}</td>
                  <td>{convo.session?.sessionType}</td>
                  <td>{convo.mostRecentCallState?.direction}</td>
                  <td>{convo.session?.connectionState}</td>
                  <td><GuxButton accent='secondary' onClick={async () => await toggleConversationHold(index)}>{holdLabels[index]}</GuxButton></td>
                  <td><GuxButton accent='secondary' onClick={async () => await toggleConversationMute(index)}>{muteLabels[index]}</GuxButton></td>
                  <td><GuxButton accent='danger' onClick={() => endSession(convo.conversationId)}>End</GuxButton></td>
                </tr>
              ))}
            </tbody>
          </table>
        </GuxTable>
      </>
    );
  }
  return (
    <>
      <Card className='active-conversations-card'>
        <h3>Active Sessions</h3>
        {generateActiveConversationsTable()}
      </Card>
    </>
  )
}<|MERGE_RESOLUTION|>--- conflicted
+++ resolved
@@ -4,20 +4,13 @@
 import { GuxButton, GuxTable, GuxRadialLoading } from 'genesys-spark-components-react';
 import { useSelector } from 'react-redux';
 import Card from './Card';
-<<<<<<< HEAD
+import { RootState } from '../types/store';
+import { IStoredConversationState } from 'genesys-cloud-webrtc-sdk';
 import { RootState } from "../store.ts";
 
 
 export default function ActiveConversationsTable() {
-  const conversations = useSelector(
-=======
-import { RootState } from '../types/store';
-import { IStoredConversationState } from 'genesys-cloud-webrtc-sdk';
-
-
-export default function ActiveConversationsTable() {
   const conversationsObj = useSelector(
->>>>>>> 8e493940
     (state: RootState) => state.conversations.activeConversations
   );
   const conversations = Object.values(conversationsObj);
@@ -27,13 +20,8 @@
 
   useEffect(() => {
     if (conversations.length) {
-<<<<<<< HEAD
-      setHoldLabels(conversations.map((convo) => convo.mostRecentCallState?.held ? 'Unhold' : 'Hold'));
-      setMuteLabels(conversations.map((convo) => convo.mostRecentCallState?.muted ? 'Unmute' : 'Mute'));
-=======
       setHoldLabels(conversations.map((convo: IStoredConversationState) => convo.mostRecentCallState?.held ? 'Unhold' : 'Hold'));
       setMuteLabels(conversations.map((convo: IStoredConversationState) => convo.mostRecentCallState?.muted ? 'Unmute' : 'Mute'));
->>>>>>> 8e493940
     }
   }, [conversations]);
 
@@ -42,13 +30,8 @@
     updatedHoldLabels[index] = <GuxRadialLoading context='input' screenreaderText='Loading...'></GuxRadialLoading>;
     setHoldLabels(updatedHoldLabels);
     try {
-<<<<<<< HEAD
-      await toggleHoldState(!conversations[index].mostRecentCallState!.held, conversations[index].conversationId)
-      updatedHoldLabels[index] = conversations[index].mostRecentCallState!.held ? 'Unhold' : 'Hold';
-=======
       await toggleHoldState(!conversations[index].mostRecentCallState?.held, conversations[index].conversationId)
       updatedHoldLabels[index] = conversations[index].mostRecentCallState?.held ? 'Unhold' : 'Hold';
->>>>>>> 8e493940
       setHoldLabels(updatedHoldLabels);
     } catch(err) {
       console.error(err);
@@ -60,13 +43,8 @@
     updatedMuteLabels[index] = <GuxRadialLoading context='input' screenreaderText='Loading...'></GuxRadialLoading>;
     setMuteLabels(updatedMuteLabels);
     try {
-<<<<<<< HEAD
-      await toggleAudioMute(!conversations[index].mostRecentCallState!.muted, conversations[index].conversationId)
-      updatedMuteLabels[index] = conversations[index].mostRecentCallState!.muted ? 'Unmute' : 'Mute';
-=======
       await toggleAudioMute(!conversations[index].mostRecentCallState?.muted, conversations[index].conversationId)
       updatedMuteLabels[index] = conversations[index].mostRecentCallState?.muted ? 'Unmute' : 'Mute';
->>>>>>> 8e493940
       setMuteLabels(updatedMuteLabels);
     } catch(err) {
       console.error(err);
