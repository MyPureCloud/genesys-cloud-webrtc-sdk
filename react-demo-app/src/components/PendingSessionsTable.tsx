--- conflicted
+++ resolved
@@ -2,12 +2,8 @@
 import { GuxTable, GuxButton } from 'genesys-spark-components-react';
 import { useSelector } from 'react-redux';
 import Card from './Card';
-<<<<<<< HEAD
-import { RootState } from "../store.ts";
-=======
 import { RootState } from '../types/store';
 import { IPendingSession } from 'genesys-cloud-webrtc-sdk';
->>>>>>> 8e493940
 
 export default function PendingSessionsTable() {
   const conversations = useSelector(
