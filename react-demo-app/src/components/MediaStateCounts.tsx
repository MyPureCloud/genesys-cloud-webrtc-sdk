import { useSelector } from 'react-redux';
import Card from './Card';
<<<<<<< HEAD
import { RootState } from "../store.ts";
=======
import { RootState } from '../types/store';
>>>>>>> 8e493940

export default function MediaStateCounts() {
  const gumRequests = useSelector((state: RootState) => state.devices.gumRequests);
  const mediaStateChanges = useSelector((state: RootState) => state.devices.stateChanges);

  return (
    <Card className='media-state-counts'>
      <h4>Media Requests</h4>
      <p>Media State Changes: {mediaStateChanges}</p>
      <p>gUM Requests: {gumRequests}</p>
    </Card>
  )
}<|MERGE_RESOLUTION|>--- conflicted
+++ resolved
@@ -1,10 +1,6 @@
 import { useSelector } from 'react-redux';
 import Card from './Card';
-<<<<<<< HEAD
-import { RootState } from "../store.ts";
-=======
 import { RootState } from '../types/store';
->>>>>>> 8e493940
 
 export default function MediaStateCounts() {
   const gumRequests = useSelector((state: RootState) => state.devices.gumRequests);
