import { GuxDropdown, GuxListbox, GuxOption } from 'genesys-spark-components-react';
import useSdk from '../hooks/useSdk';
import { useSelector } from 'react-redux';
import Card from './Card';
<<<<<<< HEAD
import { RootState } from "../store.ts";
=======
import { RootState } from '../types/store';
>>>>>>> 8e493940

export default function OutputDevices() {
  const { updateDefaultDevices } = useSdk();
  const deviceState = useSelector((state: RootState) => state.devices.currentState);
<<<<<<< HEAD
  const sdk = useSelector((state: RootState) => state.sdk.sdk);

  // We have to do this because we are not using directory service
  const selectedDeviceId = sdk._config.defaults?.outputDeviceId || deviceState.outputDevices[0]?.deviceId;
  if (sdk && deviceState.outputDevices.length && !sdk._config.defaults?.outputDeviceId) {
    updateDefaultDevices({ outputDeviceId: selectedDeviceId });
  }
=======
>>>>>>> 8e493940

  return (
    <>
      <Card className="output-devices-container">
        <h4>Output Devices</h4>
        {deviceState.outputDevices.length ? (
          <GuxDropdown
            value={selectedDeviceId}
            onInput={(e) =>
<<<<<<< HEAD
              updateDefaultDevices({ outputDeviceId: e.currentTarget.value })
=======
              updateDefaultDevices({ outputDeviceId: (e.target as HTMLSelectElement).value })
>>>>>>> 8e493940
            }
          >
            <GuxListbox>
              {deviceState.outputDevices.map((device: MediaDeviceInfo) => (
                <GuxOption key={device.deviceId} value={device.deviceId}>
                  {device.label}
                </GuxOption>
              ))}
            </GuxListbox>
          </GuxDropdown>
        ) : (
          <p>No output devices.</p>
        )}
      </Card>
    </>
  );
}<|MERGE_RESOLUTION|>--- conflicted
+++ resolved
@@ -2,16 +2,11 @@
 import useSdk from '../hooks/useSdk';
 import { useSelector } from 'react-redux';
 import Card from './Card';
-<<<<<<< HEAD
-import { RootState } from "../store.ts";
-=======
 import { RootState } from '../types/store';
->>>>>>> 8e493940
 
 export default function OutputDevices() {
   const { updateDefaultDevices } = useSdk();
   const deviceState = useSelector((state: RootState) => state.devices.currentState);
-<<<<<<< HEAD
   const sdk = useSelector((state: RootState) => state.sdk.sdk);
 
   // We have to do this because we are not using directory service
@@ -19,8 +14,6 @@
   if (sdk && deviceState.outputDevices.length && !sdk._config.defaults?.outputDeviceId) {
     updateDefaultDevices({ outputDeviceId: selectedDeviceId });
   }
-=======
->>>>>>> 8e493940
 
   return (
     <>
@@ -30,11 +23,7 @@
           <GuxDropdown
             value={selectedDeviceId}
             onInput={(e) =>
-<<<<<<< HEAD
               updateDefaultDevices({ outputDeviceId: e.currentTarget.value })
-=======
-              updateDefaultDevices({ outputDeviceId: (e.target as HTMLSelectElement).value })
->>>>>>> 8e493940
             }
           >
             <GuxListbox>
