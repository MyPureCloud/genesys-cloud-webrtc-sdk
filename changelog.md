--- conflicted
+++ resolved
@@ -4,11 +4,9 @@
 and this project adheres to [Semantic Versioning](https://semver.org/spec/v2.0.0.html).
 
 # [Unreleased](https://github.com/MyPureCloud/genesys-cloud-webrtc-sdk/compare/v6.1.7...HEAD)
-### BREAKING
+
+### BREAKING CHANGE
 * [PCM-1742](https://inindca.atlassian.net/browse/PCM-1742) - Throws error and prevents session from starting if Streaming Client is not connected
-
-<<<<<<< HEAD
-### BREAKING CHANGE
 * Must use `conversationId`s when interacting with a conversation/webrtc-session. Most notable functions include (but are not limited to):
     * `sdk.acceptPendingSession({ conversationId: string })`
     * `sdk.rejectPendingSession({ conversationId: string })`
@@ -25,7 +23,6 @@
 * Added `sdk.setConversationHeld(conversationId)` that issues an API request to place a softphone conversation on hold.
 * Updated Demo App
 * Added `sdk.isPersistentConnectionEnabled()` and `sdk.station` and `sdk.concurrentSoftphoneSessionsEnabled()` and station events
-=======
 # [v6.1.7](https://github.com/MyPureCloud/genesys-cloud-webrtc-sdk/compare/v6.1.6...v6.1.7)
 ### Fixed
 * [PCM-1764](https://inindca.atlassian.net/browse/PCM-1764) – updated webpack config to skip `amd` build which was polluting the global namespace with
@@ -47,7 +44,6 @@
     * The logger will now send logs to the server if a logger is passed into the SDK on construction. The way to turn this off is to use the `optOutOfWebTelemtry` config option.
 * [PCM-1754](https://inindca.atlassian.net/browse/PCM-1754) – Removed several webrtc related logs as they will be logged by streaming-client ^13.3.4. Bumped to streaming-client v13.3.4
 * [PCM-1738](https://inindca.atlassian.net/browse/PCM-1738) – Pulled in streaming-client v13.3.3 (which also using gc-client-logger v3) and is now passing app name/version/id to the streaming-client's logger.
->>>>>>> 072e00fc
 
 # [v6.1.4](https://github.com/MyPureCloud/genesys-cloud-webrtc-sdk/compare/v6.1.3...v6.1.4)
 
