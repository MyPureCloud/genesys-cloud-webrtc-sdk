--- conflicted
+++ resolved
@@ -4,14 +4,11 @@
 and this project adheres to [Semantic Versioning](https://semver.org/spec/v2.0.0.html).
 
 # [Unreleased](https://github.com/MyPureCloud/genesys-cloud-webrtc-sdk/compare/v6.0.1...HEAD)
-<<<<<<< HEAD
 
 ### Fixed
 * [PCM-1693](https://inindca.atlassian.net/browse/PCM-1693) - Fixed event listeners for media tracks by adding in a check for the amount of `audioTracks`; if no `audioTracks` are present, the default media stream is cleaned up. Also passed in value that represents the tracks to be removed which were not present previously.
-=======
 * [PCM-1669](https://inindca.atlassian.net/browse/PCM-1669) - Added functionality to start softphone calls from SDK.
 
->>>>>>> 1617f8de
 ### Fixed
 * [PCM-1679](https://inindca.atlassian.net/browse/PCM-1679) and [Issue #576](https://github.com/MyPureCloud/genesys-cloud-webrtc-sdk/issues/576)– Fixed package.json `browser` and `module` fields, as well as added a `cjs` field. Added `core-util-is` (a dep of `stanza`) to compiled webpack build used under `main`and `browser` fields.
 
