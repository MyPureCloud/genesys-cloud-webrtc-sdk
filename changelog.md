# Changelog
All notable changes to this project will be documented in this file.

The format is based on [Keep a Changelog](https://keepachangelog.com/en/1.0.0/),
and this project adheres to [Semantic Versioning](https://semver.org/spec/v2.0.0.html).

# [Unreleased](https://github.com/MyPureCloud/purecloud-webrtc-sdk/compare/v3.5.1...HEAD)
<<<<<<< HEAD
### Fixed
* When `mediaDevices` fires a `devicechange` event, the sdk will check to make sure all sessions have 
media from devices that are still available. It will attempt to update if the media is no longer available 
_or_ it will set the session mute if there are no devices available to switch to. 
=======
### Added
* `startVideoConference` now takes an optional `inviteeJid` param for sending a propose to the `inviteeJid`
* pending sessions can now be rejected with the `rejectPendingSession` function
>>>>>>> 4677b9ea

# [v3.5.1](https://github.com/MyPureCloud/purecloud-webrtc-sdk/compare/v3.5.0...v3.5.1)
### Fixed
* Updated the logger to a version that doesn't cause an infinite loop

# [v3.5.0](https://github.com/MyPureCloud/purecloud-webrtc-sdk/compare/v3.4.0...v3.5.0)
### Changed
* Replaced sdk logger with genesys-cloud-client-logger
### Fixed
* allow device switching in FireFox by stopping existing media before requesting new media

# [v3.4.0](https://github.com/MyPureCloud/purecloud-webrtc-sdk/compare/v3.3.0...v3.4.0)
### Added
* Be able to specific a desired video resolution with `createMedia`
* Default video resolution to highest possible (up to 4k)

# [v3.3.0](https://github.com/MyPureCloud/purecloud-webrtc-sdk/compare/v3.2.0...v3.3.0)
### Added
* Be able to only handle specified conversation types (allowedSessionTypes in the config)

# [v3.2.0](https://github.com/MyPureCloud/purecloud-webrtc-sdk/compare/v3.1.0...v3.2.0)
### Added
* Support for input and output devices
* Screen pinning for video
* Better handling of the log buffer size to mitigate 413's received from the logging endpoint

### Changed
* sdk.startVideoConference and sdk.startScreenShare now return Promise<{ conversationId: string }>

### Fixed
* sdk.initialize will no longer resolve before ice servers are fetched
* Only log the parts of conversation updates we care about instead of the whole event

# [v3.1.0](https://github.com/MyPureCloud/purecloud-webrtc-sdk/compare/v3.0.1...v3.1.0)

### Deprecated
* SDK config option `iceTransportPolicy`

### Added
* Listeners to the video screen sharing stream to update the session when a user clicks the browser "Stop Sharing Screen" button

### Changed
* Do not request ice servers if there is no connection
* Set iceTransportPolicy to `relay` if only turn servers are received
* Update some typings

# [v3.0.1](https://github.com/MyPureCloud/purecloud-webrtc-sdk/compare/v3.0.0...v3.0.1)

### Changed
* Stop video conference screen share stream when the session ends

# [v3.0.0](https://github.com/MyPureCloud/purecloud-webrtc-sdk/compare/v2.1.0...v3.0.0)

### Breaking Changes
* Calling `session.accept()` manually which was the normal workflow after receiving the `sessionStarted` event is no longer supported and may have unpredictable outcomes. Use `sdk.acceptSession(options)` now.

### Added
* `sdk.acceptSession` to be used in lieu of `session.accept()` in order to do some things before `session.accept()`

#### Changed
* Moved code base to a typescript implementation<|MERGE_RESOLUTION|>--- conflicted
+++ resolved
@@ -5,16 +5,14 @@
 and this project adheres to [Semantic Versioning](https://semver.org/spec/v2.0.0.html).
 
 # [Unreleased](https://github.com/MyPureCloud/purecloud-webrtc-sdk/compare/v3.5.1...HEAD)
-<<<<<<< HEAD
+### Added
+* `startVideoConference` now takes an optional `inviteeJid` param for sending a propose to the `inviteeJid`
+* pending sessions can now be rejected with the `rejectPendingSession` function
+
 ### Fixed
 * When `mediaDevices` fires a `devicechange` event, the sdk will check to make sure all sessions have 
 media from devices that are still available. It will attempt to update if the media is no longer available 
 _or_ it will set the session mute if there are no devices available to switch to. 
-=======
-### Added
-* `startVideoConference` now takes an optional `inviteeJid` param for sending a propose to the `inviteeJid`
-* pending sessions can now be rejected with the `rejectPendingSession` function
->>>>>>> 4677b9ea
 
 # [v3.5.1](https://github.com/MyPureCloud/purecloud-webrtc-sdk/compare/v3.5.0...v3.5.1)
 ### Fixed
