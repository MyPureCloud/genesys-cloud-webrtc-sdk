# Changelog
All notable changes to this project will be documented in this file.
The format is based on [Keep a Changelog](https://keepachangelog.com/en/1.0.0/),
and this project adheres to [Semantic Versioning](https://semver.org/spec/v2.0.0.html).

# [Unreleased](https://github.com/MyPureCloud/genesys-cloud-webrtc-sdk/compare/v7.1.0...HEAD)
<<<<<<< HEAD
* [PCM-1668](https://inindca.atlassian.net/browse/PCM-1668) - Integrate the new headset library into the SDK to allow device call controls for three headset vendors at the moment: Plantronics/Poly, Sennheiser/EPOS, Jabra
=======
### Added
* [PCM-1279](https://inindca.atlassian.net/browse/PCM-1279) – calling `sdk.setAccessToken()` will now also pass
    that token down to the streaming-client and the client-logger.

>>>>>>> 72ed8299

# [v7.1.0](https://github.com/MyPureCloud/genesys-cloud-webrtc-sdk/compare/v7.0.0...v7.1.0)
### Fixed
* [PCM-1802](https://inindca.atlassian.net/browse/PCM-1802) - Fix screen recording sessions being characterized as collaborate video sessions.
* [PCM-1795](https://inindca.atlassian.net/browse/PCM-1795) – Do not request media when `sdk.updateDefaultDevices({ updateActiveSessions: true, ... })`
  is called and the session is already using the requested deviceId.
* [PCM-1798](https://inindca.atlassian.net/browse/PCM-1798) – Added logic to video session to check to make sure we received an initial conversation
  event from hawk. This fixes the issue where sometimes joining a video session happens before we subscribe and receive the initial conversation
    event from hawk – which leaves an empty list of participants in the session.
* [PCM-1812](https://inindca.atlassian.net/browse/PCM-1812) – Switched station lookup to use the `effectiveStation` and not the `associatedStation`.
  `effectiveStation` is the station in use for the user. It is computed based on some of the other fields.
      * Tuned up some logging around accepting softphone sessions with LA == 1.
* [PCM-1821](https://inindca.atlassian.net/browse/PCM-1821) – Fixed the way we add screen recording tracks so the tranceivers are not `recvonly`

### Added
* [PCM-1794](https://inindca.atlassian.net/browse/PCM-1794) – added `sdk.media.on('gumRequest' evt)` to notify consumers when the SDK makes a request to the
  `widow.navigator.mediaDevices.getUserMedia()` API. This helps consumers to react appropriately to handle browsers that will only fulfil `gUM()` requests
  if the window is in focus.
* [PCM-1797](https://inindca.atlassian.net/browse/PCM-1797) – added `sdk.setDefaultAudioStream(stream)` and `sdk.media.setDefaultAudioStream(stream)` (same function)
  to allow changing the sdk default audio stream.

### Maintenance
* [PCM-1790](https://inindca.atlassian.net/browse/PCM-1790) – switched over to use new pipeline.

# [v7.0.0](https://github.com/MyPureCloud/genesys-cloud-webrtc-sdk/compare/v6.1.7...v7.0.0)
### BREAKING CHANGE
* If you are providing a *logger*:
    * the `ILogger` interface has changed. The last param for `log`, `debug`, `info`, `warn`, and `error` functions is no longer a simple boolean,
    it is an object. Please refer to the ILogger type for https://github.com/purecloudlabs/genesys-cloud-client-logger.
* [PCM-1742](https://inindca.atlassian.net/browse/PCM-1742) - Throws error and prevents session from starting if Streaming Client is not connected
* [PCM-1708](https://inindca.atlassian.net/browse/PCM-1708) – CDN now exports all SDK exports and not just the client.
* Must use `conversationId`s when interacting with a conversation and/or webrtc-session. Most notable functions include (but are not limited to):
    * `sdk.acceptPendingSession({ conversationId: string })`
    * `sdk.rejectPendingSession({ conversationId: string })`
    * `sdk.acceptSession({ conversationId: string, ...otherOptions })`
    * `sdk.endSession({ conversationId: string, ...otherOptions })`
    * `sdk.setVideoMute({ conversationId: string, ...otherOptions })`
    * `sdk.setAudioMute({ conversationId: string, ...otherOptions })`
* `sdk.on('cancelPendingSession')` & `sdk.on('handledPendingSession')` will be called with:
  `({ sessionId: string, conversationId: string }) => void`. `conversationId` is not guaranteed to be present.
* [PCM-1769](https://inindca.atlassian.net/browse/PCM-1769) – Removed `address` from the `pendingSession` object emitted on `sdk.on('pendingSession', ...)`.
  Use `roomJid` now.

### Added
* [PCM-1387](https://inindca.atlassian.net/browse/PCM-1387) - Add the ability to do screen recordings
* [PCM-1784](https://inindca.atlassian.net/browse/PCM-1784) – Add a function to be able to forcibly terminate sessions by sessionId
* [PCM-1753](https://inindca.atlassian.net/browse/PCM-1753) – Add an option for log formatters
* [PCM-1755](https://inindca.atlassian.net/browse/PCM-1755) – Added call error handling for softphone which will be emitted as a sdkError event with a type of `call`
* Added a static `VERSION` property
* Added top level SDK events of `'station'`, `'concurrentSoftphoneSessionsEnabled'`, `'conversationUpdate'` (see docs for more details on these events).
* Loads station on initialization _if_ `SesstionTypes.softphone` is in allowed list. Sets response to `sdk.station` and emits on `station` event.
* Added `sdk.setConversationHeld(options)` that makes an API request to place a softphone conversation on hold.
* Added functions `sdk.isPersistentConnectionEnabled()` and `sdk.isConcurrentSoftphoneSessionsEnabled()`

### Updated
* [PCM-1653](https://inindca.atlassian.net/browse/PCM-1653) – ensure that all HTTP request errors emit on `sdk.on('sdkError', ...)`
* Updated Demo App to use new events

### Fixed
* [PCM-1764](https://inindca.atlassian.net/browse/PCM-1764) – updated webpack config to skip `amd` build which was polluting the global namespace with
dependencies, namely lodash (`window._`).
* [PCM-1773](https://inindca.atlassian.net/browse/PCM-1773) – add an `esModules` bundle for consumers to choose to use in builds. ([Initial bug report](https://developer.genesys.cloud/forum/t/issue-with-the-a-dependency-npm-package-for-the-sdk/11910))

# [v6.1.7](https://github.com/MyPureCloud/genesys-cloud-webrtc-sdk/compare/v6.1.6...v6.1.7)

### Changed
* [PCM-1787](https://inindca.atlassian.net/browse/PCM-1787) – CDN exports to **MAJOR** and **EXACT** versions. There will be _no_ more "latest" version to use. Examples:
  * `{rootUrl}/webrtc-sdk/v6/genesys-cloud-webrtc-sdk.js` <- this URL will always load the _latest for that **major** version_.
  * `{rootUrl}/webrtc-sdk/v6.1.7/genesys-cloud-webrtc-sdk.js` <- this will only ever load the specified version.
> Note: the current version (v6.1.6) deployed at `{rootUrl}/webrtc-sdk/genesys-cloud-webrtc-sdk.js` will remain at this location. But this will no longer update to newer versions.

# [v6.1.6](https://github.com/MyPureCloud/genesys-cloud-webrtc-sdk/compare/v6.1.5...v6.1.6)
### Changed
* Errors are now logged remotely
* Bumped streaming client to 13.3.7

### Removed
* Removed build examples for gulp and browserify and their dependencies


# [v6.1.5](https://github.com/MyPureCloud/genesys-cloud-webrtc-sdk/compare/v6.1.4...v6.1.5)
### Added
* A static `VERSION` accessed at `GenesysCloudWebrtcSdk.VERSION`
* [PCM-1738](https://inindca.atlassian.net/browse/PCM-1738) – Pulled in [GenesysCloudClientLogger](https://github.com/purecloudlabs/genesys-cloud-client-logger) v3.0.0 which changes how the SDK logs:
    * The logger will now send logs to the server if a logger is passed into the SDK on construction. The way to turn this off is to use the `optOutOfWebTelemtry` config option.
* [PCM-1754](https://inindca.atlassian.net/browse/PCM-1754) – Removed several webrtc related logs as they will be logged by streaming-client ^13.3.4. Bumped to streaming-client v13.3.4
* [PCM-1738](https://inindca.atlassian.net/browse/PCM-1738) – Pulled in streaming-client v13.3.3 (which also using gc-client-logger v3) and is now passing app name/version/id to the streaming-client's logger.

# [v6.1.4](https://github.com/MyPureCloud/genesys-cloud-webrtc-sdk/compare/v6.1.3...v6.1.4)

### Fixed
* [PCM-1745](https://inindca.atlassian.net/browse/PCM-1745) – Adding `process-fast` to webpack build to ensure the bundled CDN build does not get throttled in Chrome.
# [v6.1.3](https://github.com/MyPureCloud/genesys-cloud-webrtc-sdk/compare/v6.1.2...v6.1.3)
### Added
* [PCM-1729](https://inindca.atlassian.net/browse/PCM-1729) – Added `sessionType` to log messages (mainly `propose` and `session-init` events).
* [PCM-1715](https://inindca.atlassian.net/browse/PCM-1715)/[PCM-1726](https://inindca.atlassian.net/browse/PCM-1726) -
Bumped streaming-client to v13.3.1 which includes `stanza` override for ending sessions via the client. Now the client will manually close the peer connection if it is not closed automatically after sending `session-terminate`.
### Fixed
* [PCM-1726](https://inindca.atlassian.net/browse/PCM-1726)/[PCM-1722](https://inindca.atlassian.net/browse/PCM-1722) – Changed:
    * Renamed package.json `"browser" -> "web"` to prevent build tools from bundling the already web-bundled/built version of the SDK.
    * Pointed `"main": "dist/cjs/index.js"` (it was `dist/genesys-cloud-webrtc-sdk.js` which was a hodge-podge webpack build with minimal deps bundled but target was still web). Most build tools should
      still be able to pick the commonJS built files when building. Note: the commonJS build does not bundle deps. The sdk is not intended to run in a node environment. If using the sdk cjs build
      in a node env, you must provide your own polyfills for certain browser specific APIs (suchas the `fetch` API).
    * `dist/genesys-cloud-webrtc-sdk.js` is now the same file as `dist/genesys-cloud-webrtc-sdk.bundle.js` which is built for the CDN (meaning all deps are bundled into the file). This is also true for the `.min` files as well.
    * Streaming-client bump also fixes a dependency file path issue.

# [v6.1.2](https://github.com/MyPureCloud/genesys-cloud-webrtc-sdk/compare/v6.1.1...v6.1.2)
### Fixed
* [PCM-1711](https://inindca.atlassian.net/browse/PCM-1711) - Changed default behavior for softphone `sdk.acceptSession` to create and use unique `HTMLAudioElement`s for each session.
It will then remove the audio element from the DOM once the session ends. Note: it will only create the unique audio element (and remove it from the DOM on `sessionEnded`) if `sdk.acceptSession` is _not_
passed an audioElement _and_ there is _not_ a SDK `defaults.audioElement`.
* [PCM-1587](https://inindca.atlassian.net/browse/PCM-1587) - Ensure video-sessions pass up the `reason` to stanza for ending a session.

# [v6.1.1](https://github.com/MyPureCloud/genesys-cloud-webrtc-sdk/compare/v6.1.0...v6.1.1)
### Fixed
* [PCM-1706](https://inindca.atlassian.net/browse/PCM-1706) - Allow certain actions that affect the default to work before the sdk has been formally initialized.
* [PCM-1696](https://inindca.atlassian.net/browse/PCM-1696) & [Issue #618](https://github.com/MyPureCloud/genesys-cloud-webrtc-sdk/issues/618) - Ensure all modules are exported from barrel file.
* Correctly clean up mediaDevices `devicechange` event listeners inside SdkMedia class.
* Update `sdk.startSoftphoneSession` to not require a `SessionType`.

# [v6.1.0](https://github.com/MyPureCloud/genesys-cloud-webrtc-sdk/compare/v6.0.1...v6.1.0)

### Maintenance
* Merged dependabot PRs
### Added
* [PCM-1669](https://inindca.atlassian.net/browse/PCM-1669) - Added functionality to start softphone calls from SDK.
* [PCM-1624](https://inindca.atlassian.net/browse/PCM-1624) - Added logging for failed HTTP requests to console, consuming formatRequestError from streaming-client to remove potential PII from errors.
* Exposed the `sdk.media.isPermissionsError(error)` function for consumers to be able to utilize. See [the docs for isPermissionsError()](doc/media.md#ispermissionserror).
* Added a `'both'` option to `sdk.media.requestMediaPermissions()`. See [the docs for requestMediaPermissions()](doc/media.md#requestmediapermissions).
* Added `preserveMediaIfOneTypeFails` & `retryOnFailure` to `IMediaRequestOptions`. See [the docs for IMediaRequestOptions](doc/media.md#imediarequestoptions).
### Fixed
* [PCM-1679](https://inindca.atlassian.net/browse/PCM-1679) and [Issue #576](https://github.com/MyPureCloud/genesys-cloud-webrtc-sdk/issues/576)– Fixed package.json `browser` and `module` fields, as well as added a `cjs` field. Added `core-util-is` (a dep of `stanza`) to compiled webpack build used under `main`and `browser` fields.
* [PCM-1693](https://inindca.atlassian.net/browse/PCM-1693) - Fixed event listeners for media tracks by adding in a check for the amount of `audioTracks`; if no `audioTracks` are present, the default media stream is cleaned up. Also passed in value that represents the tracks to be removed which were not present previously.
* [PCM-1647](https://inindca.atlassian.net/browse/PCM-1647) – Fixed issue where `requestedMicPermissions` would be
  `true` before we knew if `hasMicPermissions` was also `true` (same for `camera` permissions). This bug was causing
  it to be impossible for consumers to know for certain by looking at the `SdkMediaState` as to whether permissions
  were actually granted (due to the bad timing of setting the state).
### Deprecated
* Deprecting `retryOnFailure` function param for `sdk.media.startMedia(options, retryOnFailure)`. Moved to be an
  option in `IMediaRequestOptions`. See the **Added** section for this release for more info.
# [v6.0.1](https://github.com/MyPureCloud/genesys-cloud-webrtc-sdk/compare/v6.0.0...v6.0.1)
### Fixed
* [PCM-1628](https://inindca.atlassian.net/browse/PCM-1628) – Fixed issue where debounce time was causing `users.{id}.conversations` subscription to fail.

# [v6.0.0](https://github.com/MyPureCloud/genesys-cloud-webrtc-sdk/compare/v5.0.9...v6.0.0)
### Added
* Added internal option `reason` to the `IEndSessionRequest` interface
* Added `sdk.media` class to handle and emit media related tasks. See [media documentation](doc/media.md) for more details
  * `sdk.media.on(...)` event emitter.
  * permissions and device management housed in `sdk.media`
* [PCM-1510](https://inindca.atlassian.net/browse/PCM-1510) – Be able to specify jidResource for clients (streaming client)
* [PCM-1538](https://inindca.atlassian.net/browse/PCM-1538) – add `sdk.setAccessToken(token)` function to allow for updating the
  auth token on an already initialized sdk instance.
* [PCM-1576](https://inindca.atlassian.net/browse/PCM-1576) - Be able to control audio volume on video and audio elements. see `sdk.updateAudioVolume`.

### Changed
* Updated documentation.
* extra audio constraints which were google only, now apply to all browsers
* A few audio constraints are configurable as sdk defaults
* [PCM-1514](https://inindca.atlassian.net/browse/PCM-1514) – Guest acd screen share no longer cares about `config.autoConnectSessions`. Sessions were
  already auto accepted. That check was only throwing an error if `autoConnectSessions` was `false`.

### Fixed
* [PCM-1602](https://inindca.atlassian.net/browse/PCM-1602) – fix errors when changing devices and there's no track on the sender
* [PCM-1509](https://inindca.atlassian.net/browse/PCM-1509) – fixed sdk's `defaults.audioStream` to not be destroy when ending a session.
  Has Firefox limitations. See documentation.
* [PCM-1512](https://inindca.atlassian.net/browse/PCM-1512) – fixed softphone and video `acceptSession` to respect media options of `null`
  as being `system default` requests.
* [PCM-1522](https://inindca.atlassian.net/browse/PCM-1522) – fixed `sdk.updateOutgoingMedia()` to respect media options of `null`

### Breaking Change
* Updated configuration options for constructing an SDK instance (see [docs](doc/index.md) for new config)
  * Removed configuration option `iceServers: IceServerConfiguration[]` and `iceTransportPolicy`
  * Moved defaults into a nested `config.default = {}` object
* Changed `IAcceptSessionRequest`, `IEndSessionRequest`, and `ISessionMuteRequest` interfaces to require a `sessionId`
  in place of the non-descriptive `id` field. This contract change will impact calls to:
    * `sdk.acceptSession({sessionId: string;})`
    * `sdk.endSession({sessionId: string;})`
    * `sdk.setVideoMute({sessionId: string;})`
    * `sdk.setAudioMute({sessionId: string;})`
    * See [docs](doc/index.md) for method parameters
* Removed `sdk._refreshIceServers()` function which was not an advertised function. Refreshing ice servers is now handled in streaming-client directly

* Moved & renamed `sdk.createMedia(opts)` to `sdk.media.startMedia(opts)`
* Moved `sdk.getDisplayMedia(opts)` to `sdk.media.startDisplayMedia(opts)`
* `sdk.updateOutputDevice()` will now log a warning and do nothing if called in an unsupported browser.
  Old behavior was to throw an error.
* Updated `sdk.on('handledIncomingRtcSession', evt => {})` typing to be a `sessionId: string` and not an `IExtendedMediaSession`.
  Event already emitted the `sessionId`. This fixes the typing.

# [v5.0.9](https://github.com/MyPureCloud/genesys-cloud-webrtc-sdk/compare/v5.0.8...v5.0.9)
### Fixed
* [PCM-1547](https://inindca.atlassian.net/browse/PCM-1547) - bump streaming client to fix jingle retract and jingle reject message handling

# [v5.0.8](https://github.com/MyPureCloud/genesys-cloud-webrtc-sdk/compare/v5.0.7...v5.0.8)
### Fixed
* [PCM-1588](https://inindca.atlassian.net/browse/PCM-1588) - fix locating the participant on softphone calls with multiple participants for the same user

# [v5.0.7](https://github.com/MyPureCloud/genesys-cloud-webrtc-sdk/compare/v5.0.6...v5.0.7)
### Fixed
* [PCM-1584](https://inindca.atlassian.net/browse/PCM-1584) - dont spin up a camera stream when updating outgoing media for softphone even if videoDeviceId is provided

# [v5.0.6](https://github.com/MyPureCloud/genesys-cloud-webrtc-sdk/compare/v5.0.5...v5.0.6)
### Fixed
* [PCM-1572](https://inindca.atlassian.net/browse/PCM-1572) – bump streaming-client to v13.2.3 not retry subscription requests
* [PCM-1505](https://inindca.atlassian.net/browse/PCM-1505) – fix changing camera while muted breaks device selector.
* [PCM-1552](https://inindca.atlassian.net/browse/PCM-1552) – bump streaming-client to v13.2.2 to fix timer throttling in chrome v88
* [PCM-1559](https://inindca.atlassian.net/browse/PCM-1559) – remove PII from logging (streaming-client v13.2.2 bump removes PII from its logs too)

### Added
* [PCM-1540](https://inindca.atlassian.net/browse/PCM-1540) – bump streaming-client (v13.2.1) and use its http-client to make http requests. This adds better error logging and retry logic

# [v5.0.5](https://github.com/MyPureCloud/genesys-cloud-webrtc-sdk/compare/v5.0.4...v5.0.5)
### Fixed
* [PCM-1525](https://inindca.atlassian.net/browse/PCM-1525) bump streaming client version to fix acd screen share attr.

# [v5.0.4](https://github.com/MyPureCloud/genesys-cloud-webrtc-sdk/compare/v5.0.3...v5.0.4)
### Fixed
* [PCM-1501](https://inindca.atlassian.net/browse/PCM-1501) fix streaming client unsubscribe; fixes a bug where rejoining a video in ff fails.

# [v5.0.3](https://github.com/MyPureCloud/genesys-cloud-webrtc-sdk/compare/v5.0.2...v5.0.3)
### Fixed
* [PCM-1498](https://inindca.atlassian.net/browse/PCM-1498) bump streaming-client to fix ice transport policy issue

# [v5.0.2](https://github.com/MyPureCloud/genesys-cloud-webrtc-sdk/compare/v5.0.1...v5.0.2)
### Fixed
* [PCM-1474](https://inindca.atlassian.net/browse/PCM-1474) bump streaming-client

# [v5.0.1](https://github.com/MyPureCloud/genesys-cloud-webrtc-sdk/compare/v5.0.0...v5.0.1)
### Fixed
* [PCM-1471](https://inindca.atlassian.net/browse/PCM-1471) clean up screenShareStream if session ends while sharing screen

# [v5.0.0](https://github.com/MyPureCloud/genesys-cloud-webrtc-sdk/compare/v4.1.2...v5.0.0)
### Breaking Changes
* The SDK no longer supports legacy stream-based actions. Minimum required versions can be found here: https://developer.mozilla.org/en-US/docs/Web/API/RTCPeerConnection/addTransceiver
* `SDK.on('error' ...)` has been changed to `SDK.on('sdkError' ...)`

### Changed
* Remove stats-gatherer so it can be moved up the dependency tree
* Updated to latest streaming-client

### Fixed
* [PCM-1454](https://inindca.atlassian.net/browse/PCM-1454) – fix talker change events in Firefox. Root cause, the trackIds on FF RTCReceivers did not match the conversation tracks[].sinks for participants. Solution is to parse the remote SDP offer to attain the trackId from the msid.
* [PCM-1440](https://inindca.atlassian.net/browse/PCM-1440) – changed `getUserMedia` [constraints](https://developer.mozilla.org/en-US/docs/Web/API/MediaDevices/getUserMedia) with a deviceId to be `ideal` rather than `exact` to avoid `NotFound` errors if called with a bad deviceId. Example:
``` js
constraints = {
  video: {
    deviceId: { ideal: 'device-id-hash' }
  }
};
```
* [PCM-1462](https://inindca.atlassian.net/browse/PCM-1462) – Firefox does not switch camera when deviceId uses `ideal`. Switched to `exact` if the browser is Firefox

### Maintenance
* Merged dependabot PRs

# [v4.1.2](https://github.com/MyPureCloud/genesys-cloud-webrtc-sdk/compare/v4.1.1...v4.1.2)
### Fixed
* [PCM-1442](https://inindca.atlassian.net/browse/PCM-1442) – added `audioElement.setSinkId` to `base-session-handler.ts#acceptSession()` so the sdk default output deviceId is used when accepting a video or softphone session.

### Maintenance
* Merged dependabot PRs

# [v4.1.1](https://github.com/MyPureCloud/genesys-cloud-webrtc-sdk/compare/v4.1.0...v4.1.1)
### Fixed
* [PCM-1408](https://inindca.atlassian.net/browse/PCM-1408) – moved `getDisplayMedia` request to `startScreenShare` for acd-screenshare. Firefox needs a `userGesture` in order to request the screen.
The Request is now handled on `session-init`, but requested at the beginning (before the propose).
* [WC-801](https://github.com/MyPureCloud/genesys-cloud-webrtc-sdk/pull/268) – added `@babel/plugin-transform-property-mutators` to webpack/babel plugins to properly polyfill cdn bundle for IE11.
* [PCM-1428](https://inindca.atlassian.net/browse/PCM-1428) – in chrome, if you were using the system default audio device and then changed the default on the system level, the sdk would not start a audio with the new system default.

### Added
* [PCM-1426](https://inindca.atlassian.net/browse/PCM-1426) – better logging around devices. It will log devices in use we a session starts and when the devices change.

### Maintenance
* Merged dependabot PRs

# [v4.1.0](https://github.com/MyPureCloud/genesys-cloud-webrtc-sdk/compare/v4.0.1...v4.1.0)
### Added
* added client logger to spigot tests for test debugability
* bumped streaming-client to v12.0.2

# [v4.0.1](https://github.com/MyPureCloud/genesys-cloud-webrtc-sdk/compare/v4.0.0...v4.0.1)
### Fixed
* README to show the correct cdn url
* [Issue #235](https://github.com/MyPureCloud/genesys-cloud-webrtc-sdk/issues/235) which threw `Uncaught TypeError: Cannot assign to read only property 'exports' of object '#<Object>'`
* Bumped to streaming-client v12.0.1

### Maintenance
* Merged dependabot PRs

# [v4.0.0](https://github.com/MyPureCloud/genesys-cloud-webrtc-sdk/compare/v3.6.7...v4.0.0)
### Breaking Changes
* Renamed app / repo to `GenesysCloudWebrtcSdk` / `genesys-cloud-webrtc-sdk`
* cdn url also changed to: https://sdk-cdn.mypurecloud.com/webrtc-sdk/genesys-cloud-webrtc-sdk.bundle.min.js
* Changed the build output and `package.json#main` to point at compiled src rather than bundling for node. There is still a `.bundle.js` version for the cdn.
* Upgraded to typescript v3.9.x which can potentially break projects using older versions of ts (ie. 3.6.x)

### Added
* Bumped `webrtc-stats-gatherer` to v8
* Bumped `purecloud-platform-client-v2` to v86
* Bumped `typescript` to v3.9.x

### Maintenance
* Merged dependabot PRs
* Removed semistandard and ts-loader

# [v3.6.7](https://github.com/MyPureCloud/genesys-cloud-webrtc-sdk/compare/v3.6.6...v3.6.7)
### Fixed
* updateOutgoingMedia now cleans up existing media correctly (async issue)
* [#165](https://github.com/MyPureCloud/genesys-cloud-webrtc-sdk/issues/165) where cdn build does not export as default
* Adjusted `create-manifest.js` to dynamically add all files starting with `genesys-cloud-webrtc-sdk`

# [v3.6.6](https://github.com/MyPureCloud/genesys-cloud-webrtc-sdk/compare/v3.6.5...v3.6.6)
### Fixed
* orignalRoomJid now showing up on IJingleSession

# [v3.6.5](https://github.com/MyPureCloud/genesys-cloud-webrtc-sdk/compare/v3.6.4...v3.6.5)
### Added
* fromUserId added to session for 1:1 video calls

### Changed
* Media for screen share is no longer spun up prior to `sessionInit

# [v3.6.4](https://github.com/MyPureCloud/genesys-cloud-webrtc-sdk/compare/v3.6.3...v3.6.4)
### Changed
* Bumped streaming client version

# [v3.6.3](https://github.com/MyPureCloud/genesys-cloud-webrtc-sdk/compare/v3.6.2...v3.6.3)
### Added
* Added enum for Jingle Reasons

### Fixed
* Fix signature for retract handler

# [v3.6.2](https://github.com/MyPureCloud/genesys-cloud-webrtc-sdk/compare/v3.6.1...v3.6.2)
### Fixed
* make sure output device(s) is available when devices change

### Changed
* added session ids to logging around devices

# [v3.6.1](https://github.com/MyPureCloud/genesys-cloud-webrtc-sdk/compare/v3.6.0...v3.6.1)
### Added
* Added ideal frameRate constraint to screenShare and video
* Apply track constraints based on the media automatically

### Changed
* When possible, replace sender tracks directly instead of removing the track, then adding the new one

### Fixed
* Fixed the context for the logging handlers

# [v3.6.0](https://github.com/MyPureCloud/genesys-cloud-webrtc-sdk/compare/v3.5.1...v3.6.0)
### Added
* `startVideoConference` now takes an optional `inviteeJid` param for sending a propose to the `inviteeJid`
* pending sessions can now be rejected with the `rejectPendingSession` function

### Fixed
* When `mediaDevices` fires a `devicechange` event, the sdk will check to make sure all sessions have
media from devices that are still available. It will attempt to update if the media is no longer available
_or_ it will set the session mute if there are no devices available to switch to.

### Security
* Merged [PR#138](https://github.com/MyPureCloud/genesys-cloud-webrtc-sdk/pull/138) bumping `minimist`

### Maintenance
* Merged dependabot PRs

# [v3.5.1](https://github.com/MyPureCloud/genesys-cloud-webrtc-sdk/compare/v3.5.0...v3.5.1)
### Fixed
* Updated the logger to a version that doesn't cause an infinite loop

# [v3.5.0](https://github.com/MyPureCloud/genesys-cloud-webrtc-sdk/compare/v3.4.0...v3.5.0)
### Changed
* Replaced sdk logger with genesys-cloud-client-logger
### Fixed
* allow device switching in FireFox by stopping existing media before requesting new media

# [v3.4.0](https://github.com/MyPureCloud/genesys-cloud-webrtc-sdk/compare/v3.3.0...v3.4.0)
### Added
* Be able to specific a desired video resolution with `createMedia`
* Default video resolution to highest possible (up to 4k)

# [v3.3.0](https://github.com/MyPureCloud/genesys-cloud-webrtc-sdk/compare/v3.2.0...v3.3.0)
### Added
* Be able to only handle specified conversation types (allowedSessionTypes in the config)

# [v3.2.0](https://github.com/MyPureCloud/genesys-cloud-webrtc-sdk/compare/v3.1.0...v3.2.0)
### Added
* Support for input and output devices
* Screen pinning for video
* Better handling of the log buffer size to mitigate 413's received from the logging endpoint

### Changed
* sdk.startVideoConference and sdk.startScreenShare now return Promise<{ conversationId: string }>

### Fixed
* sdk.initialize will no longer resolve before ice servers are fetched
* Only log the parts of conversation updates we care about instead of the whole event

# [v3.1.0](https://github.com/MyPureCloud/genesys-cloud-webrtc-sdk/compare/v3.0.1...v3.1.0)

### Deprecated
* SDK config option `iceTransportPolicy`

### Added
* Listeners to the video screen sharing stream to update the session when a user clicks the browser "Stop Sharing Screen" button

### Changed
* Do not request ice servers if there is no connection
* Set iceTransportPolicy to `relay` if only turn servers are received
* Update some typings

# [v3.0.1](https://github.com/MyPureCloud/genesys-cloud-webrtc-sdk/compare/v3.0.0...v3.0.1)

### Changed
* Stop video conference screen share stream when the session ends

# [v3.0.0](https://github.com/MyPureCloud/genesys-cloud-webrtc-sdk/compare/v2.1.0...v3.0.0)

### Breaking Changes
* Calling `session.accept()` manually which was the normal workflow after receiving the `sessionStarted` event is no longer supported and may have unpredictable outcomes. Use `sdk.acceptSession(options)` now.

### Added
* `sdk.acceptSession` to be used in lieu of `session.accept()` in order to do some things before `session.accept()`

#### Changed
* Moved code base to a typescript implementation<|MERGE_RESOLUTION|>--- conflicted
+++ resolved
@@ -4,14 +4,10 @@
 and this project adheres to [Semantic Versioning](https://semver.org/spec/v2.0.0.html).
 
 # [Unreleased](https://github.com/MyPureCloud/genesys-cloud-webrtc-sdk/compare/v7.1.0...HEAD)
-<<<<<<< HEAD
-* [PCM-1668](https://inindca.atlassian.net/browse/PCM-1668) - Integrate the new headset library into the SDK to allow device call controls for three headset vendors at the moment: Plantronics/Poly, Sennheiser/EPOS, Jabra
-=======
 ### Added
 * [PCM-1279](https://inindca.atlassian.net/browse/PCM-1279) – calling `sdk.setAccessToken()` will now also pass
     that token down to the streaming-client and the client-logger.
-
->>>>>>> 72ed8299
+* [PCM-1668](https://inindca.atlassian.net/browse/PCM-1668) - Integrate the new headset library into the SDK to allow device call controls for three headset vendors at the moment: Plantronics/Poly, Sennheiser/EPOS, Jabra
 
 # [v7.1.0](https://github.com/MyPureCloud/genesys-cloud-webrtc-sdk/compare/v7.0.0...v7.1.0)
 ### Fixed
