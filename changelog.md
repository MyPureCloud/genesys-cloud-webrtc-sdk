# Changelog
All notable changes to this project will be documented in this file.
The format is based on [Keep a Changelog](https://keepachangelog.com/en/1.0.0/),
and this project adheres to [Semantic Versioning](https://semver.org/spec/v2.0.0.html).

# [Unreleased](https://github.com/MyPureCloud/genesys-cloud-webrtc-sdk/compare/v8.2.3...HEAD)
<<<<<<< HEAD
### BREAKING CHANGES
* Only one sdk instance will be allowed to have headset controls at any given time. Headset functionality is now orchestrated and negotiated between other instances of the sdk based on various factors. As such, we have changed the DeviceConnectionStatus type in order to union those states with orchestration states.

### Added
* [PCM-2224](https://inindca.atlassian.net/browse/PCM-2224) - Added headset orchestration flow

=======
>>>>>>> 795f8214
# [v8.2.3](https://github.com/MyPureCloud/genesys-cloud-webrtc-sdk/compare/v8.2.2...v8.2.3)
### Fixed
* [PCM-2232](https://inindca.atlassian.net/browse/PCM-2232) - Fixed unholding a call and the sdk tries to hold ended session on persistent connection

# [v8.2.2](https://github.com/MyPureCloud/genesys-cloud-webrtc-sdk/compare/v8.2.1...v8.2.2)
### Fixed
* [PCM-2229](https://inindca.atlassian.net/browse/PCM-2229) - Fixed an error that happened occasionally during a session-accept which would cause the session to not be accepted. Issue if there was a softphone session which had not yet received a conversation update.

# [v8.2.1](https://github.com/MyPureCloud/genesys-cloud-webrtc-sdk/compare/v8.2.0...v8.2.1)
* [PCM-2220](https://inindca.atlassian.net/browse/PCM-2220) - Automatically accept a pendingSession that comes in after the "fake" pendingSession was answered

# [v8.2.0](https://github.com/MyPureCloud/genesys-cloud-webrtc-sdk/compare/v8.1.6...v8.2.0)
* [PCM-2213](https://inindca.atlassian.net/browse/PCM-2213) - Allow dynamic adding and removing of supported session types

# [v8.1.6](https://github.com/MyPureCloud/genesys-cloud-webrtc-sdk/compare/v8.1.5...v8.1.6)
* [PCM-2209](https://inindca.atlassian.net/browse/PCM-2209) - fixed issue where we incorrectly answer pending sessions which had their sessionIds updated due to a late propose (only affects persistent connection)
* [PCM-2192](https://inindca.atlassian.net/browse/PCM-2192) - removed session object from certain logs to reduce size

# [v8.1.5](https://github.com/MyPureCloud/genesys-cloud-webrtc-sdk/compare/v8.1.4...v8.1.5)
### Fixed
* [PCM-2206](https://inindca.atlassian.net/browse/PCM-2206) - fixed bug preventing users from unholding a session on a multi-call, after ending a call while LA=100 with persistent connection.

# [v8.1.4](https://github.com/MyPureCloud/genesys-cloud-webrtc-sdk/compare/v8.1.3...v8.1.4)
### Fixed
* [PCM-2203](https://inindca.atlassian.net/browse/PCM-2203) - fixed issue when trying to place or receive calls after cpu wake when persistent connection was active before sleep
* [PCM-2192](https://inindca.atlassian.net/browse/PCM-2192) - removed session object from certain logs to reduce size

# [v8.1.3](https://github.com/MyPureCloud/genesys-cloud-webrtc-sdk/compare/v8.1.2...v8.1.3)
### Added
* [PCM-2190](https://inindca.atlassian.net/browse/PCM-2190) - add a hack to workaround the windows 11 "first call after reboot" issue
* [PCM-2187](https://inindca.atlassian.net/browse/PCM-2187) - hold other active sessions if line appearance is > 1.

### Changed
* [PCM-2196](https://inindca.atlassian.net/browse/PCM-2196) - Send screen recording metadatas when session connects instead at session-accept

# [v8.1.2](https://github.com/MyPureCloud/genesys-cloud-webrtc-sdk/compare/v8.1.1...v8.1.2)
### Fixed
* [PCM-2145](https://inindca.atlassian.net/browse/PCM-2145) - Able to leave screenshare if unable to spin up previously selected media

# [v8.1.1](https://github.com/MyPureCloud/genesys-cloud-webrtc-sdk/compare/v8.1.0...v8.1.1)
### Fixed
* [PCM-2184](https://inindca.atlassian.net/browse/PCM-2184) - bump softphone-vendor-headsets to fix snyk vuln
* [PCM-2108](https://inindca.atlassian.net/browse/PCM-2108) - fix `sdk.acceptSession` so it doesn't send the request to the backend more than once.
* [PCM-2162](https://inindca.atlassian.net/browse/PCM-2162) - fix `sessionStarted` events so they only get emitted once. (only affected softphone)

# [v8.1.0](https://github.com/MyPureCloud/genesys-cloud-webrtc-sdk/compare/v8.0.11...v8.1.0)
### Added
* [PCM-2114](https://inindca.atlassian.net/browse/PCM-2114) - Allow sessions to be reestablished through a reinvite process.

# [v8.0.11](https://github.com/MyPureCloud/genesys-cloud-webrtc-sdk/compare/v8.0.10...v8.0.11)
### Fixed
* [PCM-2159](https://inindca.atlassian.net/browse/PCM-2159) - bump headsets dep; fix demo app.

# [v8.0.10](https://github.com/MyPureCloud/genesys-cloud-webrtc-sdk/compare/v8.0.9...v8.0.10)
### Fixed
* [PCM-2156](https://inindca.atlassian.net/browse/PCM-2156) - Export headset library types

# [v8.0.9](https://github.com/MyPureCloud/genesys-cloud-webrtc-sdk/compare/v8.0.8...v8.0.9)
### Fixed
* [PCM-2140](https://inindca.atlassian.net/browse/PCM-2140) - Fixed issue where the SDK was not finding a pendingSession to update with LA100 and persistent connection on.
# [v8.0.8](https://github.com/MyPureCloud/genesys-cloud-webrtc-sdk/compare/v8.0.7...v8.0.8)
### Fixed
* [PCM-2116](https://inindca.atlassian.net/browse/PCM-2116) - Fixed issue where users were not able to answer incoming calls on LA=100 and persistent connection on - caused by not updating sessionId on pendingSession. If we already have a pendingSession for a given conversationId, we will update the session to match the incoming propose's sessionId. Updated to ES2020 from ES6.
# [v8.0.7](https://github.com/MyPureCloud/genesys-cloud-webrtc-sdk/compare/v8.0.6...v8.0.7)
### Fixed
* [PCM-2118](https://inindca.atlassian.net/browse/PCM-2118) - Fix format of data channel message types

# [v8.0.6](https://github.com/MyPureCloud/genesys-cloud-webrtc-sdk/compare/v8.0.5...v8.0.6)
### Fixed
* [PCM-2093](https://inindca.atlassian.net/browse/PCM-2093) - Bump streaming client

# [v8.0.5](https://github.com/MyPureCloud/genesys-cloud-webrtc-sdk/compare/v8.0.4...v8.0.5)
### Fixed
* [PCM-2089](https://inindca.atlassian.net/browse/PCM-2089) - Bump streaming client

# [v8.0.4](https://github.com/MyPureCloud/genesys-cloud-webrtc-sdk/compare/v8.0.3...v8.0.4)
### Changed
* [PCM-2042](https://inindca.atlassian.net/browse/PCM-2042) - Updated streaming client to pull in the sdp over xmpp handling. This change should be backward compatible even though a lot of the tests changed to use the `id` property on the session instead of the `sid` property.

### Fixed
* [PCM-2060](https://inindca.atlassian.net/browse/PCM-2060) - Fixed issue allowing a user to have multiple video tracks. Fixed some minor issues in demo app.

# [v8.0.3](https://github.com/MyPureCloud/genesys-cloud-webrtc-sdk/compare/v8.0.2...v8.0.3)
### Fixed
* [PCM-2058](https://inindca.atlassian.net/browse/PCM-2058) - bump streaming client in order to get fixed stats-gatherer

# [v8.0.2](https://github.com/MyPureCloud/genesys-cloud-webrtc-sdk/compare/v8.0.1...v8.0.2)
### Added
* [PCM-2053](https://inindca.atlassian.net/browse/PCM-2053) - added a function to the sdk that allows changing `useHeadset` on demand.


# [v8.0.1](https://github.com/MyPureCloud/genesys-cloud-webrtc-sdk/compare/v8.0.0...v8.0.1)
### Fixed
* [SERVOPS-33064](https://inindca.atlassian.net/browse/SERVOPS-33064) - Fixed issue where Jabra Native overwrites CEF registration, preventing the use of external links to place call

# [v8.0.0](https://github.com/MyPureCloud/genesys-cloud-webrtc-sdk/compare/v7.4.2...v8.0.0)
### BREAKING CHANGES
* We have set the `useHeadsets` flag to default to false rather than true.  This way if a consumer of the SDK omits the headsets flag, it will default to using the original implementation rather than the new.  This has the user to opt in rather than opt out

* We have removed the `sdk.reconnect()` function. We updated the streaming client which includes a better approach to connection management. The `sdk.reconnect()` function
  made very little sense as it was and was little used. If you are using `sdk.reconnect()`, you'll instead need to do `await sdk.disconnect()` then `await sdk.connect()`.

### Fixed
* [PCM-2024](https://inindca.atlassian.net/browse/PCM-2024) - bump streaming client (major) to pull in all the connect/reconnect changes

# [v7.4.2](https://github.com/MyPureCloud/genesys-cloud-webrtc-sdk/compare/v7.4.1...v7.4.2)
* [PCM-2020](https://inindca.atlassian.net/browse/PCM-2020) - Bump streaming-client and removed data-channel logs.
* [PCM-2004](https://inindca.atlassian.net/browse/PCM-2004) - handle webrtc line appearance migration
* [PCM-1998](https://inindca.atlassian.net/browse/PCM-1998) - added in line to properly remove inactive calls from the list of current calls for consuming apps
* [PCM-2007](https://inindca.atlassian.net/browse/PCM-2007) - fixed issue with switching device during active call putting Jabra devices in bad state

# [v7.4.1](https://github.com/MyPureCloud/genesys-cloud-webrtc-sdk/compare/v7.4.0...v7.4.1)
* [PCM-1968](https://inindca.atlassian.net/browse/PCM-1968) - Bump streaming client for more verbose logging around interrupted connection states

# [v7.4.0](https://github.com/MyPureCloud/genesys-cloud-webrtc-sdk/compare/v7.3.4...v7.4.0)
### Added
* [PCM-1972](https://inindca.atlassian.net/browse/PCM-1972) - Connect WebRTC data channel for video.
* [PCM-1789](https://inindca.atlassian.net/browse/PCM-1789) - Listen and emit `memberStatusMessage` when receiving a data channel message indicating someone is actively speaking.

### Fixed
* [PCM-1983](https://inindca.atlassian.net/browse/PCM-1983) - Fixed an issue where the SDK throws an error when a new station is associated

### Added
* [PCM-1977](https://inindca.atlassian.net/browse/PCM-1977) - Add a trace on beforeclose stating the window was closed and list the active conversations
* [PCM-1992](https://inindca.atlassian.net/browse/PCM-1992) - Update client logger so unsent logs get saved and sent in the future

# [v7.3.4](https://github.com/MyPureCloud/genesys-cloud-webrtc-sdk/compare/v7.3.3...v7.3.4)
### Fixed
* [PCM-1974](https://inindca.atlassian.net/browse/PCM-1974) - Added in logic to properly handle auto answer scenarios
* [PCM-1975](https://inindca.atlassian.net/browse/PCM-1975) - Added in logic to properly handle auto answer scenarios

# [v7.3.3](https://github.com/MyPureCloud/genesys-cloud-webrtc-sdk/compare/v7.3.2...v7.3.3)
### Changed
* [PCM-1965](https://inindca.atlassian.net/browse/PCM-1965) bump softphone vendor headsets

### Fixed
* [PCM-1944](https://inindca.atlassian.net/browse/PCM-1944) pulled in the new streaming-client so requestApiWithRetry will actually retry
* [PCM-1966](https://inindca.atlassian.net/browse/PCM-1966) fix a race condition when joining video and unmuting audio at the same time. We will now wait for the session to be stable before swapping the track on the sender.

# [v7.3.2](https://github.com/MyPureCloud/genesys-cloud-webrtc-sdk/compare/v7.3.1...v7.3.2)
* [PCM-1856](https://inindca.atlassian.net/browse/PCM-1856) touched up and improved function for handling resolution changes
* [PCM-1948](https://inindca.atlassian.net/browse/PCM-1948) moved rxjs to be a full dependency rather than a dev dep.

# [v7.3.1](https://github.com/MyPureCloud/genesys-cloud-webrtc-sdk/compare/v7.3.0...v7.3.1)
### Added
* [PCM-1856](https://inindca.atlassian.net/browse/PCM-1856) added function to the SDK that allows users to update the default video resolution

### Fixed
* [PCM-1912](https://inindca.atlassian.net/browse/PCM-1912) fixed rejecting non-acd softphone calls. They now go to voicemail.
* [PCM-1945](https://inindca.atlassian.net/browse/PCM-1945) fixed the logging url to use the backgroundassistant suffix for jwt auth
* [PCM-1938](https://inindca.atlassian.net/browse/PCM-1938) made small change so softphone session handling checks start with the most recent participant rather than the first

# [v7.3.0](https://github.com/MyPureCloud/genesys-cloud-webrtc-sdk/compare/v7.2.3...v7.3.0)
### Added
* [PCM-1819](https://inindca.atlassian.net/browse/PCM-1819) added jwt support for background assistant which will use separate endpoints for logging and screen recording metadata

### Fixed
* [PCM-1911](https://inindca.atlassian.net/browse/PCM-1911) Added in logic to help with the ACD flow that checks for terminated/disconnected users if the user shows up twice in the participant update
* [PCM-1909](https://inindca.atlassian.net/browse/PCM-1909) – force terminate sessions so sdk.destroy doesn't hang in the case of persistent connection or LA==1
* [PCM-1913](https://inindca.atlassian.net/browse/PCM-1913) – Fixed the screen recording metadata request to use mids in place of trackIds.
* [PCM-1885](https://inindca.atlassian.net/browse/PCM-1885) – on `deviceschange` event from the window, SdkMedia should only validate all sessions if the `sessionManager` has already been initialized.
* [PCM-1922](https://inindca.atlassian.net/browse/PCM-1922) - update streaming client to 14

### Added
* [PCM-1993](https://inindca.atlassian.net/browse/PCM-1933) – added build, deploy, and publish notifications to the Jenkinsfile

# [v7.2.3](https://github.com/MyPureCloud/genesys-cloud-webrtc-sdk/compare/v7.2.2...v7.2.3)
### Fixed
* [PCM-1893](https://inindca.atlassian.net/browse/PCM-1893) – added `useHeadsets: boolean` config option to allow "opting out" of the headset functionality.
  See [docs on constructing the SDK](doc/index.md#constructor) for more details.

# [v7.2.2](https://github.com/MyPureCloud/genesys-cloud-webrtc-sdk/compare/v7.2.1...v7.2.2)
### Fixed
* [PCM-1887](https://inindca.atlassian.net/browse/PCM-1887) – Fixed how we create fake pending sessions for when line appearance == 1. Missed reference during refactor.

# [v7.2.1](https://github.com/MyPureCloud/genesys-cloud-webrtc-sdk/compare/v7.2.0...v7.2.1)

### Fixed
* Worked on issue found in Volt when there wasn't a proper device found after changing default devices
* [PCM-1878](https://inindca.atlassian.net/browse/PCM-1878) – cleaned up logging for `sdk.acceptSession()` which was logging the HTML elements and media stream
  causing an infinite loop with the client-logger.
* Ran `npm audit fix` to update deps and resolve security vulnerabilities

# [v7.2.0](https://github.com/MyPureCloud/genesys-cloud-webrtc-sdk/compare/v7.1.1...v7.2.0)
### Fixed
* [PCM-1668](https://inindca.atlassian.net/browse/PCM-1668) - Installed newer version of headset library that will help with some issues that were found as well as offer a better approach to rejecting calls.

### Added
* [PCM-1668](https://inindca.atlassian.net/browse/PCM-1668) - Integrate the new headset library into the SDK to allow device call controls for three headset vendors at the moment: Plantronics/Poly, Sennheiser/EPOS, Jabra

# [v7.1.1](https://github.com/MyPureCloud/genesys-cloud-webrtc-sdk/compare/v7.1.0...v7.1.1)
### Fixed
* [PCM-1836](https://inindca.atlassian.net/browse/PCM-1836) - Remove circular ref issue when logging the session when updating default devices.

### Changed
* [PCM-1387](https://inindca.atlassian.net/browse/PCM-1387) - Made screenRecordingMetadata a required param for acceptSession for screen recording sessions; Those metadatas get sent to the server automatically.
* [PCM-1279](https://inindca.atlassian.net/browse/PCM-1279) – calling `sdk.setAccessToken()` will now also pass
    that token down to the streaming-client and the client-logger.

# [v7.1.0](https://github.com/MyPureCloud/genesys-cloud-webrtc-sdk/compare/v7.0.0...v7.1.0)
### Fixed
* [PCM-1802](https://inindca.atlassian.net/browse/PCM-1802) - Fix screen recording sessions being characterized as collaborate video sessions.
* [PCM-1795](https://inindca.atlassian.net/browse/PCM-1795) – Do not request media when `sdk.updateDefaultDevices({ updateActiveSessions: true, ... })`
  is called and the session is already using the requested deviceId.
* [PCM-1798](https://inindca.atlassian.net/browse/PCM-1798) – Added logic to video session to check to make sure we received an initial conversation
  event from hawk. This fixes the issue where sometimes joining a video session happens before we subscribe and receive the initial conversation
    event from hawk – which leaves an empty list of participants in the session.
* [PCM-1812](https://inindca.atlassian.net/browse/PCM-1812) – Switched station lookup to use the `effectiveStation` and not the `associatedStation`.
  `effectiveStation` is the station in use for the user. It is computed based on some of the other fields.
      * Tuned up some logging around accepting softphone sessions with LA == 1.
* [PCM-1821](https://inindca.atlassian.net/browse/PCM-1821) – Fixed the way we add screen recording tracks so the tranceivers are not `recvonly`

### Added
* [PCM-1794](https://inindca.atlassian.net/browse/PCM-1794) – added `sdk.media.on('gumRequest' evt)` to notify consumers when the SDK makes a request to the
  `widow.navigator.mediaDevices.getUserMedia()` API. This helps consumers to react appropriately to handle browsers that will only fulfil `gUM()` requests
  if the window is in focus.
* [PCM-1797](https://inindca.atlassian.net/browse/PCM-1797) – added `sdk.setDefaultAudioStream(stream)` and `sdk.media.setDefaultAudioStream(stream)` (same function)
  to allow changing the sdk default audio stream.

### Maintenance
* [PCM-1790](https://inindca.atlassian.net/browse/PCM-1790) – switched over to use new pipeline.

# [v7.0.0](https://github.com/MyPureCloud/genesys-cloud-webrtc-sdk/compare/v6.1.7...v7.0.0)
### BREAKING CHANGE
* If you are providing a *logger*:
    * the `ILogger` interface has changed. The last param for `log`, `debug`, `info`, `warn`, and `error` functions is no longer a simple boolean,
    it is an object. Please refer to the ILogger type for https://github.com/purecloudlabs/genesys-cloud-client-logger.
* [PCM-1742](https://inindca.atlassian.net/browse/PCM-1742) - Throws error and prevents session from starting if Streaming Client is not connected
* [PCM-1708](https://inindca.atlassian.net/browse/PCM-1708) – CDN now exports all SDK exports and not just the client.
* Must use `conversationId`s when interacting with a conversation and/or webrtc-session. Most notable functions include (but are not limited to):
    * `sdk.acceptPendingSession({ conversationId: string })`
    * `sdk.rejectPendingSession({ conversationId: string })`
    * `sdk.acceptSession({ conversationId: string, ...otherOptions })`
    * `sdk.endSession({ conversationId: string, ...otherOptions })`
    * `sdk.setVideoMute({ conversationId: string, ...otherOptions })`
    * `sdk.setAudioMute({ conversationId: string, ...otherOptions })`
* `sdk.on('cancelPendingSession')` & `sdk.on('handledPendingSession')` will be called with:
  `({ sessionId: string, conversationId: string }) => void`. `conversationId` is not guaranteed to be present.
* [PCM-1769](https://inindca.atlassian.net/browse/PCM-1769) – Removed `address` from the `pendingSession` object emitted on `sdk.on('pendingSession', ...)`.
  Use `roomJid` now.

### Added
* [PCM-1387](https://inindca.atlassian.net/browse/PCM-1387) - Add the ability to do screen recordings
* [PCM-1784](https://inindca.atlassian.net/browse/PCM-1784) – Add a function to be able to forcibly terminate sessions by sessionId
* [PCM-1753](https://inindca.atlassian.net/browse/PCM-1753) – Add an option for log formatters
* [PCM-1755](https://inindca.atlassian.net/browse/PCM-1755) – Added call error handling for softphone which will be emitted as a sdkError event with a type of `call`
* Added a static `VERSION` property
* Added top level SDK events of `'station'`, `'concurrentSoftphoneSessionsEnabled'`, `'conversationUpdate'` (see docs for more details on these events).
* Loads station on initialization _if_ `SesstionTypes.softphone` is in allowed list. Sets response to `sdk.station` and emits on `station` event.
* Added `sdk.setConversationHeld(options)` that makes an API request to place a softphone conversation on hold.
* Added functions `sdk.isPersistentConnectionEnabled()` and `sdk.isConcurrentSoftphoneSessionsEnabled()`

### Updated
* [PCM-1653](https://inindca.atlassian.net/browse/PCM-1653) – ensure that all HTTP request errors emit on `sdk.on('sdkError', ...)`
* Updated Demo App to use new events

### Fixed
* [PCM-1764](https://inindca.atlassian.net/browse/PCM-1764) – updated webpack config to skip `amd` build which was polluting the global namespace with
dependencies, namely lodash (`window._`).
* [PCM-1773](https://inindca.atlassian.net/browse/PCM-1773) – add an `esModules` bundle for consumers to choose to use in builds. ([Initial bug report](https://developer.genesys.cloud/forum/t/issue-with-the-a-dependency-npm-package-for-the-sdk/11910))

# [v6.1.7](https://github.com/MyPureCloud/genesys-cloud-webrtc-sdk/compare/v6.1.6...v6.1.7)

### Changed
* [PCM-1787](https://inindca.atlassian.net/browse/PCM-1787) – CDN exports to **MAJOR** and **EXACT** versions. There will be _no_ more "latest" version to use. Examples:
  * `{rootUrl}/webrtc-sdk/v6/genesys-cloud-webrtc-sdk.js` <- this URL will always load the _latest for that **major** version_.
  * `{rootUrl}/webrtc-sdk/v6.1.7/genesys-cloud-webrtc-sdk.js` <- this will only ever load the specified version.
> Note: the current version (v6.1.6) deployed at `{rootUrl}/webrtc-sdk/genesys-cloud-webrtc-sdk.js` will remain at this location. But this will no longer update to newer versions.

# [v6.1.6](https://github.com/MyPureCloud/genesys-cloud-webrtc-sdk/compare/v6.1.5...v6.1.6)
### Changed
* Errors are now logged remotely
* Bumped streaming client to 13.3.7

### Removed
* Removed build examples for gulp and browserify and their dependencies


# [v6.1.5](https://github.com/MyPureCloud/genesys-cloud-webrtc-sdk/compare/v6.1.4...v6.1.5)
### Added
* A static `VERSION` accessed at `GenesysCloudWebrtcSdk.VERSION`
* [PCM-1738](https://inindca.atlassian.net/browse/PCM-1738) – Pulled in [GenesysCloudClientLogger](https://github.com/purecloudlabs/genesys-cloud-client-logger) v3.0.0 which changes how the SDK logs:
    * The logger will now send logs to the server if a logger is passed into the SDK on construction. The way to turn this off is to use the `optOutOfWebTelemtry` config option.
* [PCM-1754](https://inindca.atlassian.net/browse/PCM-1754) – Removed several webrtc related logs as they will be logged by streaming-client ^13.3.4. Bumped to streaming-client v13.3.4
* [PCM-1738](https://inindca.atlassian.net/browse/PCM-1738) – Pulled in streaming-client v13.3.3 (which also using gc-client-logger v3) and is now passing app name/version/id to the streaming-client's logger.

# [v6.1.4](https://github.com/MyPureCloud/genesys-cloud-webrtc-sdk/compare/v6.1.3...v6.1.4)

### Fixed
* [PCM-1745](https://inindca.atlassian.net/browse/PCM-1745) – Adding `process-fast` to webpack build to ensure the bundled CDN build does not get throttled in Chrome.
# [v6.1.3](https://github.com/MyPureCloud/genesys-cloud-webrtc-sdk/compare/v6.1.2...v6.1.3)
### Added
* [PCM-1729](https://inindca.atlassian.net/browse/PCM-1729) – Added `sessionType` to log messages (mainly `propose` and `session-init` events).
* [PCM-1715](https://inindca.atlassian.net/browse/PCM-1715)/[PCM-1726](https://inindca.atlassian.net/browse/PCM-1726) -
Bumped streaming-client to v13.3.1 which includes `stanza` override for ending sessions via the client. Now the client will manually close the peer connection if it is not closed automatically after sending `session-terminate`.
### Fixed
* [PCM-1726](https://inindca.atlassian.net/browse/PCM-1726)/[PCM-1722](https://inindca.atlassian.net/browse/PCM-1722) – Changed:
    * Renamed package.json `"browser" -> "web"` to prevent build tools from bundling the already web-bundled/built version of the SDK.
    * Pointed `"main": "dist/cjs/index.js"` (it was `dist/genesys-cloud-webrtc-sdk.js` which was a hodge-podge webpack build with minimal deps bundled but target was still web). Most build tools should
      still be able to pick the commonJS built files when building. Note: the commonJS build does not bundle deps. The sdk is not intended to run in a node environment. If using the sdk cjs build
      in a node env, you must provide your own polyfills for certain browser specific APIs (suchas the `fetch` API).
    * `dist/genesys-cloud-webrtc-sdk.js` is now the same file as `dist/genesys-cloud-webrtc-sdk.bundle.js` which is built for the CDN (meaning all deps are bundled into the file). This is also true for the `.min` files as well.
    * Streaming-client bump also fixes a dependency file path issue.

# [v6.1.2](https://github.com/MyPureCloud/genesys-cloud-webrtc-sdk/compare/v6.1.1...v6.1.2)
### Fixed
* [PCM-1711](https://inindca.atlassian.net/browse/PCM-1711) - Changed default behavior for softphone `sdk.acceptSession` to create and use unique `HTMLAudioElement`s for each session.
It will then remove the audio element from the DOM once the session ends. Note: it will only create the unique audio element (and remove it from the DOM on `sessionEnded`) if `sdk.acceptSession` is _not_
passed an audioElement _and_ there is _not_ a SDK `defaults.audioElement`.
* [PCM-1587](https://inindca.atlassian.net/browse/PCM-1587) - Ensure video-sessions pass up the `reason` to stanza for ending a session.

# [v6.1.1](https://github.com/MyPureCloud/genesys-cloud-webrtc-sdk/compare/v6.1.0...v6.1.1)
### Fixed
* [PCM-1706](https://inindca.atlassian.net/browse/PCM-1706) - Allow certain actions that affect the default to work before the sdk has been formally initialized.
* [PCM-1696](https://inindca.atlassian.net/browse/PCM-1696) & [Issue #618](https://github.com/MyPureCloud/genesys-cloud-webrtc-sdk/issues/618) - Ensure all modules are exported from barrel file.
* Correctly clean up mediaDevices `devicechange` event listeners inside SdkMedia class.
* Update `sdk.startSoftphoneSession` to not require a `SessionType`.

# [v6.1.0](https://github.com/MyPureCloud/genesys-cloud-webrtc-sdk/compare/v6.0.1...v6.1.0)

### Maintenance
* Merged dependabot PRs
### Added
* [PCM-1669](https://inindca.atlassian.net/browse/PCM-1669) - Added functionality to start softphone calls from SDK.
* [PCM-1624](https://inindca.atlassian.net/browse/PCM-1624) - Added logging for failed HTTP requests to console, consuming formatRequestError from streaming-client to remove potential PII from errors.
* Exposed the `sdk.media.isPermissionsError(error)` function for consumers to be able to utilize. See [the docs for isPermissionsError()](doc/media.md#ispermissionserror).
* Added a `'both'` option to `sdk.media.requestMediaPermissions()`. See [the docs for requestMediaPermissions()](doc/media.md#requestmediapermissions).
* Added `preserveMediaIfOneTypeFails` & `retryOnFailure` to `IMediaRequestOptions`. See [the docs for IMediaRequestOptions](doc/media.md#imediarequestoptions).
### Fixed
* [PCM-1679](https://inindca.atlassian.net/browse/PCM-1679) and [Issue #576](https://github.com/MyPureCloud/genesys-cloud-webrtc-sdk/issues/576)– Fixed package.json `browser` and `module` fields, as well as added a `cjs` field. Added `core-util-is` (a dep of `stanza`) to compiled webpack build used under `main`and `browser` fields.
* [PCM-1693](https://inindca.atlassian.net/browse/PCM-1693) - Fixed event listeners for media tracks by adding in a check for the amount of `audioTracks`; if no `audioTracks` are present, the default media stream is cleaned up. Also passed in value that represents the tracks to be removed which were not present previously.
* [PCM-1647](https://inindca.atlassian.net/browse/PCM-1647) – Fixed issue where `requestedMicPermissions` would be
  `true` before we knew if `hasMicPermissions` was also `true` (same for `camera` permissions). This bug was causing
  it to be impossible for consumers to know for certain by looking at the `SdkMediaState` as to whether permissions
  were actually granted (due to the bad timing of setting the state).
### Deprecated
* Deprecting `retryOnFailure` function param for `sdk.media.startMedia(options, retryOnFailure)`. Moved to be an
  option in `IMediaRequestOptions`. See the **Added** section for this release for more info.
# [v6.0.1](https://github.com/MyPureCloud/genesys-cloud-webrtc-sdk/compare/v6.0.0...v6.0.1)
### Fixed
* [PCM-1628](https://inindca.atlassian.net/browse/PCM-1628) – Fixed issue where debounce time was causing `users.{id}.conversations` subscription to fail.

# [v6.0.0](https://github.com/MyPureCloud/genesys-cloud-webrtc-sdk/compare/v5.0.9...v6.0.0)
### Added
* Added internal option `reason` to the `IEndSessionRequest` interface
* Added `sdk.media` class to handle and emit media related tasks. See [media documentation](doc/media.md) for more details
  * `sdk.media.on(...)` event emitter.
  * permissions and device management housed in `sdk.media`
* [PCM-1510](https://inindca.atlassian.net/browse/PCM-1510) – Be able to specify jidResource for clients (streaming client)
* [PCM-1538](https://inindca.atlassian.net/browse/PCM-1538) – add `sdk.setAccessToken(token)` function to allow for updating the
  auth token on an already initialized sdk instance.
* [PCM-1576](https://inindca.atlassian.net/browse/PCM-1576) - Be able to control audio volume on video and audio elements. see `sdk.updateAudioVolume`.

### Changed
* Updated documentation.
* extra audio constraints which were google only, now apply to all browsers
* A few audio constraints are configurable as sdk defaults
* [PCM-1514](https://inindca.atlassian.net/browse/PCM-1514) – Guest acd screen share no longer cares about `config.autoConnectSessions`. Sessions were
  already auto accepted. That check was only throwing an error if `autoConnectSessions` was `false`.

### Fixed
* [PCM-1602](https://inindca.atlassian.net/browse/PCM-1602) – fix errors when changing devices and there's no track on the sender
* [PCM-1509](https://inindca.atlassian.net/browse/PCM-1509) – fixed sdk's `defaults.audioStream` to not be destroy when ending a session.
  Has Firefox limitations. See documentation.
* [PCM-1512](https://inindca.atlassian.net/browse/PCM-1512) – fixed softphone and video `acceptSession` to respect media options of `null`
  as being `system default` requests.
* [PCM-1522](https://inindca.atlassian.net/browse/PCM-1522) – fixed `sdk.updateOutgoingMedia()` to respect media options of `null`

### Breaking Change
* Updated configuration options for constructing an SDK instance (see [docs](doc/index.md) for new config)
  * Removed configuration option `iceServers: IceServerConfiguration[]` and `iceTransportPolicy`
  * Moved defaults into a nested `config.default = {}` object
* Changed `IAcceptSessionRequest`, `IEndSessionRequest`, and `ISessionMuteRequest` interfaces to require a `sessionId`
  in place of the non-descriptive `id` field. This contract change will impact calls to:
    * `sdk.acceptSession({sessionId: string;})`
    * `sdk.endSession({sessionId: string;})`
    * `sdk.setVideoMute({sessionId: string;})`
    * `sdk.setAudioMute({sessionId: string;})`
    * See [docs](doc/index.md) for method parameters
* Removed `sdk._refreshIceServers()` function which was not an advertised function. Refreshing ice servers is now handled in streaming-client directly

* Moved & renamed `sdk.createMedia(opts)` to `sdk.media.startMedia(opts)`
* Moved `sdk.getDisplayMedia(opts)` to `sdk.media.startDisplayMedia(opts)`
* `sdk.updateOutputDevice()` will now log a warning and do nothing if called in an unsupported browser.
  Old behavior was to throw an error.
* Updated `sdk.on('handledIncomingRtcSession', evt => {})` typing to be a `sessionId: string` and not an `IExtendedMediaSession`.
  Event already emitted the `sessionId`. This fixes the typing.

# [v5.0.9](https://github.com/MyPureCloud/genesys-cloud-webrtc-sdk/compare/v5.0.8...v5.0.9)
### Fixed
* [PCM-1547](https://inindca.atlassian.net/browse/PCM-1547) - bump streaming client to fix jingle retract and jingle reject message handling

# [v5.0.8](https://github.com/MyPureCloud/genesys-cloud-webrtc-sdk/compare/v5.0.7...v5.0.8)
### Fixed
* [PCM-1588](https://inindca.atlassian.net/browse/PCM-1588) - fix locating the participant on softphone calls with multiple participants for the same user

# [v5.0.7](https://github.com/MyPureCloud/genesys-cloud-webrtc-sdk/compare/v5.0.6...v5.0.7)
### Fixed
* [PCM-1584](https://inindca.atlassian.net/browse/PCM-1584) - dont spin up a camera stream when updating outgoing media for softphone even if videoDeviceId is provided

# [v5.0.6](https://github.com/MyPureCloud/genesys-cloud-webrtc-sdk/compare/v5.0.5...v5.0.6)
### Fixed
* [PCM-1572](https://inindca.atlassian.net/browse/PCM-1572) – bump streaming-client to v13.2.3 not retry subscription requests
* [PCM-1505](https://inindca.atlassian.net/browse/PCM-1505) – fix changing camera while muted breaks device selector.
* [PCM-1552](https://inindca.atlassian.net/browse/PCM-1552) – bump streaming-client to v13.2.2 to fix timer throttling in chrome v88
* [PCM-1559](https://inindca.atlassian.net/browse/PCM-1559) – remove PII from logging (streaming-client v13.2.2 bump removes PII from its logs too)

### Added
* [PCM-1540](https://inindca.atlassian.net/browse/PCM-1540) – bump streaming-client (v13.2.1) and use its http-client to make http requests. This adds better error logging and retry logic

# [v5.0.5](https://github.com/MyPureCloud/genesys-cloud-webrtc-sdk/compare/v5.0.4...v5.0.5)
### Fixed
* [PCM-1525](https://inindca.atlassian.net/browse/PCM-1525) bump streaming client version to fix acd screen share attr.

# [v5.0.4](https://github.com/MyPureCloud/genesys-cloud-webrtc-sdk/compare/v5.0.3...v5.0.4)
### Fixed
* [PCM-1501](https://inindca.atlassian.net/browse/PCM-1501) fix streaming client unsubscribe; fixes a bug where rejoining a video in ff fails.

# [v5.0.3](https://github.com/MyPureCloud/genesys-cloud-webrtc-sdk/compare/v5.0.2...v5.0.3)
### Fixed
* [PCM-1498](https://inindca.atlassian.net/browse/PCM-1498) bump streaming-client to fix ice transport policy issue

# [v5.0.2](https://github.com/MyPureCloud/genesys-cloud-webrtc-sdk/compare/v5.0.1...v5.0.2)
### Fixed
* [PCM-1474](https://inindca.atlassian.net/browse/PCM-1474) bump streaming-client

# [v5.0.1](https://github.com/MyPureCloud/genesys-cloud-webrtc-sdk/compare/v5.0.0...v5.0.1)
### Fixed
* [PCM-1471](https://inindca.atlassian.net/browse/PCM-1471) clean up screenShareStream if session ends while sharing screen

# [v5.0.0](https://github.com/MyPureCloud/genesys-cloud-webrtc-sdk/compare/v4.1.2...v5.0.0)
### Breaking Changes
* The SDK no longer supports legacy stream-based actions. Minimum required versions can be found here: https://developer.mozilla.org/en-US/docs/Web/API/RTCPeerConnection/addTransceiver
* `SDK.on('error' ...)` has been changed to `SDK.on('sdkError' ...)`

### Changed
* Remove stats-gatherer so it can be moved up the dependency tree
* Updated to latest streaming-client

### Fixed
* [PCM-1454](https://inindca.atlassian.net/browse/PCM-1454) – fix talker change events in Firefox. Root cause, the trackIds on FF RTCReceivers did not match the conversation tracks[].sinks for participants. Solution is to parse the remote SDP offer to attain the trackId from the msid.
* [PCM-1440](https://inindca.atlassian.net/browse/PCM-1440) – changed `getUserMedia` [constraints](https://developer.mozilla.org/en-US/docs/Web/API/MediaDevices/getUserMedia) with a deviceId to be `ideal` rather than `exact` to avoid `NotFound` errors if called with a bad deviceId. Example:
``` js
constraints = {
  video: {
    deviceId: { ideal: 'device-id-hash' }
  }
};
```
* [PCM-1462](https://inindca.atlassian.net/browse/PCM-1462) – Firefox does not switch camera when deviceId uses `ideal`. Switched to `exact` if the browser is Firefox

### Maintenance
* Merged dependabot PRs

# [v4.1.2](https://github.com/MyPureCloud/genesys-cloud-webrtc-sdk/compare/v4.1.1...v4.1.2)
### Fixed
* [PCM-1442](https://inindca.atlassian.net/browse/PCM-1442) – added `audioElement.setSinkId` to `base-session-handler.ts#acceptSession()` so the sdk default output deviceId is used when accepting a video or softphone session.

### Maintenance
* Merged dependabot PRs

# [v4.1.1](https://github.com/MyPureCloud/genesys-cloud-webrtc-sdk/compare/v4.1.0...v4.1.1)
### Fixed
* [PCM-1408](https://inindca.atlassian.net/browse/PCM-1408) – moved `getDisplayMedia` request to `startScreenShare` for acd-screenshare. Firefox needs a `userGesture` in order to request the screen.
The Request is now handled on `session-init`, but requested at the beginning (before the propose).
* [WC-801](https://github.com/MyPureCloud/genesys-cloud-webrtc-sdk/pull/268) – added `@babel/plugin-transform-property-mutators` to webpack/babel plugins to properly polyfill cdn bundle for IE11.
* [PCM-1428](https://inindca.atlassian.net/browse/PCM-1428) – in chrome, if you were using the system default audio device and then changed the default on the system level, the sdk would not start a audio with the new system default.

### Added
* [PCM-1426](https://inindca.atlassian.net/browse/PCM-1426) – better logging around devices. It will log devices in use we a session starts and when the devices change.

### Maintenance
* Merged dependabot PRs

# [v4.1.0](https://github.com/MyPureCloud/genesys-cloud-webrtc-sdk/compare/v4.0.1...v4.1.0)
### Added
* added client logger to spigot tests for test debugability
* bumped streaming-client to v12.0.2

# [v4.0.1](https://github.com/MyPureCloud/genesys-cloud-webrtc-sdk/compare/v4.0.0...v4.0.1)
### Fixed
* README to show the correct cdn url
* [Issue #235](https://github.com/MyPureCloud/genesys-cloud-webrtc-sdk/issues/235) which threw `Uncaught TypeError: Cannot assign to read only property 'exports' of object '#<Object>'`
* Bumped to streaming-client v12.0.1

### Maintenance
* Merged dependabot PRs

# [v4.0.0](https://github.com/MyPureCloud/genesys-cloud-webrtc-sdk/compare/v3.6.7...v4.0.0)
### Breaking Changes
* Renamed app / repo to `GenesysCloudWebrtcSdk` / `genesys-cloud-webrtc-sdk`
* cdn url also changed to: https://sdk-cdn.mypurecloud.com/webrtc-sdk/genesys-cloud-webrtc-sdk.bundle.min.js
* Changed the build output and `package.json#main` to point at compiled src rather than bundling for node. There is still a `.bundle.js` version for the cdn.
* Upgraded to typescript v3.9.x which can potentially break projects using older versions of ts (ie. 3.6.x)

### Added
* Bumped `webrtc-stats-gatherer` to v8
* Bumped `purecloud-platform-client-v2` to v86
* Bumped `typescript` to v3.9.x

### Maintenance
* Merged dependabot PRs
* Removed semistandard and ts-loader

# [v3.6.7](https://github.com/MyPureCloud/genesys-cloud-webrtc-sdk/compare/v3.6.6...v3.6.7)
### Fixed
* updateOutgoingMedia now cleans up existing media correctly (async issue)
* [#165](https://github.com/MyPureCloud/genesys-cloud-webrtc-sdk/issues/165) where cdn build does not export as default
* Adjusted `create-manifest.js` to dynamically add all files starting with `genesys-cloud-webrtc-sdk`

# [v3.6.6](https://github.com/MyPureCloud/genesys-cloud-webrtc-sdk/compare/v3.6.5...v3.6.6)
### Fixed
* orignalRoomJid now showing up on IJingleSession

# [v3.6.5](https://github.com/MyPureCloud/genesys-cloud-webrtc-sdk/compare/v3.6.4...v3.6.5)
### Added
* fromUserId added to session for 1:1 video calls

### Changed
* Media for screen share is no longer spun up prior to `sessionInit

# [v3.6.4](https://github.com/MyPureCloud/genesys-cloud-webrtc-sdk/compare/v3.6.3...v3.6.4)
### Changed
* Bumped streaming client version

# [v3.6.3](https://github.com/MyPureCloud/genesys-cloud-webrtc-sdk/compare/v3.6.2...v3.6.3)
### Added
* Added enum for Jingle Reasons

### Fixed
* Fix signature for retract handler

# [v3.6.2](https://github.com/MyPureCloud/genesys-cloud-webrtc-sdk/compare/v3.6.1...v3.6.2)
### Fixed
* make sure output device(s) is available when devices change

### Changed
* added session ids to logging around devices

# [v3.6.1](https://github.com/MyPureCloud/genesys-cloud-webrtc-sdk/compare/v3.6.0...v3.6.1)
### Added
* Added ideal frameRate constraint to screenShare and video
* Apply track constraints based on the media automatically

### Changed
* When possible, replace sender tracks directly instead of removing the track, then adding the new one

### Fixed
* Fixed the context for the logging handlers

# [v3.6.0](https://github.com/MyPureCloud/genesys-cloud-webrtc-sdk/compare/v3.5.1...v3.6.0)
### Added
* `startVideoConference` now takes an optional `inviteeJid` param for sending a propose to the `inviteeJid`
* pending sessions can now be rejected with the `rejectPendingSession` function

### Fixed
* When `mediaDevices` fires a `devicechange` event, the sdk will check to make sure all sessions have
media from devices that are still available. It will attempt to update if the media is no longer available
_or_ it will set the session mute if there are no devices available to switch to.

### Security
* Merged [PR#138](https://github.com/MyPureCloud/genesys-cloud-webrtc-sdk/pull/138) bumping `minimist`

### Maintenance
* Merged dependabot PRs

# [v3.5.1](https://github.com/MyPureCloud/genesys-cloud-webrtc-sdk/compare/v3.5.0...v3.5.1)
### Fixed
* Updated the logger to a version that doesn't cause an infinite loop

# [v3.5.0](https://github.com/MyPureCloud/genesys-cloud-webrtc-sdk/compare/v3.4.0...v3.5.0)
### Changed
* Replaced sdk logger with genesys-cloud-client-logger
### Fixed
* allow device switching in FireFox by stopping existing media before requesting new media

# [v3.4.0](https://github.com/MyPureCloud/genesys-cloud-webrtc-sdk/compare/v3.3.0...v3.4.0)
### Added
* Be able to specific a desired video resolution with `createMedia`
* Default video resolution to highest possible (up to 4k)

# [v3.3.0](https://github.com/MyPureCloud/genesys-cloud-webrtc-sdk/compare/v3.2.0...v3.3.0)
### Added
* Be able to only handle specified conversation types (allowedSessionTypes in the config)

# [v3.2.0](https://github.com/MyPureCloud/genesys-cloud-webrtc-sdk/compare/v3.1.0...v3.2.0)
### Added
* Support for input and output devices
* Screen pinning for video
* Better handling of the log buffer size to mitigate 413's received from the logging endpoint

### Changed
* sdk.startVideoConference and sdk.startScreenShare now return Promise<{ conversationId: string }>

### Fixed
* sdk.initialize will no longer resolve before ice servers are fetched
* Only log the parts of conversation updates we care about instead of the whole event

# [v3.1.0](https://github.com/MyPureCloud/genesys-cloud-webrtc-sdk/compare/v3.0.1...v3.1.0)

### Deprecated
* SDK config option `iceTransportPolicy`

### Added
* Listeners to the video screen sharing stream to update the session when a user clicks the browser "Stop Sharing Screen" button

### Changed
* Do not request ice servers if there is no connection
* Set iceTransportPolicy to `relay` if only turn servers are received
* Update some typings

# [v3.0.1](https://github.com/MyPureCloud/genesys-cloud-webrtc-sdk/compare/v3.0.0...v3.0.1)

### Changed
* Stop video conference screen share stream when the session ends

# [v3.0.0](https://github.com/MyPureCloud/genesys-cloud-webrtc-sdk/compare/v2.1.0...v3.0.0)

### Breaking Changes
* Calling `session.accept()` manually which was the normal workflow after receiving the `sessionStarted` event is no longer supported and may have unpredictable outcomes. Use `sdk.acceptSession(options)` now.

### Added
* `sdk.acceptSession` to be used in lieu of `session.accept()` in order to do some things before `session.accept()`

#### Changed
* Moved code base to a typescript implementation<|MERGE_RESOLUTION|>--- conflicted
+++ resolved
@@ -4,15 +4,12 @@
 and this project adheres to [Semantic Versioning](https://semver.org/spec/v2.0.0.html).
 
 # [Unreleased](https://github.com/MyPureCloud/genesys-cloud-webrtc-sdk/compare/v8.2.3...HEAD)
-<<<<<<< HEAD
 ### BREAKING CHANGES
 * Only one sdk instance will be allowed to have headset controls at any given time. Headset functionality is now orchestrated and negotiated between other instances of the sdk based on various factors. As such, we have changed the DeviceConnectionStatus type in order to union those states with orchestration states.
 
 ### Added
-* [PCM-2224](https://inindca.atlassian.net/browse/PCM-2224) - Added headset orchestration flow
-
-=======
->>>>>>> 795f8214
+* [PCM-2224](https://inindca.atlassian.net/browse/PCM-2224) - Added headset orchestration flow. Opt out with `config.disableHeadsetControlsOrchestration`, but this will be temporary and will be removed without notice.
+
 # [v8.2.3](https://github.com/MyPureCloud/genesys-cloud-webrtc-sdk/compare/v8.2.2...v8.2.3)
 ### Fixed
 * [PCM-2232](https://inindca.atlassian.net/browse/PCM-2232) - Fixed unholding a call and the sdk tries to hold ended session on persistent connection
