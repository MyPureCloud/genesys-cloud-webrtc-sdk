# Changelog
All notable changes to this project will be documented in this file.
The format is based on [Keep a Changelog](https://keepachangelog.com/en/1.0.0/),
and this project adheres to [Semantic Versioning](https://semver.org/spec/v2.0.0.html).

<<<<<<< HEAD
# [Unreleased](https://github.com/MyPureCloud/genesys-cloud-webrtc-sdk/compare/v8.2.1...HEAD)
### BREAKING CHANGES
* Only one sdk instance will be allowed to have headset controls at any given time. Headset functionality is now orchestrated and negotiated between other instances of the sdk based on various factors. As such, we have changed the DeviceConnectionStatus type in order to union those states with orchestration states.

### Added
* [PCM-2224](https://inindca.atlassian.net/browse/PCM-2224) - Added headset orchestration flow
=======
# [Unreleased](https://github.com/MyPureCloud/genesys-cloud-webrtc-sdk/compare/v8.2.2...HEAD)
# [v8.2.2](https://github.com/MyPureCloud/genesys-cloud-webrtc-sdk/compare/v8.2.1...v8.2.2)
### Fixed
* [PCM-2229](https://inindca.atlassian.net/browse/PCM-2229) - Fixed an error that happened occasionally during a session-accept which would cause the session to not be accepted. Issue if there was a softphone session which had not yet received a conversation update.
>>>>>>> d9ba0aa1

# [v8.2.1](https://github.com/MyPureCloud/genesys-cloud-webrtc-sdk/compare/v8.2.0...v8.2.1)
* [PCM-2220](https://inindca.atlassian.net/browse/PCM-2220) - Automatically accept a pendingSession that comes in after the "fake" pendingSession was answered

# [v8.2.0](https://github.com/MyPureCloud/genesys-cloud-webrtc-sdk/compare/v8.1.6...v8.2.0)
* [PCM-2213](https://inindca.atlassian.net/browse/PCM-2213) - Allow dynamic adding and removing of supported session types

# [v8.1.6](https://github.com/MyPureCloud/genesys-cloud-webrtc-sdk/compare/v8.1.5...v8.1.6)
* [PCM-2209](https://inindca.atlassian.net/browse/PCM-2209) - fixed issue where we incorrectly answer pending sessions which had their sessionIds updated due to a late propose (only affects persistent connection)
* [PCM-2192](https://inindca.atlassian.net/browse/PCM-2192) - removed session object from certain logs to reduce size

# [v8.1.5](https://github.com/MyPureCloud/genesys-cloud-webrtc-sdk/compare/v8.1.4...v8.1.5)
### Fixed
* [PCM-2206](https://inindca.atlassian.net/browse/PCM-2206) - fixed bug preventing users from unholding a session on a multi-call, after ending a call while LA=100 with persistent connection.

# [v8.1.4](https://github.com/MyPureCloud/genesys-cloud-webrtc-sdk/compare/v8.1.3...v8.1.4)
### Fixed
* [PCM-2203](https://inindca.atlassian.net/browse/PCM-2203) - fixed issue when trying to place or receive calls after cpu wake when persistent connection was active before sleep
* [PCM-2192](https://inindca.atlassian.net/browse/PCM-2192) - removed session object from certain logs to reduce size

# [v8.1.3](https://github.com/MyPureCloud/genesys-cloud-webrtc-sdk/compare/v8.1.2...v8.1.3)
### Added
* [PCM-2190](https://inindca.atlassian.net/browse/PCM-2190) - add a hack to workaround the windows 11 "first call after reboot" issue
* [PCM-2187](https://inindca.atlassian.net/browse/PCM-2187) - hold other active sessions if line appearance is > 1.

### Changed
* [PCM-2196](https://inindca.atlassian.net/browse/PCM-2196) - Send screen recording metadatas when session connects instead at session-accept

# [v8.1.2](https://github.com/MyPureCloud/genesys-cloud-webrtc-sdk/compare/v8.1.1...v8.1.2)
### Fixed
* [PCM-2145](https://inindca.atlassian.net/browse/PCM-2145) - Able to leave screenshare if unable to spin up previously selected media

# [v8.1.1](https://github.com/MyPureCloud/genesys-cloud-webrtc-sdk/compare/v8.1.0...v8.1.1)
### Fixed
* [PCM-2184](https://inindca.atlassian.net/browse/PCM-2184) - bump softphone-vendor-headsets to fix snyk vuln
* [PCM-2108](https://inindca.atlassian.net/browse/PCM-2108) - fix `sdk.acceptSession` so it doesn't send the request to the backend more than once.
* [PCM-2162](https://inindca.atlassian.net/browse/PCM-2162) - fix `sessionStarted` events so they only get emitted once. (only affected softphone)

# [v8.1.0](https://github.com/MyPureCloud/genesys-cloud-webrtc-sdk/compare/v8.0.11...v8.1.0)
### Added
* [PCM-2114](https://inindca.atlassian.net/browse/PCM-2114) - Allow sessions to be reestablished through a reinvite process.

# [v8.0.11](https://github.com/MyPureCloud/genesys-cloud-webrtc-sdk/compare/v8.0.10...v8.0.11)
### Fixed
* [PCM-2159](https://inindca.atlassian.net/browse/PCM-2159) - bump headsets dep; fix demo app.

# [v8.0.10](https://github.com/MyPureCloud/genesys-cloud-webrtc-sdk/compare/v8.0.9...v8.0.10)
### Fixed
* [PCM-2156](https://inindca.atlassian.net/browse/PCM-2156) - Export headset library types

# [v8.0.9](https://github.com/MyPureCloud/genesys-cloud-webrtc-sdk/compare/v8.0.8...v8.0.9)
### Fixed
* [PCM-2140](https://inindca.atlassian.net/browse/PCM-2140) - Fixed issue where the SDK was not finding a pendingSession to update with LA100 and persistent connection on.
# [v8.0.8](https://github.com/MyPureCloud/genesys-cloud-webrtc-sdk/compare/v8.0.7...v8.0.8)
### Fixed
* [PCM-2116](https://inindca.atlassian.net/browse/PCM-2116) - Fixed issue where users were not able to answer incoming calls on LA=100 and persistent connection on - caused by not updating sessionId on pendingSession. If we already have a pendingSession for a given conversationId, we will update the session to match the incoming propose's sessionId. Updated to ES2020 from ES6.
# [v8.0.7](https://github.com/MyPureCloud/genesys-cloud-webrtc-sdk/compare/v8.0.6...v8.0.7)
### Fixed
* [PCM-2118](https://inindca.atlassian.net/browse/PCM-2118) - Fix format of data channel message types

# [v8.0.6](https://github.com/MyPureCloud/genesys-cloud-webrtc-sdk/compare/v8.0.5...v8.0.6)
### Fixed
* [PCM-2093](https://inindca.atlassian.net/browse/PCM-2093) - Bump streaming client

# [v8.0.5](https://github.com/MyPureCloud/genesys-cloud-webrtc-sdk/compare/v8.0.4...v8.0.5)
### Fixed
* [PCM-2089](https://inindca.atlassian.net/browse/PCM-2089) - Bump streaming client

# [v8.0.4](https://github.com/MyPureCloud/genesys-cloud-webrtc-sdk/compare/v8.0.3...v8.0.4)
### Changed
* [PCM-2042](https://inindca.atlassian.net/browse/PCM-2042) - Updated streaming client to pull in the sdp over xmpp handling. This change should be backward compatible even though a lot of the tests changed to use the `id` property on the session instead of the `sid` property.

### Fixed
* [PCM-2060](https://inindca.atlassian.net/browse/PCM-2060) - Fixed issue allowing a user to have multiple video tracks. Fixed some minor issues in demo app.

# [v8.0.3](https://github.com/MyPureCloud/genesys-cloud-webrtc-sdk/compare/v8.0.2...v8.0.3)
### Fixed
* [PCM-2058](https://inindca.atlassian.net/browse/PCM-2058) - bump streaming client in order to get fixed stats-gatherer

# [v8.0.2](https://github.com/MyPureCloud/genesys-cloud-webrtc-sdk/compare/v8.0.1...v8.0.2)
### Added
* [PCM-2053](https://inindca.atlassian.net/browse/PCM-2053) - added a function to the sdk that allows changing `useHeadset` on demand.


# [v8.0.1](https://github.com/MyPureCloud/genesys-cloud-webrtc-sdk/compare/v8.0.0...v8.0.1)
### Fixed
* [SERVOPS-33064](https://inindca.atlassian.net/browse/SERVOPS-33064) - Fixed issue where Jabra Native overwrites CEF registration, preventing the use of external links to place call

# [v8.0.0](https://github.com/MyPureCloud/genesys-cloud-webrtc-sdk/compare/v7.4.2...v8.0.0)
### BREAKING CHANGES
* We have set the `useHeadsets` flag to default to false rather than true.  This way if a consumer of the SDK omits the headsets flag, it will default to using the original implementation rather than the new.  This has the user to opt in rather than opt out

* We have removed the `sdk.reconnect()` function. We updated the streaming client which includes a better approach to connection management. The `sdk.reconnect()` function
  made very little sense as it was and was little used. If you are using `sdk.reconnect()`, you'll instead need to do `await sdk.disconnect()` then `await sdk.connect()`.

### Fixed
* [PCM-2024](https://inindca.atlassian.net/browse/PCM-2024) - bump streaming client (major) to pull in all the connect/reconnect changes

# [v7.4.2](https://github.com/MyPureCloud/genesys-cloud-webrtc-sdk/compare/v7.4.1...v7.4.2)
* [PCM-2020](https://inindca.atlassian.net/browse/PCM-2020) - Bump streaming-client and removed data-channel logs.
* [PCM-2004](https://inindca.atlassian.net/browse/PCM-2004) - handle webrtc line appearance migration
* [PCM-1998](https://inindca.atlassian.net/browse/PCM-1998) - added in line to properly remove inactive calls from the list of current calls for consuming apps
* [PCM-2007](https://inindca.atlassian.net/browse/PCM-2007) - fixed issue with switching device during active call putting Jabra devices in bad state

# [v7.4.1](https://github.com/MyPureCloud/genesys-cloud-webrtc-sdk/compare/v7.4.0...v7.4.1)
* [PCM-1968](https://inindca.atlassian.net/browse/PCM-1968) - Bump streaming client for more verbose logging around interrupted connection states

# [v7.4.0](https://github.com/MyPureCloud/genesys-cloud-webrtc-sdk/compare/v7.3.4...v7.4.0)
### Added
* [PCM-1972](https://inindca.atlassian.net/browse/PCM-1972) - Connect WebRTC data channel for video.
* [PCM-1789](https://inindca.atlassian.net/browse/PCM-1789) - Listen and emit `memberStatusMessage` when receiving a data channel message indicating someone is actively speaking.

### Fixed
* [PCM-1983](https://inindca.atlassian.net/browse/PCM-1983) - Fixed an issue where the SDK throws an error when a new station is associated

### Added
* [PCM-1977](https://inindca.atlassian.net/browse/PCM-1977) - Add a trace on beforeclose stating the window was closed and list the active conversations
* [PCM-1992](https://inindca.atlassian.net/browse/PCM-1992) - Update client logger so unsent logs get saved and sent in the future

# [v7.3.4](https://github.com/MyPureCloud/genesys-cloud-webrtc-sdk/compare/v7.3.3...v7.3.4)
### Fixed
* [PCM-1974](https://inindca.atlassian.net/browse/PCM-1974) - Added in logic to properly handle auto answer scenarios
* [PCM-1975](https://inindca.atlassian.net/browse/PCM-1975) - Added in logic to properly handle auto answer scenarios

# [v7.3.3](https://github.com/MyPureCloud/genesys-cloud-webrtc-sdk/compare/v7.3.2...v7.3.3)
### Changed
* [PCM-1965](https://inindca.atlassian.net/browse/PCM-1965) bump softphone vendor headsets

### Fixed
* [PCM-1944](https://inindca.atlassian.net/browse/PCM-1944) pulled in the new streaming-client so requestApiWithRetry will actually retry
* [PCM-1966](https://inindca.atlassian.net/browse/PCM-1966) fix a race condition when joining video and unmuting audio at the same time. We will now wait for the session to be stable before swapping the track on the sender.

# [v7.3.2](https://github.com/MyPureCloud/genesys-cloud-webrtc-sdk/compare/v7.3.1...v7.3.2)
* [PCM-1856](https://inindca.atlassian.net/browse/PCM-1856) touched up and improved function for handling resolution changes
* [PCM-1948](https://inindca.atlassian.net/browse/PCM-1948) moved rxjs to be a full dependency rather than a dev dep.

# [v7.3.1](https://github.com/MyPureCloud/genesys-cloud-webrtc-sdk/compare/v7.3.0...v7.3.1)
### Added
* [PCM-1856](https://inindca.atlassian.net/browse/PCM-1856) added function to the SDK that allows users to update the default video resolution

### Fixed
* [PCM-1912](https://inindca.atlassian.net/browse/PCM-1912) fixed rejecting non-acd softphone calls. They now go to voicemail.
* [PCM-1945](https://inindca.atlassian.net/browse/PCM-1945) fixed the logging url to use the backgroundassistant suffix for jwt auth
* [PCM-1938](https://inindca.atlassian.net/browse/PCM-1938) made small change so softphone session handling checks start with the most recent participant rather than the first

# [v7.3.0](https://github.com/MyPureCloud/genesys-cloud-webrtc-sdk/compare/v7.2.3...v7.3.0)
### Added
* [PCM-1819](https://inindca.atlassian.net/browse/PCM-1819) added jwt support for background assistant which will use separate endpoints for logging and screen recording metadata

### Fixed
* [PCM-1911](https://inindca.atlassian.net/browse/PCM-1911) Added in logic to help with the ACD flow that checks for terminated/disconnected users if the user shows up twice in the participant update
* [PCM-1909](https://inindca.atlassian.net/browse/PCM-1909) – force terminate sessions so sdk.destroy doesn't hang in the case of persistent connection or LA==1
* [PCM-1913](https://inindca.atlassian.net/browse/PCM-1913) – Fixed the screen recording metadata request to use mids in place of trackIds.
* [PCM-1885](https://inindca.atlassian.net/browse/PCM-1885) – on `deviceschange` event from the window, SdkMedia should only validate all sessions if the `sessionManager` has already been initialized.
* [PCM-1922](https://inindca.atlassian.net/browse/PCM-1922) - update streaming client to 14

### Added
* [PCM-1993](https://inindca.atlassian.net/browse/PCM-1933) – added build, deploy, and publish notifications to the Jenkinsfile

# [v7.2.3](https://github.com/MyPureCloud/genesys-cloud-webrtc-sdk/compare/v7.2.2...v7.2.3)
### Fixed
* [PCM-1893](https://inindca.atlassian.net/browse/PCM-1893) – added `useHeadsets: boolean` config option to allow "opting out" of the headset functionality.
  See [docs on constructing the SDK](doc/index.md#constructor) for more details.

# [v7.2.2](https://github.com/MyPureCloud/genesys-cloud-webrtc-sdk/compare/v7.2.1...v7.2.2)
### Fixed
* [PCM-1887](https://inindca.atlassian.net/browse/PCM-1887) – Fixed how we create fake pending sessions for when line appearance == 1. Missed reference during refactor.

# [v7.2.1](https://github.com/MyPureCloud/genesys-cloud-webrtc-sdk/compare/v7.2.0...v7.2.1)

### Fixed
* Worked on issue found in Volt when there wasn't a proper device found after changing default devices
* [PCM-1878](https://inindca.atlassian.net/browse/PCM-1878) – cleaned up logging for `sdk.acceptSession()` which was logging the HTML elements and media stream
  causing an infinite loop with the client-logger.
* Ran `npm audit fix` to update deps and resolve security vulnerabilities

# [v7.2.0](https://github.com/MyPureCloud/genesys-cloud-webrtc-sdk/compare/v7.1.1...v7.2.0)
### Fixed
* [PCM-1668](https://inindca.atlassian.net/browse/PCM-1668) - Installed newer version of headset library that will help with some issues that were found as well as offer a better approach to rejecting calls.

### Added
* [PCM-1668](https://inindca.atlassian.net/browse/PCM-1668) - Integrate the new headset library into the SDK to allow device call controls for three headset vendors at the moment: Plantronics/Poly, Sennheiser/EPOS, Jabra

# [v7.1.1](https://github.com/MyPureCloud/genesys-cloud-webrtc-sdk/compare/v7.1.0...v7.1.1)
### Fixed
* [PCM-1836](https://inindca.atlassian.net/browse/PCM-1836) - Remove circular ref issue when logging the session when updating default devices.

### Changed
* [PCM-1387](https://inindca.atlassian.net/browse/PCM-1387) - Made screenRecordingMetadata a required param for acceptSession for screen recording sessions; Those metadatas get sent to the server automatically.
* [PCM-1279](https://inindca.atlassian.net/browse/PCM-1279) – calling `sdk.setAccessToken()` will now also pass
    that token down to the streaming-client and the client-logger.

# [v7.1.0](https://github.com/MyPureCloud/genesys-cloud-webrtc-sdk/compare/v7.0.0...v7.1.0)
### Fixed
* [PCM-1802](https://inindca.atlassian.net/browse/PCM-1802) - Fix screen recording sessions being characterized as collaborate video sessions.
* [PCM-1795](https://inindca.atlassian.net/browse/PCM-1795) – Do not request media when `sdk.updateDefaultDevices({ updateActiveSessions: true, ... })`
  is called and the session is already using the requested deviceId.
* [PCM-1798](https://inindca.atlassian.net/browse/PCM-1798) – Added logic to video session to check to make sure we received an initial conversation
  event from hawk. This fixes the issue where sometimes joining a video session happens before we subscribe and receive the initial conversation
    event from hawk – which leaves an empty list of participants in the session.
* [PCM-1812](https://inindca.atlassian.net/browse/PCM-1812) – Switched station lookup to use the `effectiveStation` and not the `associatedStation`.
  `effectiveStation` is the station in use for the user. It is computed based on some of the other fields.
      * Tuned up some logging around accepting softphone sessions with LA == 1.
* [PCM-1821](https://inindca.atlassian.net/browse/PCM-1821) – Fixed the way we add screen recording tracks so the tranceivers are not `recvonly`

### Added
* [PCM-1794](https://inindca.atlassian.net/browse/PCM-1794) – added `sdk.media.on('gumRequest' evt)` to notify consumers when the SDK makes a request to the
  `widow.navigator.mediaDevices.getUserMedia()` API. This helps consumers to react appropriately to handle browsers that will only fulfil `gUM()` requests
  if the window is in focus.
* [PCM-1797](https://inindca.atlassian.net/browse/PCM-1797) – added `sdk.setDefaultAudioStream(stream)` and `sdk.media.setDefaultAudioStream(stream)` (same function)
  to allow changing the sdk default audio stream.

### Maintenance
* [PCM-1790](https://inindca.atlassian.net/browse/PCM-1790) – switched over to use new pipeline.

# [v7.0.0](https://github.com/MyPureCloud/genesys-cloud-webrtc-sdk/compare/v6.1.7...v7.0.0)
### BREAKING CHANGE
* If you are providing a *logger*:
    * the `ILogger` interface has changed. The last param for `log`, `debug`, `info`, `warn`, and `error` functions is no longer a simple boolean,
    it is an object. Please refer to the ILogger type for https://github.com/purecloudlabs/genesys-cloud-client-logger.
* [PCM-1742](https://inindca.atlassian.net/browse/PCM-1742) - Throws error and prevents session from starting if Streaming Client is not connected
* [PCM-1708](https://inindca.atlassian.net/browse/PCM-1708) – CDN now exports all SDK exports and not just the client.
* Must use `conversationId`s when interacting with a conversation and/or webrtc-session. Most notable functions include (but are not limited to):
    * `sdk.acceptPendingSession({ conversationId: string })`
    * `sdk.rejectPendingSession({ conversationId: string })`
    * `sdk.acceptSession({ conversationId: string, ...otherOptions })`
    * `sdk.endSession({ conversationId: string, ...otherOptions })`
    * `sdk.setVideoMute({ conversationId: string, ...otherOptions })`
    * `sdk.setAudioMute({ conversationId: string, ...otherOptions })`
* `sdk.on('cancelPendingSession')` & `sdk.on('handledPendingSession')` will be called with:
  `({ sessionId: string, conversationId: string }) => void`. `conversationId` is not guaranteed to be present.
* [PCM-1769](https://inindca.atlassian.net/browse/PCM-1769) – Removed `address` from the `pendingSession` object emitted on `sdk.on('pendingSession', ...)`.
  Use `roomJid` now.

### Added
* [PCM-1387](https://inindca.atlassian.net/browse/PCM-1387) - Add the ability to do screen recordings
* [PCM-1784](https://inindca.atlassian.net/browse/PCM-1784) – Add a function to be able to forcibly terminate sessions by sessionId
* [PCM-1753](https://inindca.atlassian.net/browse/PCM-1753) – Add an option for log formatters
* [PCM-1755](https://inindca.atlassian.net/browse/PCM-1755) – Added call error handling for softphone which will be emitted as a sdkError event with a type of `call`
* Added a static `VERSION` property
* Added top level SDK events of `'station'`, `'concurrentSoftphoneSessionsEnabled'`, `'conversationUpdate'` (see docs for more details on these events).
* Loads station on initialization _if_ `SesstionTypes.softphone` is in allowed list. Sets response to `sdk.station` and emits on `station` event.
* Added `sdk.setConversationHeld(options)` that makes an API request to place a softphone conversation on hold.
* Added functions `sdk.isPersistentConnectionEnabled()` and `sdk.isConcurrentSoftphoneSessionsEnabled()`

### Updated
* [PCM-1653](https://inindca.atlassian.net/browse/PCM-1653) – ensure that all HTTP request errors emit on `sdk.on('sdkError', ...)`
* Updated Demo App to use new events

### Fixed
* [PCM-1764](https://inindca.atlassian.net/browse/PCM-1764) – updated webpack config to skip `amd` build which was polluting the global namespace with
dependencies, namely lodash (`window._`).
* [PCM-1773](https://inindca.atlassian.net/browse/PCM-1773) – add an `esModules` bundle for consumers to choose to use in builds. ([Initial bug report](https://developer.genesys.cloud/forum/t/issue-with-the-a-dependency-npm-package-for-the-sdk/11910))

# [v6.1.7](https://github.com/MyPureCloud/genesys-cloud-webrtc-sdk/compare/v6.1.6...v6.1.7)

### Changed
* [PCM-1787](https://inindca.atlassian.net/browse/PCM-1787) – CDN exports to **MAJOR** and **EXACT** versions. There will be _no_ more "latest" version to use. Examples:
  * `{rootUrl}/webrtc-sdk/v6/genesys-cloud-webrtc-sdk.js` <- this URL will always load the _latest for that **major** version_.
  * `{rootUrl}/webrtc-sdk/v6.1.7/genesys-cloud-webrtc-sdk.js` <- this will only ever load the specified version.
> Note: the current version (v6.1.6) deployed at `{rootUrl}/webrtc-sdk/genesys-cloud-webrtc-sdk.js` will remain at this location. But this will no longer update to newer versions.

# [v6.1.6](https://github.com/MyPureCloud/genesys-cloud-webrtc-sdk/compare/v6.1.5...v6.1.6)
### Changed
* Errors are now logged remotely
* Bumped streaming client to 13.3.7

### Removed
* Removed build examples for gulp and browserify and their dependencies


# [v6.1.5](https://github.com/MyPureCloud/genesys-cloud-webrtc-sdk/compare/v6.1.4...v6.1.5)
### Added
* A static `VERSION` accessed at `GenesysCloudWebrtcSdk.VERSION`
* [PCM-1738](https://inindca.atlassian.net/browse/PCM-1738) – Pulled in [GenesysCloudClientLogger](https://github.com/purecloudlabs/genesys-cloud-client-logger) v3.0.0 which changes how the SDK logs:
    * The logger will now send logs to the server if a logger is passed into the SDK on construction. The way to turn this off is to use the `optOutOfWebTelemtry` config option.
* [PCM-1754](https://inindca.atlassian.net/browse/PCM-1754) – Removed several webrtc related logs as they will be logged by streaming-client ^13.3.4. Bumped to streaming-client v13.3.4
* [PCM-1738](https://inindca.atlassian.net/browse/PCM-1738) – Pulled in streaming-client v13.3.3 (which also using gc-client-logger v3) and is now passing app name/version/id to the streaming-client's logger.

# [v6.1.4](https://github.com/MyPureCloud/genesys-cloud-webrtc-sdk/compare/v6.1.3...v6.1.4)

### Fixed
* [PCM-1745](https://inindca.atlassian.net/browse/PCM-1745) – Adding `process-fast` to webpack build to ensure the bundled CDN build does not get throttled in Chrome.
# [v6.1.3](https://github.com/MyPureCloud/genesys-cloud-webrtc-sdk/compare/v6.1.2...v6.1.3)
### Added
* [PCM-1729](https://inindca.atlassian.net/browse/PCM-1729) – Added `sessionType` to log messages (mainly `propose` and `session-init` events).
* [PCM-1715](https://inindca.atlassian.net/browse/PCM-1715)/[PCM-1726](https://inindca.atlassian.net/browse/PCM-1726) -
Bumped streaming-client to v13.3.1 which includes `stanza` override for ending sessions via the client. Now the client will manually close the peer connection if it is not closed automatically after sending `session-terminate`.
### Fixed
* [PCM-1726](https://inindca.atlassian.net/browse/PCM-1726)/[PCM-1722](https://inindca.atlassian.net/browse/PCM-1722) – Changed:
    * Renamed package.json `"browser" -> "web"` to prevent build tools from bundling the already web-bundled/built version of the SDK.
    * Pointed `"main": "dist/cjs/index.js"` (it was `dist/genesys-cloud-webrtc-sdk.js` which was a hodge-podge webpack build with minimal deps bundled but target was still web). Most build tools should
      still be able to pick the commonJS built files when building. Note: the commonJS build does not bundle deps. The sdk is not intended to run in a node environment. If using the sdk cjs build
      in a node env, you must provide your own polyfills for certain browser specific APIs (suchas the `fetch` API).
    * `dist/genesys-cloud-webrtc-sdk.js` is now the same file as `dist/genesys-cloud-webrtc-sdk.bundle.js` which is built for the CDN (meaning all deps are bundled into the file). This is also true for the `.min` files as well.
    * Streaming-client bump also fixes a dependency file path issue.

# [v6.1.2](https://github.com/MyPureCloud/genesys-cloud-webrtc-sdk/compare/v6.1.1...v6.1.2)
### Fixed
* [PCM-1711](https://inindca.atlassian.net/browse/PCM-1711) - Changed default behavior for softphone `sdk.acceptSession` to create and use unique `HTMLAudioElement`s for each session.
It will then remove the audio element from the DOM once the session ends. Note: it will only create the unique audio element (and remove it from the DOM on `sessionEnded`) if `sdk.acceptSession` is _not_
passed an audioElement _and_ there is _not_ a SDK `defaults.audioElement`.
* [PCM-1587](https://inindca.atlassian.net/browse/PCM-1587) - Ensure video-sessions pass up the `reason` to stanza for ending a session.

# [v6.1.1](https://github.com/MyPureCloud/genesys-cloud-webrtc-sdk/compare/v6.1.0...v6.1.1)
### Fixed
* [PCM-1706](https://inindca.atlassian.net/browse/PCM-1706) - Allow certain actions that affect the default to work before the sdk has been formally initialized.
* [PCM-1696](https://inindca.atlassian.net/browse/PCM-1696) & [Issue #618](https://github.com/MyPureCloud/genesys-cloud-webrtc-sdk/issues/618) - Ensure all modules are exported from barrel file.
* Correctly clean up mediaDevices `devicechange` event listeners inside SdkMedia class.
* Update `sdk.startSoftphoneSession` to not require a `SessionType`.

# [v6.1.0](https://github.com/MyPureCloud/genesys-cloud-webrtc-sdk/compare/v6.0.1...v6.1.0)

### Maintenance
* Merged dependabot PRs
### Added
* [PCM-1669](https://inindca.atlassian.net/browse/PCM-1669) - Added functionality to start softphone calls from SDK.
* [PCM-1624](https://inindca.atlassian.net/browse/PCM-1624) - Added logging for failed HTTP requests to console, consuming formatRequestError from streaming-client to remove potential PII from errors.
* Exposed the `sdk.media.isPermissionsError(error)` function for consumers to be able to utilize. See [the docs for isPermissionsError()](doc/media.md#ispermissionserror).
* Added a `'both'` option to `sdk.media.requestMediaPermissions()`. See [the docs for requestMediaPermissions()](doc/media.md#requestmediapermissions).
* Added `preserveMediaIfOneTypeFails` & `retryOnFailure` to `IMediaRequestOptions`. See [the docs for IMediaRequestOptions](doc/media.md#imediarequestoptions).
### Fixed
* [PCM-1679](https://inindca.atlassian.net/browse/PCM-1679) and [Issue #576](https://github.com/MyPureCloud/genesys-cloud-webrtc-sdk/issues/576)– Fixed package.json `browser` and `module` fields, as well as added a `cjs` field. Added `core-util-is` (a dep of `stanza`) to compiled webpack build used under `main`and `browser` fields.
* [PCM-1693](https://inindca.atlassian.net/browse/PCM-1693) - Fixed event listeners for media tracks by adding in a check for the amount of `audioTracks`; if no `audioTracks` are present, the default media stream is cleaned up. Also passed in value that represents the tracks to be removed which were not present previously.
* [PCM-1647](https://inindca.atlassian.net/browse/PCM-1647) – Fixed issue where `requestedMicPermissions` would be
  `true` before we knew if `hasMicPermissions` was also `true` (same for `camera` permissions). This bug was causing
  it to be impossible for consumers to know for certain by looking at the `SdkMediaState` as to whether permissions
  were actually granted (due to the bad timing of setting the state).
### Deprecated
* Deprecting `retryOnFailure` function param for `sdk.media.startMedia(options, retryOnFailure)`. Moved to be an
  option in `IMediaRequestOptions`. See the **Added** section for this release for more info.
# [v6.0.1](https://github.com/MyPureCloud/genesys-cloud-webrtc-sdk/compare/v6.0.0...v6.0.1)
### Fixed
* [PCM-1628](https://inindca.atlassian.net/browse/PCM-1628) – Fixed issue where debounce time was causing `users.{id}.conversations` subscription to fail.

# [v6.0.0](https://github.com/MyPureCloud/genesys-cloud-webrtc-sdk/compare/v5.0.9...v6.0.0)
### Added
* Added internal option `reason` to the `IEndSessionRequest` interface
* Added `sdk.media` class to handle and emit media related tasks. See [media documentation](doc/media.md) for more details
  * `sdk.media.on(...)` event emitter.
  * permissions and device management housed in `sdk.media`
* [PCM-1510](https://inindca.atlassian.net/browse/PCM-1510) – Be able to specify jidResource for clients (streaming client)
* [PCM-1538](https://inindca.atlassian.net/browse/PCM-1538) – add `sdk.setAccessToken(token)` function to allow for updating the
  auth token on an already initialized sdk instance.
* [PCM-1576](https://inindca.atlassian.net/browse/PCM-1576) - Be able to control audio volume on video and audio elements. see `sdk.updateAudioVolume`.

### Changed
* Updated documentation.
* extra audio constraints which were google only, now apply to all browsers
* A few audio constraints are configurable as sdk defaults
* [PCM-1514](https://inindca.atlassian.net/browse/PCM-1514) – Guest acd screen share no longer cares about `config.autoConnectSessions`. Sessions were
  already auto accepted. That check was only throwing an error if `autoConnectSessions` was `false`.

### Fixed
* [PCM-1602](https://inindca.atlassian.net/browse/PCM-1602) – fix errors when changing devices and there's no track on the sender
* [PCM-1509](https://inindca.atlassian.net/browse/PCM-1509) – fixed sdk's `defaults.audioStream` to not be destroy when ending a session.
  Has Firefox limitations. See documentation.
* [PCM-1512](https://inindca.atlassian.net/browse/PCM-1512) – fixed softphone and video `acceptSession` to respect media options of `null`
  as being `system default` requests.
* [PCM-1522](https://inindca.atlassian.net/browse/PCM-1522) – fixed `sdk.updateOutgoingMedia()` to respect media options of `null`

### Breaking Change
* Updated configuration options for constructing an SDK instance (see [docs](doc/index.md) for new config)
  * Removed configuration option `iceServers: IceServerConfiguration[]` and `iceTransportPolicy`
  * Moved defaults into a nested `config.default = {}` object
* Changed `IAcceptSessionRequest`, `IEndSessionRequest`, and `ISessionMuteRequest` interfaces to require a `sessionId`
  in place of the non-descriptive `id` field. This contract change will impact calls to:
    * `sdk.acceptSession({sessionId: string;})`
    * `sdk.endSession({sessionId: string;})`
    * `sdk.setVideoMute({sessionId: string;})`
    * `sdk.setAudioMute({sessionId: string;})`
    * See [docs](doc/index.md) for method parameters
* Removed `sdk._refreshIceServers()` function which was not an advertised function. Refreshing ice servers is now handled in streaming-client directly

* Moved & renamed `sdk.createMedia(opts)` to `sdk.media.startMedia(opts)`
* Moved `sdk.getDisplayMedia(opts)` to `sdk.media.startDisplayMedia(opts)`
* `sdk.updateOutputDevice()` will now log a warning and do nothing if called in an unsupported browser.
  Old behavior was to throw an error.
* Updated `sdk.on('handledIncomingRtcSession', evt => {})` typing to be a `sessionId: string` and not an `IExtendedMediaSession`.
  Event already emitted the `sessionId`. This fixes the typing.

# [v5.0.9](https://github.com/MyPureCloud/genesys-cloud-webrtc-sdk/compare/v5.0.8...v5.0.9)
### Fixed
* [PCM-1547](https://inindca.atlassian.net/browse/PCM-1547) - bump streaming client to fix jingle retract and jingle reject message handling

# [v5.0.8](https://github.com/MyPureCloud/genesys-cloud-webrtc-sdk/compare/v5.0.7...v5.0.8)
### Fixed
* [PCM-1588](https://inindca.atlassian.net/browse/PCM-1588) - fix locating the participant on softphone calls with multiple participants for the same user

# [v5.0.7](https://github.com/MyPureCloud/genesys-cloud-webrtc-sdk/compare/v5.0.6...v5.0.7)
### Fixed
* [PCM-1584](https://inindca.atlassian.net/browse/PCM-1584) - dont spin up a camera stream when updating outgoing media for softphone even if videoDeviceId is provided

# [v5.0.6](https://github.com/MyPureCloud/genesys-cloud-webrtc-sdk/compare/v5.0.5...v5.0.6)
### Fixed
* [PCM-1572](https://inindca.atlassian.net/browse/PCM-1572) – bump streaming-client to v13.2.3 not retry subscription requests
* [PCM-1505](https://inindca.atlassian.net/browse/PCM-1505) – fix changing camera while muted breaks device selector.
* [PCM-1552](https://inindca.atlassian.net/browse/PCM-1552) – bump streaming-client to v13.2.2 to fix timer throttling in chrome v88
* [PCM-1559](https://inindca.atlassian.net/browse/PCM-1559) – remove PII from logging (streaming-client v13.2.2 bump removes PII from its logs too)

### Added
* [PCM-1540](https://inindca.atlassian.net/browse/PCM-1540) – bump streaming-client (v13.2.1) and use its http-client to make http requests. This adds better error logging and retry logic

# [v5.0.5](https://github.com/MyPureCloud/genesys-cloud-webrtc-sdk/compare/v5.0.4...v5.0.5)
### Fixed
* [PCM-1525](https://inindca.atlassian.net/browse/PCM-1525) bump streaming client version to fix acd screen share attr.

# [v5.0.4](https://github.com/MyPureCloud/genesys-cloud-webrtc-sdk/compare/v5.0.3...v5.0.4)
### Fixed
* [PCM-1501](https://inindca.atlassian.net/browse/PCM-1501) fix streaming client unsubscribe; fixes a bug where rejoining a video in ff fails.

# [v5.0.3](https://github.com/MyPureCloud/genesys-cloud-webrtc-sdk/compare/v5.0.2...v5.0.3)
### Fixed
* [PCM-1498](https://inindca.atlassian.net/browse/PCM-1498) bump streaming-client to fix ice transport policy issue

# [v5.0.2](https://github.com/MyPureCloud/genesys-cloud-webrtc-sdk/compare/v5.0.1...v5.0.2)
### Fixed
* [PCM-1474](https://inindca.atlassian.net/browse/PCM-1474) bump streaming-client

# [v5.0.1](https://github.com/MyPureCloud/genesys-cloud-webrtc-sdk/compare/v5.0.0...v5.0.1)
### Fixed
* [PCM-1471](https://inindca.atlassian.net/browse/PCM-1471) clean up screenShareStream if session ends while sharing screen

# [v5.0.0](https://github.com/MyPureCloud/genesys-cloud-webrtc-sdk/compare/v4.1.2...v5.0.0)
### Breaking Changes
* The SDK no longer supports legacy stream-based actions. Minimum required versions can be found here: https://developer.mozilla.org/en-US/docs/Web/API/RTCPeerConnection/addTransceiver
* `SDK.on('error' ...)` has been changed to `SDK.on('sdkError' ...)`

### Changed
* Remove stats-gatherer so it can be moved up the dependency tree
* Updated to latest streaming-client

### Fixed
* [PCM-1454](https://inindca.atlassian.net/browse/PCM-1454) – fix talker change events in Firefox. Root cause, the trackIds on FF RTCReceivers did not match the conversation tracks[].sinks for participants. Solution is to parse the remote SDP offer to attain the trackId from the msid.
* [PCM-1440](https://inindca.atlassian.net/browse/PCM-1440) – changed `getUserMedia` [constraints](https://developer.mozilla.org/en-US/docs/Web/API/MediaDevices/getUserMedia) with a deviceId to be `ideal` rather than `exact` to avoid `NotFound` errors if called with a bad deviceId. Example:
``` js
constraints = {
  video: {
    deviceId: { ideal: 'device-id-hash' }
  }
};
```
* [PCM-1462](https://inindca.atlassian.net/browse/PCM-1462) – Firefox does not switch camera when deviceId uses `ideal`. Switched to `exact` if the browser is Firefox

### Maintenance
* Merged dependabot PRs

# [v4.1.2](https://github.com/MyPureCloud/genesys-cloud-webrtc-sdk/compare/v4.1.1...v4.1.2)
### Fixed
* [PCM-1442](https://inindca.atlassian.net/browse/PCM-1442) – added `audioElement.setSinkId` to `base-session-handler.ts#acceptSession()` so the sdk default output deviceId is used when accepting a video or softphone session.

### Maintenance
* Merged dependabot PRs

# [v4.1.1](https://github.com/MyPureCloud/genesys-cloud-webrtc-sdk/compare/v4.1.0...v4.1.1)
### Fixed
* [PCM-1408](https://inindca.atlassian.net/browse/PCM-1408) – moved `getDisplayMedia` request to `startScreenShare` for acd-screenshare. Firefox needs a `userGesture` in order to request the screen.
The Request is now handled on `session-init`, but requested at the beginning (before the propose).
* [WC-801](https://github.com/MyPureCloud/genesys-cloud-webrtc-sdk/pull/268) – added `@babel/plugin-transform-property-mutators` to webpack/babel plugins to properly polyfill cdn bundle for IE11.
* [PCM-1428](https://inindca.atlassian.net/browse/PCM-1428) – in chrome, if you were using the system default audio device and then changed the default on the system level, the sdk would not start a audio with the new system default.

### Added
* [PCM-1426](https://inindca.atlassian.net/browse/PCM-1426) – better logging around devices. It will log devices in use we a session starts and when the devices change.

### Maintenance
* Merged dependabot PRs

# [v4.1.0](https://github.com/MyPureCloud/genesys-cloud-webrtc-sdk/compare/v4.0.1...v4.1.0)
### Added
* added client logger to spigot tests for test debugability
* bumped streaming-client to v12.0.2

# [v4.0.1](https://github.com/MyPureCloud/genesys-cloud-webrtc-sdk/compare/v4.0.0...v4.0.1)
### Fixed
* README to show the correct cdn url
* [Issue #235](https://github.com/MyPureCloud/genesys-cloud-webrtc-sdk/issues/235) which threw `Uncaught TypeError: Cannot assign to read only property 'exports' of object '#<Object>'`
* Bumped to streaming-client v12.0.1

### Maintenance
* Merged dependabot PRs

# [v4.0.0](https://github.com/MyPureCloud/genesys-cloud-webrtc-sdk/compare/v3.6.7...v4.0.0)
### Breaking Changes
* Renamed app / repo to `GenesysCloudWebrtcSdk` / `genesys-cloud-webrtc-sdk`
* cdn url also changed to: https://sdk-cdn.mypurecloud.com/webrtc-sdk/genesys-cloud-webrtc-sdk.bundle.min.js
* Changed the build output and `package.json#main` to point at compiled src rather than bundling for node. There is still a `.bundle.js` version for the cdn.
* Upgraded to typescript v3.9.x which can potentially break projects using older versions of ts (ie. 3.6.x)

### Added
* Bumped `webrtc-stats-gatherer` to v8
* Bumped `purecloud-platform-client-v2` to v86
* Bumped `typescript` to v3.9.x

### Maintenance
* Merged dependabot PRs
* Removed semistandard and ts-loader

# [v3.6.7](https://github.com/MyPureCloud/genesys-cloud-webrtc-sdk/compare/v3.6.6...v3.6.7)
### Fixed
* updateOutgoingMedia now cleans up existing media correctly (async issue)
* [#165](https://github.com/MyPureCloud/genesys-cloud-webrtc-sdk/issues/165) where cdn build does not export as default
* Adjusted `create-manifest.js` to dynamically add all files starting with `genesys-cloud-webrtc-sdk`

# [v3.6.6](https://github.com/MyPureCloud/genesys-cloud-webrtc-sdk/compare/v3.6.5...v3.6.6)
### Fixed
* orignalRoomJid now showing up on IJingleSession

# [v3.6.5](https://github.com/MyPureCloud/genesys-cloud-webrtc-sdk/compare/v3.6.4...v3.6.5)
### Added
* fromUserId added to session for 1:1 video calls

### Changed
* Media for screen share is no longer spun up prior to `sessionInit

# [v3.6.4](https://github.com/MyPureCloud/genesys-cloud-webrtc-sdk/compare/v3.6.3...v3.6.4)
### Changed
* Bumped streaming client version

# [v3.6.3](https://github.com/MyPureCloud/genesys-cloud-webrtc-sdk/compare/v3.6.2...v3.6.3)
### Added
* Added enum for Jingle Reasons

### Fixed
* Fix signature for retract handler

# [v3.6.2](https://github.com/MyPureCloud/genesys-cloud-webrtc-sdk/compare/v3.6.1...v3.6.2)
### Fixed
* make sure output device(s) is available when devices change

### Changed
* added session ids to logging around devices

# [v3.6.1](https://github.com/MyPureCloud/genesys-cloud-webrtc-sdk/compare/v3.6.0...v3.6.1)
### Added
* Added ideal frameRate constraint to screenShare and video
* Apply track constraints based on the media automatically

### Changed
* When possible, replace sender tracks directly instead of removing the track, then adding the new one

### Fixed
* Fixed the context for the logging handlers

# [v3.6.0](https://github.com/MyPureCloud/genesys-cloud-webrtc-sdk/compare/v3.5.1...v3.6.0)
### Added
* `startVideoConference` now takes an optional `inviteeJid` param for sending a propose to the `inviteeJid`
* pending sessions can now be rejected with the `rejectPendingSession` function

### Fixed
* When `mediaDevices` fires a `devicechange` event, the sdk will check to make sure all sessions have
media from devices that are still available. It will attempt to update if the media is no longer available
_or_ it will set the session mute if there are no devices available to switch to.

### Security
* Merged [PR#138](https://github.com/MyPureCloud/genesys-cloud-webrtc-sdk/pull/138) bumping `minimist`

### Maintenance
* Merged dependabot PRs

# [v3.5.1](https://github.com/MyPureCloud/genesys-cloud-webrtc-sdk/compare/v3.5.0...v3.5.1)
### Fixed
* Updated the logger to a version that doesn't cause an infinite loop

# [v3.5.0](https://github.com/MyPureCloud/genesys-cloud-webrtc-sdk/compare/v3.4.0...v3.5.0)
### Changed
* Replaced sdk logger with genesys-cloud-client-logger
### Fixed
* allow device switching in FireFox by stopping existing media before requesting new media

# [v3.4.0](https://github.com/MyPureCloud/genesys-cloud-webrtc-sdk/compare/v3.3.0...v3.4.0)
### Added
* Be able to specific a desired video resolution with `createMedia`
* Default video resolution to highest possible (up to 4k)

# [v3.3.0](https://github.com/MyPureCloud/genesys-cloud-webrtc-sdk/compare/v3.2.0...v3.3.0)
### Added
* Be able to only handle specified conversation types (allowedSessionTypes in the config)

# [v3.2.0](https://github.com/MyPureCloud/genesys-cloud-webrtc-sdk/compare/v3.1.0...v3.2.0)
### Added
* Support for input and output devices
* Screen pinning for video
* Better handling of the log buffer size to mitigate 413's received from the logging endpoint

### Changed
* sdk.startVideoConference and sdk.startScreenShare now return Promise<{ conversationId: string }>

### Fixed
* sdk.initialize will no longer resolve before ice servers are fetched
* Only log the parts of conversation updates we care about instead of the whole event

# [v3.1.0](https://github.com/MyPureCloud/genesys-cloud-webrtc-sdk/compare/v3.0.1...v3.1.0)

### Deprecated
* SDK config option `iceTransportPolicy`

### Added
* Listeners to the video screen sharing stream to update the session when a user clicks the browser "Stop Sharing Screen" button

### Changed
* Do not request ice servers if there is no connection
* Set iceTransportPolicy to `relay` if only turn servers are received
* Update some typings

# [v3.0.1](https://github.com/MyPureCloud/genesys-cloud-webrtc-sdk/compare/v3.0.0...v3.0.1)

### Changed
* Stop video conference screen share stream when the session ends

# [v3.0.0](https://github.com/MyPureCloud/genesys-cloud-webrtc-sdk/compare/v2.1.0...v3.0.0)

### Breaking Changes
* Calling `session.accept()` manually which was the normal workflow after receiving the `sessionStarted` event is no longer supported and may have unpredictable outcomes. Use `sdk.acceptSession(options)` now.

### Added
* `sdk.acceptSession` to be used in lieu of `session.accept()` in order to do some things before `session.accept()`

#### Changed
* Moved code base to a typescript implementation<|MERGE_RESOLUTION|>--- conflicted
+++ resolved
@@ -3,19 +3,16 @@
 The format is based on [Keep a Changelog](https://keepachangelog.com/en/1.0.0/),
 and this project adheres to [Semantic Versioning](https://semver.org/spec/v2.0.0.html).
 
-<<<<<<< HEAD
 # [Unreleased](https://github.com/MyPureCloud/genesys-cloud-webrtc-sdk/compare/v8.2.1...HEAD)
 ### BREAKING CHANGES
 * Only one sdk instance will be allowed to have headset controls at any given time. Headset functionality is now orchestrated and negotiated between other instances of the sdk based on various factors. As such, we have changed the DeviceConnectionStatus type in order to union those states with orchestration states.
 
 ### Added
 * [PCM-2224](https://inindca.atlassian.net/browse/PCM-2224) - Added headset orchestration flow
-=======
-# [Unreleased](https://github.com/MyPureCloud/genesys-cloud-webrtc-sdk/compare/v8.2.2...HEAD)
+
 # [v8.2.2](https://github.com/MyPureCloud/genesys-cloud-webrtc-sdk/compare/v8.2.1...v8.2.2)
 ### Fixed
 * [PCM-2229](https://inindca.atlassian.net/browse/PCM-2229) - Fixed an error that happened occasionally during a session-accept which would cause the session to not be accepted. Issue if there was a softphone session which had not yet received a conversation update.
->>>>>>> d9ba0aa1
 
 # [v8.2.1](https://github.com/MyPureCloud/genesys-cloud-webrtc-sdk/compare/v8.2.0...v8.2.1)
 * [PCM-2220](https://inindca.atlassian.net/browse/PCM-2220) - Automatically accept a pendingSession that comes in after the "fake" pendingSession was answered
