--- conflicted
+++ resolved
@@ -5,25 +5,21 @@
 
 # [Unreleased](https://github.com/MyPureCloud/genesys-cloud-webrtc-sdk/compare/v7.3.4...HEAD)
 
-<<<<<<< HEAD
 ### Added
 * [PCM-1972] - Connect WebRTC data channel for video.
 * [PCM-1789] - Listen and emit `memberStatusMessage` when receiving a data channel message indicating someone is actively speaking.
 
 ### Fixed
+* [PCM-1983](https://inindca.atlassian.net/browse/PCM-1983) - Fixed an issue where the SDK throws an error when a new station is associated
+
+### Added
+* [PCM-1977](https://inindca.atlassian.net/browse/PCM-1977) - Add a trace on beforeclose stating the window was closed and list the active conversations
+* [PCM-1992](https://inindca.atlassian.net/browse/PCM-1992) - Update client logger so unsent logs get saved and sent in the future
+
+# [v7.3.4](https://github.com/MyPureCloud/genesys-cloud-webrtc-sdk/compare/v7.3.3...v7.3.4)
+### Fixed
 * [PCM-1974](https://inindca.atlassian.net/browse/PCM-1974) - Added in logic to properly handle auto answer scenarios
 * [PCM-1975](https://inindca.atlassian.net/browse/PCM-1975) - Added in logic to properly handle auto answer scenarios
-* [PCM-1983](https://inindca.atlassian.net/browse/PCM-1983) - Fixed an issue where the SDK throws an error when a new station is associated
-
-### Added
-* [PCM-1977](https://inindca.atlassian.net/browse/PCM-1977) - Add a trace on beforeclose stating the window was closed and list the active conversations
-* [PCM-1992](https://inindca.atlassian.net/browse/PCM-1992) - Update client logger so unsent logs get saved and sent in the future
-=======
-# [v7.3.4](https://github.com/MyPureCloud/genesys-cloud-webrtc-sdk/compare/v7.3.3...v7.3.4)
-### Fixed
-* [PCM-1974](https://inindca.atlassian.net/browse/PCM-1974) - Added in logic to properly handle auto answer scenarios
-* [PCM-1975](https://inindca.atlassian.net/browse/PCM-1975) - Added in logic to properly handle auto answer scenarios
->>>>>>> 4055282f
 
 # [v7.3.3](https://github.com/MyPureCloud/genesys-cloud-webrtc-sdk/compare/v7.3.2...v7.3.3)
 ### Changed
